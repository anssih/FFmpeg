--- conflicted
+++ resolved
@@ -53,47 +53,7 @@
 @anchor{Coding Rules}
 @section Coding Rules
 
-<<<<<<< HEAD
-FFmpeg is programmed in the ISO C90 language with a few additional
-features from ISO C99, namely:
-=======
 @subsection Code formatting conventions
-The code is written in K&R C style. That means the following:
->>>>>>> d268b79e
-@itemize @bullet
-@item
-The control statements are formatted by putting space betwen the statement and parenthesis
-in the following way:
-@example
-for (i = 0; i < filter->input_count; i ++) @{
-@end example
-@item
-The case statement is always located at the same level as the switch itself:
-@example
-switch (link->init_state) @{
-case AVLINK_INIT:
-    continue;
-case AVLINK_STARTINIT:
-    av_log(filter, AV_LOG_INFO, "circular filter chain detected");
-    return 0;
-@end example
-@item
-Braces in function declarations are written on the new line:
-@example
-const char *avfilter_configuration(void)
-@{
-    return LIBAV_CONFIGURATION;
-@}
-@end example
-@item
-In case of a single-statement if, no curly braces are required:
-@example
-if (!pic || !picref)
-    goto fail;
-@end example
-@item
-Do not put spaces immediately inside parenthesis. @samp{if (ret)} is a valid style; @samp{if ( ret )} is not.
-@end itemize
 
 There are the following guidelines regarding the indentation in files:
 @itemize @bullet
@@ -148,7 +108,7 @@
 
 @subsection C language features
 
-Libav is programmed in the ISO C90 language with a few additional
+FFmpeg is programmed in the ISO C90 language with a few additional
 features from ISO C99, namely:
 @itemize @bullet
 @item
