--- conflicted
+++ resolved
@@ -15,8 +15,8 @@
 
 API changes, most recent first:
 
-2015-xx-xx - xxxxxx - lavu  53.xx.100
-  Add avutil_version_info().
+2015-xx-xx - xxxxxxx - lavu 56.xx.0
+  Add av_version_info().
 
 -------- 8< --------- FFmpeg 2.7 was cut here -------- 8< ---------
 
@@ -26,17 +26,10 @@
 2015-05-27 - c312bfa - lavu 54.26.100 - cpu.h
   Add AV_CPU_FLAG_AVXSLOW.
 
-<<<<<<< HEAD
 2015-05-26 - 1fb9b2a - lavu 54.25.100 - rational.h
   Add av_q2intfloat().
 
 2015-05-13 - cc48409 / e7c5e17 - lavc 56.39.100 / 56.23.0
-=======
-2015-xx-xx - xxxxxxx - lavu 56.xx.0
-  Add av_version_info().
-
-2015-xx-xx - xxxxxxx - lavc 56.23.0
->>>>>>> 1316df7a
   Add av_vda_default_init2.
 
 2015-05-11 - 541d75f - lavf 56.33.100 - avformat.h
