/*
 * Copyright (C) 2008 Jaikrishnan Menon
 * Copyright (C) 2011 Stefano Sabatini
 *
 * This file is part of FFmpeg.
 *
 * FFmpeg is free software; you can redistribute it and/or
 * modify it under the terms of the GNU Lesser General Public
 * License as published by the Free Software Foundation; either
 * version 2.1 of the License, or (at your option) any later version.
 *
 * FFmpeg is distributed in the hope that it will be useful,
 * but WITHOUT ANY WARRANTY; without even the implied warranty of
 * MERCHANTABILITY or FITNESS FOR A PARTICULAR PURPOSE.  See the GNU
 * Lesser General Public License for more details.
 *
 * You should have received a copy of the GNU Lesser General Public
 * License along with FFmpeg; if not, write to the Free Software
 * Foundation, Inc., 51 Franklin Street, Fifth Floor, Boston, MA 02110-1301 USA
 */

/**
 * @file
 * 8svx audio decoder
 * @author Jaikrishnan Menon
 *
 * supports: fibonacci delta encoding
 *         : exponential encoding
 *
 * For more information about the 8SVX format:
 * http://netghost.narod.ru/gff/vendspec/iff/iff.txt
 * http://sox.sourceforge.net/AudioFormats-11.html
 * http://aminet.net/package/mus/misc/wavepak
 * http://amigan.1emu.net/reg/8SVX.txt
 *
 * Samples can be found here:
 * http://aminet.net/mods/smpl/
 */

#include "libavutil/avassert.h"
#include "avcodec.h"
#include "internal.h"
#include "libavutil/common.h"

/** decoder context */
typedef struct EightSvxContext {
    uint8_t fib_acc[2];
    const int8_t *table;

    /* buffer used to store the whole first packet.
       data is only sent as one large packet */
    uint8_t *data[2];
    int data_size;
    int data_idx;
} EightSvxContext;

static const int8_t fibonacci[16]   = { -34,  -21, -13,  -8, -5, -3, -2, -1, 0, 1, 2, 3, 5, 8,  13, 21 };
static const int8_t exponential[16] = { -128, -64, -32, -16, -8, -4, -2, -1, 0, 1, 2, 4, 8, 16, 32, 64 };

#define MAX_FRAME_SIZE 2048

/**
 * Delta decode the compressed values in src, and put the resulting
 * decoded samples in dst.
 *
 * @param[in,out] state starting value. it is saved for use in the next call.
 * @param table delta sequence table
 */
static void delta_decode(uint8_t *dst, const uint8_t *src, int src_size,
                         uint8_t *state, const int8_t *table)
{
    uint8_t val = *state;

    while (src_size--) {
        uint8_t d = *src++;
        val = av_clip_uint8(val + table[d & 0xF]);
        *dst++ = val;
        val = av_clip_uint8(val + table[d >> 4]);
        *dst++ = val;
    }

    *state = val;
}

/** decode a frame */
static int eightsvx_decode_frame(AVCodecContext *avctx, void *data,
                                 int *got_frame_ptr, AVPacket *avpkt)
{
    EightSvxContext *esc = avctx->priv_data;
    AVFrame *frame       = data;
    int buf_size;
    int ch, ret;
    int hdr_size = 2;

    /* decode and interleave the first packet */
    if (!esc->data[0] && avpkt) {
        int chan_size = avpkt->size / avctx->channels - hdr_size;

<<<<<<< HEAD
        if (avpkt->size % avctx->channels) {
            av_log(avctx, AV_LOG_WARNING, "Packet with odd size, ignoring last byte\n");
        }
        if (avpkt->size < (hdr_size + 1) * avctx->channels) {
            av_log(avctx, AV_LOG_ERROR, "packet size is too small\n");
            return AVERROR(EINVAL);
=======
        if (avpkt->size < hdr_size * avctx->channels) {
            av_log(avctx, AV_LOG_ERROR, "packet size is too small\n");
            return AVERROR_INVALIDDATA;
        }
        if (esc->data[0]) {
            av_log(avctx, AV_LOG_ERROR, "unexpected data after first packet\n");
            return AVERROR_INVALIDDATA;
>>>>>>> 74512f7e
        }

        esc->fib_acc[0] = avpkt->data[1] + 128;
        if (avctx->channels == 2)
            esc->fib_acc[1] = avpkt->data[2+chan_size+1] + 128;

        esc->data_idx  = 0;
        esc->data_size = chan_size;
        if (!(esc->data[0] = av_malloc(chan_size)))
            return AVERROR(ENOMEM);
        if (avctx->channels == 2) {
            if (!(esc->data[1] = av_malloc(chan_size))) {
                av_freep(&esc->data[0]);
                return AVERROR(ENOMEM);
            }
        }
        memcpy(esc->data[0], &avpkt->data[hdr_size], chan_size);
        if (avctx->channels == 2)
            memcpy(esc->data[1], &avpkt->data[2*hdr_size+chan_size], chan_size);
    }
    if (!esc->data[0]) {
        av_log(avctx, AV_LOG_ERROR, "unexpected empty packet\n");
        return AVERROR_INVALIDDATA;
    }

    /* decode next piece of data from the buffer */
    buf_size = FFMIN(MAX_FRAME_SIZE, esc->data_size - esc->data_idx);
    if (buf_size <= 0) {
        *got_frame_ptr = 0;
        return avpkt->size;
    }

    /* get output buffer */
    frame->nb_samples = buf_size * 2;
    if ((ret = ff_get_buffer(avctx, frame, 0)) < 0)
        return ret;

    for (ch = 0; ch < avctx->channels; ch++) {
        delta_decode(frame->data[ch], &esc->data[ch][esc->data_idx],
                     buf_size, &esc->fib_acc[ch], esc->table);
    }

    esc->data_idx += buf_size;

    *got_frame_ptr = 1;

    return ((avctx->frame_number == 0)*hdr_size + buf_size)*avctx->channels;
}

static av_cold int eightsvx_decode_init(AVCodecContext *avctx)
{
    EightSvxContext *esc = avctx->priv_data;

    if (avctx->channels < 1 || avctx->channels > 2) {
        av_log(avctx, AV_LOG_ERROR, "8SVX does not support more than 2 channels\n");
        return AVERROR_INVALIDDATA;
    }

<<<<<<< HEAD
    switch (avctx->codec->id) {
    case AV_CODEC_ID_8SVX_FIB: esc->table = fibonacci;    break;
    case AV_CODEC_ID_8SVX_EXP: esc->table = exponential;  break;
    default:
        av_log(avctx, AV_LOG_ERROR, "Invalid codec id %d.\n", avctx->codec->id);
        return AVERROR_INVALIDDATA;
=======
    switch(avctx->codec->id) {
        case AV_CODEC_ID_8SVX_FIB:
          esc->table = fibonacci;
          break;
        case AV_CODEC_ID_8SVX_EXP:
          esc->table = exponential;
          break;
        case AV_CODEC_ID_PCM_S8_PLANAR:
            break;
        default:
          return AVERROR_INVALIDDATA;
>>>>>>> 74512f7e
    }
    avctx->sample_fmt = AV_SAMPLE_FMT_U8P;

    return 0;
}

static av_cold int eightsvx_decode_close(AVCodecContext *avctx)
{
    EightSvxContext *esc = avctx->priv_data;

    av_freep(&esc->data[0]);
    av_freep(&esc->data[1]);
    esc->data_size = 0;
    esc->data_idx = 0;

    return 0;
}

#if CONFIG_EIGHTSVX_FIB_DECODER
AVCodec ff_eightsvx_fib_decoder = {
  .name           = "8svx_fib",
  .long_name      = NULL_IF_CONFIG_SMALL("8SVX fibonacci"),
  .type           = AVMEDIA_TYPE_AUDIO,
  .id             = AV_CODEC_ID_8SVX_FIB,
  .priv_data_size = sizeof (EightSvxContext),
  .init           = eightsvx_decode_init,
  .decode         = eightsvx_decode_frame,
  .close          = eightsvx_decode_close,
  .capabilities   = CODEC_CAP_DR1,
  .sample_fmts    = (const enum AVSampleFormat[]) { AV_SAMPLE_FMT_U8P,
                                                    AV_SAMPLE_FMT_NONE },
};
#endif
#if CONFIG_EIGHTSVX_EXP_DECODER
AVCodec ff_eightsvx_exp_decoder = {
  .name           = "8svx_exp",
  .long_name      = NULL_IF_CONFIG_SMALL("8SVX exponential"),
  .type           = AVMEDIA_TYPE_AUDIO,
  .id             = AV_CODEC_ID_8SVX_EXP,
  .priv_data_size = sizeof (EightSvxContext),
  .init           = eightsvx_decode_init,
  .decode         = eightsvx_decode_frame,
  .close          = eightsvx_decode_close,
  .capabilities   = CODEC_CAP_DR1,
  .sample_fmts    = (const enum AVSampleFormat[]) { AV_SAMPLE_FMT_U8P,
                                                    AV_SAMPLE_FMT_NONE },
};
#endif<|MERGE_RESOLUTION|>--- conflicted
+++ resolved
@@ -96,22 +96,12 @@
     if (!esc->data[0] && avpkt) {
         int chan_size = avpkt->size / avctx->channels - hdr_size;
 
-<<<<<<< HEAD
         if (avpkt->size % avctx->channels) {
             av_log(avctx, AV_LOG_WARNING, "Packet with odd size, ignoring last byte\n");
         }
         if (avpkt->size < (hdr_size + 1) * avctx->channels) {
             av_log(avctx, AV_LOG_ERROR, "packet size is too small\n");
-            return AVERROR(EINVAL);
-=======
-        if (avpkt->size < hdr_size * avctx->channels) {
-            av_log(avctx, AV_LOG_ERROR, "packet size is too small\n");
             return AVERROR_INVALIDDATA;
-        }
-        if (esc->data[0]) {
-            av_log(avctx, AV_LOG_ERROR, "unexpected data after first packet\n");
-            return AVERROR_INVALIDDATA;
->>>>>>> 74512f7e
         }
 
         esc->fib_acc[0] = avpkt->data[1] + 128;
@@ -170,26 +160,12 @@
         return AVERROR_INVALIDDATA;
     }
 
-<<<<<<< HEAD
     switch (avctx->codec->id) {
     case AV_CODEC_ID_8SVX_FIB: esc->table = fibonacci;    break;
     case AV_CODEC_ID_8SVX_EXP: esc->table = exponential;  break;
     default:
         av_log(avctx, AV_LOG_ERROR, "Invalid codec id %d.\n", avctx->codec->id);
         return AVERROR_INVALIDDATA;
-=======
-    switch(avctx->codec->id) {
-        case AV_CODEC_ID_8SVX_FIB:
-          esc->table = fibonacci;
-          break;
-        case AV_CODEC_ID_8SVX_EXP:
-          esc->table = exponential;
-          break;
-        case AV_CODEC_ID_PCM_S8_PLANAR:
-            break;
-        default:
-          return AVERROR_INVALIDDATA;
->>>>>>> 74512f7e
     }
     avctx->sample_fmt = AV_SAMPLE_FMT_U8P;
 
