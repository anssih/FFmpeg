/*
 * Intel MediaSDK QSV encoder utility functions
 *
 * copyright (c) 2013 Yukinori Yamazoe
 * copyright (c) 2015 Anton Khirnov
 *
 * This file is part of FFmpeg.
 *
 * FFmpeg is free software; you can redistribute it and/or
 * modify it under the terms of the GNU Lesser General Public
 * License as published by the Free Software Foundation; either
 * version 2.1 of the License, or (at your option) any later version.
 *
 * FFmpeg is distributed in the hope that it will be useful,
 * but WITHOUT ANY WARRANTY; without even the implied warranty of
 * MERCHANTABILITY or FITNESS FOR A PARTICULAR PURPOSE.  See the GNU
 * Lesser General Public License for more details.
 *
 * You should have received a copy of the GNU Lesser General Public
 * License along with FFmpeg; if not, write to the Free Software
 * Foundation, Inc., 51 Franklin Street, Fifth Floor, Boston, MA 02110-1301 USA
 */

#include <string.h>
#include <sys/types.h>
#include <mfx/mfxvideo.h>

#include "libavutil/common.h"
#include "libavutil/mem.h"
#include "libavutil/log.h"
#include "libavutil/time.h"
#include "libavutil/imgutils.h"

#include "avcodec.h"
#include "internal.h"
#include "qsv.h"
#include "qsv_internal.h"
#include "qsvenc.h"

static const struct {
    mfxU16 profile;
    const char *name;
} profile_names[] = {
    { MFX_PROFILE_AVC_BASELINE,                 "baseline"              },
    { MFX_PROFILE_AVC_MAIN,                     "main"                  },
    { MFX_PROFILE_AVC_EXTENDED,                 "extended"              },
    { MFX_PROFILE_AVC_HIGH,                     "high"                  },
#if QSV_VERSION_ATLEAST(1, 15)
    { MFX_PROFILE_AVC_HIGH_422,                 "high 422"              },
#endif
#if QSV_VERSION_ATLEAST(1, 4)
    { MFX_PROFILE_AVC_CONSTRAINED_BASELINE,     "constrained baseline"  },
    { MFX_PROFILE_AVC_CONSTRAINED_HIGH,         "constrained high"      },
    { MFX_PROFILE_AVC_PROGRESSIVE_HIGH,         "progressive high"      },
#endif
    { MFX_PROFILE_MPEG2_SIMPLE,                 "simple"                },
    { MFX_PROFILE_MPEG2_MAIN,                   "main"                  },
    { MFX_PROFILE_MPEG2_HIGH,                   "high"                  },
    { MFX_PROFILE_VC1_SIMPLE,                   "simple"                },
    { MFX_PROFILE_VC1_MAIN,                     "main"                  },
    { MFX_PROFILE_VC1_ADVANCED,                 "advanced"              },
#if QSV_VERSION_ATLEAST(1, 8)
    { MFX_PROFILE_HEVC_MAIN,                    "main"                  },
    { MFX_PROFILE_HEVC_MAIN10,                  "main10"                },
    { MFX_PROFILE_HEVC_MAINSP,                  "mainsp"                },
#endif
};

static const char *print_profile(mfxU16 profile)
{
    int i;
    for (i = 0; i < FF_ARRAY_ELEMS(profile_names); i++)
        if (profile == profile_names[i].profile)
            return profile_names[i].name;
    return "unknown";
}

static const struct {
    mfxU16      rc_mode;
    const char *name;
} rc_names[] = {
    { MFX_RATECONTROL_CBR,     "CBR" },
    { MFX_RATECONTROL_VBR,     "VBR" },
    { MFX_RATECONTROL_CQP,     "CQP" },
    { MFX_RATECONTROL_AVBR,    "AVBR" },
#if QSV_HAVE_LA
    { MFX_RATECONTROL_LA,      "LA" },
#endif
#if QSV_HAVE_ICQ
    { MFX_RATECONTROL_ICQ,     "ICQ" },
    { MFX_RATECONTROL_LA_ICQ,  "LA_ICQ" },
#endif
#if QSV_HAVE_VCM
    { MFX_RATECONTROL_VCM,     "VCM" },
#endif
#if QSV_VERSION_ATLEAST(1, 10)
    { MFX_RATECONTROL_LA_EXT,  "LA_EXT" },
#endif
#if QSV_HAVE_LA_HRD
    { MFX_RATECONTROL_LA_HRD,  "LA_HRD" },
#endif
#if QSV_HAVE_QVBR
    { MFX_RATECONTROL_QVBR,    "QVBR" },
#endif
};

static const char *print_ratecontrol(mfxU16 rc_mode)
{
    int i;
    for (i = 0; i < FF_ARRAY_ELEMS(rc_names); i++)
        if (rc_mode == rc_names[i].rc_mode)
            return rc_names[i].name;
    return "unknown";
}

static const char *print_threestate(mfxU16 val)
{
    if (val == MFX_CODINGOPTION_ON)
        return "ON";
    else if (val == MFX_CODINGOPTION_OFF)
        return "OFF";
    return "unknown";
}

static void dump_video_param(AVCodecContext *avctx, QSVEncContext *q,
                             mfxExtBuffer **coding_opts)
{
    mfxInfoMFX *info = &q->param.mfx;

    mfxExtCodingOption   *co = (mfxExtCodingOption*)coding_opts[0];
#if QSV_HAVE_CO2
    mfxExtCodingOption2 *co2 = (mfxExtCodingOption2*)coding_opts[1];
#endif
#if QSV_HAVE_CO3
    mfxExtCodingOption3 *co3 = (mfxExtCodingOption3*)coding_opts[2];
#endif

    av_log(avctx, AV_LOG_VERBOSE, "profile: %s; level: %"PRIu16"\n",
           print_profile(info->CodecProfile), info->CodecLevel);

    av_log(avctx, AV_LOG_VERBOSE, "GopPicSize: %"PRIu16"; GopRefDist: %"PRIu16"; GopOptFlag: ",
           info->GopPicSize, info->GopRefDist);
    if (info->GopOptFlag & MFX_GOP_CLOSED)
        av_log(avctx, AV_LOG_VERBOSE, "closed ");
    if (info->GopOptFlag & MFX_GOP_STRICT)
        av_log(avctx, AV_LOG_VERBOSE, "strict ");
    av_log(avctx, AV_LOG_VERBOSE, "; IdrInterval: %"PRIu16"\n", info->IdrInterval);

    av_log(avctx, AV_LOG_VERBOSE, "TargetUsage: %"PRIu16"; RateControlMethod: %s\n",
           info->TargetUsage, print_ratecontrol(info->RateControlMethod));

    if (info->RateControlMethod == MFX_RATECONTROL_CBR ||
        info->RateControlMethod == MFX_RATECONTROL_VBR
#if QSV_HAVE_VCM
        || info->RateControlMethod == MFX_RATECONTROL_VCM
#endif
        ) {
        av_log(avctx, AV_LOG_VERBOSE,
               "InitialDelayInKB: %"PRIu16"; TargetKbps: %"PRIu16"; MaxKbps: %"PRIu16"\n",
               info->InitialDelayInKB, info->TargetKbps, info->MaxKbps);
    } else if (info->RateControlMethod == MFX_RATECONTROL_CQP) {
        av_log(avctx, AV_LOG_VERBOSE, "QPI: %"PRIu16"; QPP: %"PRIu16"; QPB: %"PRIu16"\n",
               info->QPI, info->QPP, info->QPB);
    } else if (info->RateControlMethod == MFX_RATECONTROL_AVBR) {
        av_log(avctx, AV_LOG_VERBOSE,
               "TargetKbps: %"PRIu16"; Accuracy: %"PRIu16"; Convergence: %"PRIu16"\n",
               info->TargetKbps, info->Accuracy, info->Convergence);
    }
#if QSV_HAVE_LA
    else if (info->RateControlMethod == MFX_RATECONTROL_LA
#if QSV_HAVE_LA_HRD
             || info->RateControlMethod == MFX_RATECONTROL_LA_HRD
#endif
             ) {
        av_log(avctx, AV_LOG_VERBOSE,
               "TargetKbps: %"PRIu16"; LookAheadDepth: %"PRIu16"\n",
               info->TargetKbps, co2->LookAheadDepth);
    }
#endif
#if QSV_HAVE_ICQ
    else if (info->RateControlMethod == MFX_RATECONTROL_ICQ) {
        av_log(avctx, AV_LOG_VERBOSE, "ICQQuality: %"PRIu16"\n", info->ICQQuality);
    } else if (info->RateControlMethod == MFX_RATECONTROL_LA_ICQ) {
        av_log(avctx, AV_LOG_VERBOSE, "ICQQuality: %"PRIu16"; LookAheadDepth: %"PRIu16"\n",
               info->ICQQuality, co2->LookAheadDepth);
    }
#endif
#if QSV_HAVE_QVBR
    else if (info->RateControlMethod == MFX_RATECONTROL_QVBR) {
        av_log(avctx, AV_LOG_VERBOSE, "QVBRQuality: %"PRIu16"\n",
               co3->QVBRQuality);
    }
#endif

    av_log(avctx, AV_LOG_VERBOSE, "NumSlice: %"PRIu16"; NumRefFrame: %"PRIu16"\n",
           info->NumSlice, info->NumRefFrame);
    av_log(avctx, AV_LOG_VERBOSE, "RateDistortionOpt: %s\n",
           print_threestate(co->RateDistortionOpt));

#if QSV_HAVE_CO2
    av_log(avctx, AV_LOG_VERBOSE,
           "RecoveryPointSEI: %s IntRefType: %"PRIu16"; IntRefCycleSize: %"PRIu16"; IntRefQPDelta: %"PRId16"\n",
           print_threestate(co->RecoveryPointSEI), co2->IntRefType, co2->IntRefCycleSize, co2->IntRefQPDelta);

    av_log(avctx, AV_LOG_VERBOSE, "MaxFrameSize: %"PRIu16"; ", co2->MaxFrameSize);
#if QSV_VERSION_ATLEAST(1, 9)
    av_log(avctx, AV_LOG_VERBOSE, "MaxSliceSize: %"PRIu16"; ", co2->MaxSliceSize);
#endif
    av_log(avctx, AV_LOG_VERBOSE, "\n");

    av_log(avctx, AV_LOG_VERBOSE,
           "BitrateLimit: %s; MBBRC: %s; ExtBRC: %s\n",
           print_threestate(co2->BitrateLimit), print_threestate(co2->MBBRC),
           print_threestate(co2->ExtBRC));

#if QSV_HAVE_TRELLIS
    av_log(avctx, AV_LOG_VERBOSE, "Trellis: ");
    if (co2->Trellis & MFX_TRELLIS_OFF) {
        av_log(avctx, AV_LOG_VERBOSE, "off");
    } else if (!co2->Trellis) {
        av_log(avctx, AV_LOG_VERBOSE, "auto");
    } else {
        if (co2->Trellis & MFX_TRELLIS_I) av_log(avctx, AV_LOG_VERBOSE, "I");
        if (co2->Trellis & MFX_TRELLIS_P) av_log(avctx, AV_LOG_VERBOSE, "P");
        if (co2->Trellis & MFX_TRELLIS_B) av_log(avctx, AV_LOG_VERBOSE, "B");
    }
    av_log(avctx, AV_LOG_VERBOSE, "\n");
#endif

#if QSV_VERSION_ATLEAST(1, 8)
    av_log(avctx, AV_LOG_VERBOSE,
           "RepeatPPS: %s; NumMbPerSlice: %"PRIu16"; LookAheadDS: ",
           print_threestate(co2->RepeatPPS), co2->NumMbPerSlice);
    switch (co2->LookAheadDS) {
    case MFX_LOOKAHEAD_DS_OFF: av_log(avctx, AV_LOG_VERBOSE, "off");     break;
    case MFX_LOOKAHEAD_DS_2x:  av_log(avctx, AV_LOG_VERBOSE, "2x");      break;
    case MFX_LOOKAHEAD_DS_4x:  av_log(avctx, AV_LOG_VERBOSE, "4x");      break;
    default:                   av_log(avctx, AV_LOG_VERBOSE, "unknown"); break;
    }
    av_log(avctx, AV_LOG_VERBOSE, "\n");

    av_log(avctx, AV_LOG_VERBOSE, "AdaptiveI: %s; AdaptiveB: %s; BRefType: ",
           print_threestate(co2->AdaptiveI), print_threestate(co2->AdaptiveB));
    switch (co2->BRefType) {
    case MFX_B_REF_OFF:     av_log(avctx, AV_LOG_VERBOSE, "off");       break;
    case MFX_B_REF_PYRAMID: av_log(avctx, AV_LOG_VERBOSE, "pyramid");   break;
    default:                av_log(avctx, AV_LOG_VERBOSE, "auto");      break;
    }
    av_log(avctx, AV_LOG_VERBOSE, "\n");
#endif

#if QSV_VERSION_ATLEAST(1, 9)
    av_log(avctx, AV_LOG_VERBOSE,
           "MinQPI: %"PRIu8"; MaxQPI: %"PRIu8"; MinQPP: %"PRIu8"; MaxQPP: %"PRIu8"; MinQPB: %"PRIu8"; MaxQPB: %"PRIu8"\n",
           co2->MinQPI, co2->MaxQPI, co2->MinQPP, co2->MaxQPP, co2->MinQPB, co2->MaxQPB);
#endif
#endif

    if (avctx->codec_id == AV_CODEC_ID_H264) {
        av_log(avctx, AV_LOG_VERBOSE, "Entropy coding: %s; MaxDecFrameBuffering: %"PRIu16"\n",
               co->CAVLC == MFX_CODINGOPTION_ON ? "CAVLC" : "CABAC", co->MaxDecFrameBuffering);
        av_log(avctx, AV_LOG_VERBOSE,
               "NalHrdConformance: %s; SingleSeiNalUnit: %s; VuiVclHrdParameters: %s VuiNalHrdParameters: %s\n",
               print_threestate(co->NalHrdConformance), print_threestate(co->SingleSeiNalUnit),
               print_threestate(co->VuiVclHrdParameters), print_threestate(co->VuiNalHrdParameters));
    }
}

static int select_rc_mode(AVCodecContext *avctx, QSVEncContext *q)
{
    const char *rc_desc;
    mfxU16      rc_mode;

    int want_la     = q->la_depth >= 0;
    int want_qscale = !!(avctx->flags & AV_CODEC_FLAG_QSCALE);
    int want_vcm    = q->vcm;

    if (want_la && !QSV_HAVE_LA) {
        av_log(avctx, AV_LOG_ERROR,
               "Lookahead ratecontrol mode requested, but is not supported by this SDK version\n");
        return AVERROR(ENOSYS);
    }
    if (want_vcm && !QSV_HAVE_VCM) {
        av_log(avctx, AV_LOG_ERROR,
               "VCM ratecontrol mode requested, but is not supported by this SDK version\n");
        return AVERROR(ENOSYS);
    }

    if (want_la + want_qscale + want_vcm > 1) {
        av_log(avctx, AV_LOG_ERROR,
               "More than one of: { constant qscale, lookahead, VCM } requested, "
               "only one of them can be used at a time.\n");
        return AVERROR(EINVAL);
    }

    if (want_qscale) {
        rc_mode = MFX_RATECONTROL_CQP;
        rc_desc = "constant quantization parameter (CQP)";
    }
#if QSV_HAVE_VCM
    else if (want_vcm) {
        rc_mode = MFX_RATECONTROL_VCM;
        rc_desc = "video conferencing mode (VCM)";
    }
#endif
#if QSV_HAVE_LA
    else if (want_la) {
        rc_mode = MFX_RATECONTROL_LA;
        rc_desc = "VBR with lookahead (LA)";

#if QSV_HAVE_ICQ
        if (avctx->global_quality > 0) {
            rc_mode = MFX_RATECONTROL_LA_ICQ;
            rc_desc = "intelligent constant quality with lookahead (LA_ICQ)";
        }
#endif
    }
#endif
#if QSV_HAVE_ICQ
    else if (avctx->global_quality > 0) {
        rc_mode = MFX_RATECONTROL_ICQ;
        rc_desc = "intelligent constant quality (ICQ)";
    }
#endif
    else if (avctx->rc_max_rate == avctx->bit_rate) {
        rc_mode = MFX_RATECONTROL_CBR;
        rc_desc = "constant bitrate (CBR)";
    } else if (!avctx->rc_max_rate) {
        rc_mode = MFX_RATECONTROL_AVBR;
        rc_desc = "average variable bitrate (AVBR)";
    } else {
        rc_mode = MFX_RATECONTROL_VBR;
        rc_desc = "variable bitrate (VBR)";
    }

    q->param.mfx.RateControlMethod = rc_mode;
    av_log(avctx, AV_LOG_VERBOSE, "Using the %s ratecontrol method\n", rc_desc);

    return 0;
}

static int rc_supported(QSVEncContext *q)
{
    mfxVideoParam param_out = { .mfx.CodecId = q->param.mfx.CodecId };
    mfxStatus ret;

    ret = MFXVideoENCODE_Query(q->session, &q->param, &param_out);
    if (ret < 0 ||
        param_out.mfx.RateControlMethod != q->param.mfx.RateControlMethod)
        return 0;
    return 1;
}

static int init_video_param(AVCodecContext *avctx, QSVEncContext *q)
{
    float quant;
    int ret;

    ret = ff_qsv_codec_id_to_mfx(avctx->codec_id);
    if (ret < 0)
        return AVERROR_BUG;
    q->param.mfx.CodecId = ret;

    q->width_align = avctx->codec_id == AV_CODEC_ID_HEVC ? 32 : 16;

    if (avctx->level > 0)
        q->param.mfx.CodecLevel = avctx->level;

    q->param.mfx.CodecProfile       = q->profile;
    q->param.mfx.TargetUsage        = q->preset;
    q->param.mfx.GopPicSize         = FFMAX(0, avctx->gop_size);
    q->param.mfx.GopRefDist         = FFMAX(-1, avctx->max_b_frames) + 1;
    q->param.mfx.GopOptFlag         = avctx->flags & AV_CODEC_FLAG_CLOSED_GOP ?
                                      MFX_GOP_CLOSED : 0;
    q->param.mfx.IdrInterval        = q->idr_interval;
    q->param.mfx.NumSlice           = avctx->slices;
    q->param.mfx.NumRefFrame        = FFMAX(0, avctx->refs);
    q->param.mfx.EncodedOrder       = 0;
    q->param.mfx.BufferSizeInKB     = 0;

    q->param.mfx.FrameInfo.FourCC         = MFX_FOURCC_NV12;
    q->param.mfx.FrameInfo.CropX          = 0;
    q->param.mfx.FrameInfo.CropY          = 0;
    q->param.mfx.FrameInfo.CropW          = avctx->width;
    q->param.mfx.FrameInfo.CropH          = avctx->height;
    q->param.mfx.FrameInfo.AspectRatioW   = avctx->sample_aspect_ratio.num;
    q->param.mfx.FrameInfo.AspectRatioH   = avctx->sample_aspect_ratio.den;
    q->param.mfx.FrameInfo.ChromaFormat   = MFX_CHROMAFORMAT_YUV420;
    q->param.mfx.FrameInfo.BitDepthLuma   = 8;
    q->param.mfx.FrameInfo.BitDepthChroma = 8;
    q->param.mfx.FrameInfo.Width          = FFALIGN(avctx->width, q->width_align);

    if (avctx->flags & AV_CODEC_FLAG_INTERLACED_DCT) {
       /* A true field layout (TFF or BFF) is not important here,
          it will specified later during frame encoding. But it is important
          to specify is frame progressive or not because allowed heigh alignment
          does depend by this.
        */
        q->param.mfx.FrameInfo.PicStruct = MFX_PICSTRUCT_FIELD_TFF;
        q->height_align = 32;
    } else {
        q->param.mfx.FrameInfo.PicStruct = MFX_PICSTRUCT_PROGRESSIVE;
        q->height_align = 16;
    }
   q->param.mfx.FrameInfo.Height    = FFALIGN(avctx->height, q->height_align);

    if (avctx->framerate.den > 0 && avctx->framerate.num > 0) {
        q->param.mfx.FrameInfo.FrameRateExtN = avctx->framerate.num;
        q->param.mfx.FrameInfo.FrameRateExtD = avctx->framerate.den;
    } else {
        q->param.mfx.FrameInfo.FrameRateExtN  = avctx->time_base.den;
        q->param.mfx.FrameInfo.FrameRateExtD  = avctx->time_base.num;
    }

<<<<<<< HEAD
    if (avctx->flags & AV_CODEC_FLAG_QSCALE) {
        q->param.mfx.RateControlMethod = MFX_RATECONTROL_CQP;
        ratecontrol_desc = "constant quantization parameter (CQP)";
    } else if (avctx->rc_max_rate == avctx->bit_rate) {
        q->param.mfx.RateControlMethod = MFX_RATECONTROL_CBR;
        ratecontrol_desc = "constant bitrate (CBR)";
    } else if (!avctx->rc_max_rate) {
#if QSV_VERSION_ATLEAST(1,7)
        if (q->look_ahead) {
            q->param.mfx.RateControlMethod = MFX_RATECONTROL_LA;
            ratecontrol_desc = "lookahead (LA)";
        } else
#endif
        {
            q->param.mfx.RateControlMethod = MFX_RATECONTROL_AVBR;
            ratecontrol_desc = "average variable bitrate (AVBR)";
        }
    } else {
        q->param.mfx.RateControlMethod = MFX_RATECONTROL_VBR;
        ratecontrol_desc = "variable bitrate (VBR)";
    }

    av_log(avctx, AV_LOG_VERBOSE, "Using the %s ratecontrol method\n", ratecontrol_desc);
=======
    ret = select_rc_mode(avctx, q);
    if (ret < 0)
        return ret;
>>>>>>> e7d7cf86

    switch (q->param.mfx.RateControlMethod) {
    case MFX_RATECONTROL_CBR:
    case MFX_RATECONTROL_VBR:
#if QSV_HAVE_VCM
    case MFX_RATECONTROL_VCM:
#endif
        q->param.mfx.InitialDelayInKB = avctx->rc_initial_buffer_occupancy / 1000;
        q->param.mfx.TargetKbps       = avctx->bit_rate / 1000;
        q->param.mfx.MaxKbps          = avctx->rc_max_rate / 1000;
        break;
    case MFX_RATECONTROL_CQP:
        quant = avctx->global_quality / FF_QP2LAMBDA;

        q->param.mfx.QPI = av_clip(quant * fabs(avctx->i_quant_factor) + avctx->i_quant_offset, 0, 51);
        q->param.mfx.QPP = av_clip(quant, 0, 51);
        q->param.mfx.QPB = av_clip(quant * fabs(avctx->b_quant_factor) + avctx->b_quant_offset, 0, 51);

        break;
    case MFX_RATECONTROL_AVBR:
#if QSV_VERSION_ATLEAST(1,7)
    case MFX_RATECONTROL_LA:
#endif
        q->param.mfx.TargetKbps  = avctx->bit_rate / 1000;
        q->param.mfx.Convergence = q->avbr_convergence;
        q->param.mfx.Accuracy    = q->avbr_accuracy;
        break;
#if QSV_HAVE_LA
    case MFX_RATECONTROL_LA:
        q->param.mfx.TargetKbps  = avctx->bit_rate / 1000;
        q->extco2.LookAheadDepth = q->la_depth;
        break;
#if QSV_HAVE_ICQ
    case MFX_RATECONTROL_LA_ICQ:
        q->extco2.LookAheadDepth = q->la_depth;
    case MFX_RATECONTROL_ICQ:
        q->param.mfx.ICQQuality  = avctx->global_quality;
        break;
#endif
#endif
    }

    // the HEVC encoder plugin currently fails if coding options
    // are provided
    if (avctx->codec_id != AV_CODEC_ID_HEVC) {
        q->extco.Header.BufferId      = MFX_EXTBUFF_CODING_OPTION;
        q->extco.Header.BufferSz      = sizeof(q->extco);
        q->extco.CAVLC                = avctx->coder_type == FF_CODER_TYPE_VLC ?
                                        MFX_CODINGOPTION_ON : MFX_CODINGOPTION_UNKNOWN;

        q->extco.PicTimingSEI         = q->pic_timing_sei ?
                                        MFX_CODINGOPTION_ON : MFX_CODINGOPTION_UNKNOWN;

        q->extparam_internal[q->nb_extparam_internal++] = (mfxExtBuffer *)&q->extco;

<<<<<<< HEAD
#if QSV_VERSION_ATLEAST(1,6)
        q->extco2.Header.BufferId      = MFX_EXTBUFF_CODING_OPTION2;
        q->extco2.Header.BufferSz      = sizeof(q->extco2);

#if QSV_VERSION_ATLEAST(1,7)
        // valid value range is from 10 to 100 inclusive
        // to instruct the encoder to use the default value this should be set to zero
        q->extco2.LookAheadDepth        = q->look_ahead_depth != 0 ? FFMAX(10, q->look_ahead_depth) : 0;
#endif
#if QSV_VERSION_ATLEAST(1,8)
        q->extco2.LookAheadDS           = q->look_ahead_downsampling;
#endif

        q->extparam_internal[q->nb_extparam_internal++] = (mfxExtBuffer *)&q->extco2;

#endif
=======
#if QSV_HAVE_CO2
        if (avctx->codec_id == AV_CODEC_ID_H264) {
            q->extco2.Header.BufferId     = MFX_EXTBUFF_CODING_OPTION2;
            q->extco2.Header.BufferSz     = sizeof(q->extco2);
            q->extparam_internal[q->nb_extparam_internal++] = (mfxExtBuffer *)&q->extco2;
        }
#endif
    }

    if (!rc_supported(q)) {
        av_log(avctx, AV_LOG_ERROR,
               "Selected ratecontrol mode is not supported by the QSV "
               "runtime. Choose a different mode.\n");
        return AVERROR(ENOSYS);
>>>>>>> e7d7cf86
    }

    return 0;
}

static int qsv_retrieve_enc_params(AVCodecContext *avctx, QSVEncContext *q)
{
    uint8_t sps_buf[128];
    uint8_t pps_buf[128];

    mfxExtCodingOptionSPSPPS extradata = {
        .Header.BufferId = MFX_EXTBUFF_CODING_OPTION_SPSPPS,
        .Header.BufferSz = sizeof(extradata),
        .SPSBuffer = sps_buf, .SPSBufSize = sizeof(sps_buf),
        .PPSBuffer = pps_buf, .PPSBufSize = sizeof(pps_buf)
    };

    mfxExtCodingOption co = {
        .Header.BufferId = MFX_EXTBUFF_CODING_OPTION,
        .Header.BufferSz = sizeof(co),
    };
#if QSV_HAVE_CO2
    mfxExtCodingOption2 co2 = {
        .Header.BufferId = MFX_EXTBUFF_CODING_OPTION2,
        .Header.BufferSz = sizeof(co2),
    };
#endif
#if QSV_HAVE_CO3
    mfxExtCodingOption3 co3 = {
        .Header.BufferId = MFX_EXTBUFF_CODING_OPTION3,
        .Header.BufferSz = sizeof(co3),
    };
#endif

    mfxExtBuffer *ext_buffers[] = {
        (mfxExtBuffer*)&extradata,
        (mfxExtBuffer*)&co,
#if QSV_HAVE_CO2
        (mfxExtBuffer*)&co2,
#endif
#if QSV_HAVE_CO3
        (mfxExtBuffer*)&co3,
#endif
    };

    int need_pps = avctx->codec_id != AV_CODEC_ID_MPEG2VIDEO;
    int ret;

    q->param.ExtParam    = ext_buffers;
    q->param.NumExtParam = FF_ARRAY_ELEMS(ext_buffers);

    ret = MFXVideoENCODE_GetVideoParam(q->session, &q->param);
    if (ret < 0)
        return ff_qsv_error(ret);

    q->packet_size = q->param.mfx.BufferSizeInKB * 1000;

    if (!extradata.SPSBufSize || (need_pps && !extradata.PPSBufSize)) {
        av_log(avctx, AV_LOG_ERROR, "No extradata returned from libmfx.\n");
        return AVERROR_UNKNOWN;
    }

    avctx->extradata = av_malloc(extradata.SPSBufSize + need_pps * extradata.PPSBufSize +
                                 AV_INPUT_BUFFER_PADDING_SIZE);
    if (!avctx->extradata)
        return AVERROR(ENOMEM);

    memcpy(avctx->extradata,                        sps_buf, extradata.SPSBufSize);
    if (need_pps)
        memcpy(avctx->extradata + extradata.SPSBufSize, pps_buf, extradata.PPSBufSize);
    avctx->extradata_size = extradata.SPSBufSize + need_pps * extradata.PPSBufSize;
    memset(avctx->extradata + avctx->extradata_size, 0, AV_INPUT_BUFFER_PADDING_SIZE);

    dump_video_param(avctx, q, ext_buffers + 1);

    return 0;
}

static int qsv_init_opaque_alloc(AVCodecContext *avctx, QSVEncContext *q)
{
    AVQSVContext *qsv = avctx->hwaccel_context;
    mfxFrameSurface1 *surfaces;
    int nb_surfaces, i;

    nb_surfaces = qsv->nb_opaque_surfaces + q->req.NumFrameSuggested + q->async_depth;

    q->opaque_alloc_buf = av_buffer_allocz(sizeof(*surfaces) * nb_surfaces);
    if (!q->opaque_alloc_buf)
        return AVERROR(ENOMEM);

    q->opaque_surfaces = av_malloc_array(nb_surfaces, sizeof(*q->opaque_surfaces));
    if (!q->opaque_surfaces)
        return AVERROR(ENOMEM);

    surfaces = (mfxFrameSurface1*)q->opaque_alloc_buf->data;
    for (i = 0; i < nb_surfaces; i++) {
        surfaces[i].Info      = q->req.Info;
        q->opaque_surfaces[i] = surfaces + i;
    }

    q->opaque_alloc.Header.BufferId = MFX_EXTBUFF_OPAQUE_SURFACE_ALLOCATION;
    q->opaque_alloc.Header.BufferSz = sizeof(q->opaque_alloc);
    q->opaque_alloc.In.Surfaces     = q->opaque_surfaces;
    q->opaque_alloc.In.NumSurface   = nb_surfaces;
    q->opaque_alloc.In.Type         = q->req.Type;

    q->extparam_internal[q->nb_extparam_internal++] = (mfxExtBuffer *)&q->opaque_alloc;

    qsv->nb_opaque_surfaces = nb_surfaces;
    qsv->opaque_surfaces    = q->opaque_alloc_buf;
    qsv->opaque_alloc_type  = q->req.Type;

    return 0;
}

int ff_qsv_enc_init(AVCodecContext *avctx, QSVEncContext *q)
{
    int opaque_alloc = 0;
    int ret;

    q->param.IOPattern  = MFX_IOPATTERN_IN_SYSTEM_MEMORY;
    q->param.AsyncDepth = q->async_depth;

    q->async_fifo = av_fifo_alloc((1 + q->async_depth) *
                                  (sizeof(AVPacket) + sizeof(mfxSyncPoint) + sizeof(mfxBitstream*)));
    if (!q->async_fifo)
        return AVERROR(ENOMEM);

    if (avctx->hwaccel_context) {
        AVQSVContext *qsv = avctx->hwaccel_context;

        q->session         = qsv->session;
        q->param.IOPattern = qsv->iopattern;

        opaque_alloc = qsv->opaque_alloc;
    }

    if (!q->session) {
        ret = ff_qsv_init_internal_session(avctx, &q->internal_qs,
                                           q->load_plugins);
        if (ret < 0)
            return ret;

        q->session = q->internal_qs.session;
    }

    ret = init_video_param(avctx, q);
    if (ret < 0)
        return ret;

    ret = MFXVideoENCODE_Query(q->session, &q->param,&q->param);
    if (MFX_WRN_PARTIAL_ACCELERATION==ret) {
        av_log(avctx, AV_LOG_WARNING, "Encoder will work with partial HW acceleration\n");
    } else if (ret < 0) {
        av_log(avctx, AV_LOG_ERROR, "Error %d querying encoder params\n", ret);
        return ff_qsv_error(ret);
    }

    ret = MFXVideoENCODE_QueryIOSurf(q->session, &q->param, &q->req);
    if (ret < 0) {
        av_log(avctx, AV_LOG_ERROR, "Error querying the encoding parameters\n");
        return ff_qsv_error(ret);
    }

    if (opaque_alloc) {
        ret = qsv_init_opaque_alloc(avctx, q);
        if (ret < 0)
            return ret;
    }

    if (avctx->hwaccel_context) {
        AVQSVContext *qsv = avctx->hwaccel_context;
        int i, j;

        q->extparam = av_mallocz_array(qsv->nb_ext_buffers + q->nb_extparam_internal,
                                       sizeof(*q->extparam));
        if (!q->extparam)
            return AVERROR(ENOMEM);

        q->param.ExtParam = q->extparam;
        for (i = 0; i < qsv->nb_ext_buffers; i++)
            q->param.ExtParam[i] = qsv->ext_buffers[i];
        q->param.NumExtParam = qsv->nb_ext_buffers;

        for (i = 0; i < q->nb_extparam_internal; i++) {
            for (j = 0; j < qsv->nb_ext_buffers; j++) {
                if (qsv->ext_buffers[j]->BufferId == q->extparam_internal[i]->BufferId)
                    break;
            }
            if (j < qsv->nb_ext_buffers)
                continue;

            q->param.ExtParam[q->param.NumExtParam++] = q->extparam_internal[i];
        }
    } else {
        q->param.ExtParam    = q->extparam_internal;
        q->param.NumExtParam = q->nb_extparam_internal;
    }

    ret = MFXVideoENCODE_Init(q->session, &q->param);
    if (MFX_WRN_PARTIAL_ACCELERATION==ret) {
        av_log(avctx, AV_LOG_WARNING, "Encoder will work with partial HW acceleration\n");
    } else if (ret < 0) {
        av_log(avctx, AV_LOG_ERROR, "Error initializing the encoder\n");
        return ff_qsv_error(ret);
    }

    ret = qsv_retrieve_enc_params(avctx, q);
    if (ret < 0) {
        av_log(avctx, AV_LOG_ERROR, "Error retrieving encoding parameters.\n");
        return ret;
    }

    q->avctx = avctx;

    return 0;
}

static void clear_unused_frames(QSVEncContext *q)
{
    QSVFrame *cur = q->work_frames;
    while (cur) {
        if (cur->surface && !cur->surface->Data.Locked) {
            cur->surface = NULL;
            av_frame_unref(cur->frame);
        }
        cur = cur->next;
    }
}

static int get_free_frame(QSVEncContext *q, QSVFrame **f)
{
    QSVFrame *frame, **last;

    clear_unused_frames(q);

    frame = q->work_frames;
    last  = &q->work_frames;
    while (frame) {
        if (!frame->surface) {
            *f = frame;
            return 0;
        }

        last  = &frame->next;
        frame = frame->next;
    }

    frame = av_mallocz(sizeof(*frame));
    if (!frame)
        return AVERROR(ENOMEM);
    frame->frame = av_frame_alloc();
    if (!frame->frame) {
        av_freep(&frame);
        return AVERROR(ENOMEM);
    }
    *last = frame;

    *f = frame;

    return 0;
}

static int submit_frame(QSVEncContext *q, const AVFrame *frame,
                        mfxFrameSurface1 **surface)
{
    QSVFrame *qf;
    int ret;

    ret = get_free_frame(q, &qf);
    if (ret < 0)
        return ret;

    if (frame->format == AV_PIX_FMT_QSV) {
        ret = av_frame_ref(qf->frame, frame);
        if (ret < 0)
            return ret;

        qf->surface = (mfxFrameSurface1*)qf->frame->data[3];
    } else {
        /* make a copy if the input is not padded as libmfx requires */
        if (     frame->height & (q->height_align - 1) ||
            frame->linesize[0] & (q->width_align - 1)) {
            qf->frame->height = FFALIGN(frame->height, q->height_align);
            qf->frame->width  = FFALIGN(frame->width, q->width_align);

            ret = ff_get_buffer(q->avctx, qf->frame, AV_GET_BUFFER_FLAG_REF);
            if (ret < 0)
                return ret;

            qf->frame->height = frame->height;
            qf->frame->width  = frame->width;
            ret = av_frame_copy(qf->frame, frame);
            if (ret < 0) {
                av_frame_unref(qf->frame);
                return ret;
            }
        } else {
            ret = av_frame_ref(qf->frame, frame);
            if (ret < 0)
                return ret;
        }

        qf->surface_internal.Info = q->param.mfx.FrameInfo;

        qf->surface_internal.Info.PicStruct =
            !frame->interlaced_frame ? MFX_PICSTRUCT_PROGRESSIVE :
            frame->top_field_first   ? MFX_PICSTRUCT_FIELD_TFF :
                                       MFX_PICSTRUCT_FIELD_BFF;
        if (frame->repeat_pict == 1)
            qf->surface_internal.Info.PicStruct |= MFX_PICSTRUCT_FIELD_REPEATED;
        else if (frame->repeat_pict == 2)
            qf->surface_internal.Info.PicStruct |= MFX_PICSTRUCT_FRAME_DOUBLING;
        else if (frame->repeat_pict == 4)
            qf->surface_internal.Info.PicStruct |= MFX_PICSTRUCT_FRAME_TRIPLING;

        qf->surface_internal.Data.PitchLow  = qf->frame->linesize[0];
        qf->surface_internal.Data.Y         = qf->frame->data[0];
        qf->surface_internal.Data.UV        = qf->frame->data[1];

        qf->surface = &qf->surface_internal;
    }

    qf->surface->Data.TimeStamp = av_rescale_q(frame->pts, q->avctx->time_base, (AVRational){1, 90000});

    *surface = qf->surface;

    return 0;
}

static void print_interlace_msg(AVCodecContext *avctx, QSVEncContext *q)
{
    if (q->param.mfx.CodecId == MFX_CODEC_AVC) {
        if (q->param.mfx.CodecProfile == MFX_PROFILE_AVC_BASELINE ||
            q->param.mfx.CodecLevel < MFX_LEVEL_AVC_21 ||
            q->param.mfx.CodecLevel > MFX_LEVEL_AVC_41)
            av_log(avctx, AV_LOG_WARNING,
                   "Interlaced coding is supported"
                   " at Main/High Profile Level 2.1-4.1\n");
    }
}

int ff_qsv_encode(AVCodecContext *avctx, QSVEncContext *q,
                  AVPacket *pkt, const AVFrame *frame, int *got_packet)
{
    AVPacket new_pkt = { 0 };
    mfxBitstream *bs;

    mfxFrameSurface1 *surf = NULL;
    mfxSyncPoint sync      = NULL;
    int ret;

    if (frame) {
        ret = submit_frame(q, frame, &surf);
        if (ret < 0) {
            av_log(avctx, AV_LOG_ERROR, "Error submitting the frame for encoding.\n");
            return ret;
        }
    }

    ret = av_new_packet(&new_pkt, q->packet_size);
    if (ret < 0) {
        av_log(avctx, AV_LOG_ERROR, "Error allocating the output packet\n");
        return ret;
    }

    bs = av_mallocz(sizeof(*bs));
    if (!bs) {
        av_packet_unref(&new_pkt);
        return AVERROR(ENOMEM);
    }
    bs->Data      = new_pkt.data;
    bs->MaxLength = new_pkt.size;

    do {
        ret = MFXVideoENCODE_EncodeFrameAsync(q->session, NULL, surf, bs, &sync);
        if (ret == MFX_WRN_DEVICE_BUSY) {
            av_usleep(500);
            continue;
        }
        break;
    } while ( 1 );

    if (ret < 0) {
        av_packet_unref(&new_pkt);
        av_freep(&bs);
        if (ret == MFX_ERR_MORE_DATA)
            return 0;
        av_log(avctx, AV_LOG_ERROR, "EncodeFrameAsync returned %d\n", ret);
        return ff_qsv_error(ret);
    }

    if (ret == MFX_WRN_INCOMPATIBLE_VIDEO_PARAM) {
        if (frame->interlaced_frame)
            print_interlace_msg(avctx, q);
        else
            av_log(avctx, AV_LOG_WARNING,
                   "EncodeFrameAsync returned 'incompatible param' code\n");
    }
    if (sync) {
        av_fifo_generic_write(q->async_fifo, &new_pkt, sizeof(new_pkt), NULL);
        av_fifo_generic_write(q->async_fifo, &sync,    sizeof(sync),    NULL);
        av_fifo_generic_write(q->async_fifo, &bs,      sizeof(bs),    NULL);
    } else {
        av_packet_unref(&new_pkt);
        av_freep(&bs);
    }

    if (!av_fifo_space(q->async_fifo) ||
        (!frame && av_fifo_size(q->async_fifo))) {
        av_fifo_generic_read(q->async_fifo, &new_pkt, sizeof(new_pkt), NULL);
        av_fifo_generic_read(q->async_fifo, &sync,    sizeof(sync),    NULL);
        av_fifo_generic_read(q->async_fifo, &bs,      sizeof(bs),      NULL);

        MFXVideoCORE_SyncOperation(q->session, sync, 60000);

        new_pkt.dts  = av_rescale_q(bs->DecodeTimeStamp, (AVRational){1, 90000}, avctx->time_base);
        new_pkt.pts  = av_rescale_q(bs->TimeStamp,       (AVRational){1, 90000}, avctx->time_base);
        new_pkt.size = bs->DataLength;

        if (bs->FrameType & MFX_FRAMETYPE_IDR ||
            bs->FrameType & MFX_FRAMETYPE_xIDR)
            new_pkt.flags |= AV_PKT_FLAG_KEY;

#if FF_API_CODED_FRAME
FF_DISABLE_DEPRECATION_WARNINGS
        if (bs->FrameType & MFX_FRAMETYPE_I || bs->FrameType & MFX_FRAMETYPE_xI)
            avctx->coded_frame->pict_type = AV_PICTURE_TYPE_I;
        else if (bs->FrameType & MFX_FRAMETYPE_P || bs->FrameType & MFX_FRAMETYPE_xP)
            avctx->coded_frame->pict_type = AV_PICTURE_TYPE_P;
        else if (bs->FrameType & MFX_FRAMETYPE_B || bs->FrameType & MFX_FRAMETYPE_xB)
            avctx->coded_frame->pict_type = AV_PICTURE_TYPE_B;
FF_ENABLE_DEPRECATION_WARNINGS
#endif

        av_freep(&bs);

        if (pkt->data) {
            if (pkt->size < new_pkt.size) {
                av_log(avctx, AV_LOG_ERROR, "Submitted buffer not large enough: %d < %d\n",
                       pkt->size, new_pkt.size);
                av_packet_unref(&new_pkt);
                return AVERROR(EINVAL);
            }

            memcpy(pkt->data, new_pkt.data, new_pkt.size);
            pkt->size = new_pkt.size;

            ret = av_packet_copy_props(pkt, &new_pkt);
            av_packet_unref(&new_pkt);
            if (ret < 0)
                return ret;
        } else
            *pkt = new_pkt;

        *got_packet = 1;
    }

    return 0;
}

int ff_qsv_enc_close(AVCodecContext *avctx, QSVEncContext *q)
{
    QSVFrame *cur;

    if (q->session)
        MFXVideoENCODE_Close(q->session);
    q->session = NULL;

    ff_qsv_close_internal_session(&q->internal_qs);

    cur = q->work_frames;
    while (cur) {
        q->work_frames = cur->next;
        av_frame_free(&cur->frame);
        av_freep(&cur);
        cur = q->work_frames;
    }

    while (q->async_fifo && av_fifo_size(q->async_fifo)) {
        AVPacket pkt;
        mfxSyncPoint sync;
        mfxBitstream *bs;

        av_fifo_generic_read(q->async_fifo, &pkt,  sizeof(pkt),  NULL);
        av_fifo_generic_read(q->async_fifo, &sync, sizeof(sync), NULL);
        av_fifo_generic_read(q->async_fifo, &bs,   sizeof(bs),   NULL);

        av_freep(&bs);
        av_packet_unref(&pkt);
    }
    av_fifo_free(q->async_fifo);
    q->async_fifo = NULL;

    av_freep(&q->opaque_surfaces);
    av_buffer_unref(&q->opaque_alloc_buf);

    av_freep(&q->extparam);

    return 0;
}<|MERGE_RESOLUTION|>--- conflicted
+++ resolved
@@ -271,7 +271,7 @@
     const char *rc_desc;
     mfxU16      rc_mode;
 
-    int want_la     = q->la_depth >= 0;
+    int want_la     = q->look_ahead;
     int want_qscale = !!(avctx->flags & AV_CODEC_FLAG_QSCALE);
     int want_vcm    = q->vcm;
 
@@ -412,35 +412,9 @@
         q->param.mfx.FrameInfo.FrameRateExtD  = avctx->time_base.num;
     }
 
-<<<<<<< HEAD
-    if (avctx->flags & AV_CODEC_FLAG_QSCALE) {
-        q->param.mfx.RateControlMethod = MFX_RATECONTROL_CQP;
-        ratecontrol_desc = "constant quantization parameter (CQP)";
-    } else if (avctx->rc_max_rate == avctx->bit_rate) {
-        q->param.mfx.RateControlMethod = MFX_RATECONTROL_CBR;
-        ratecontrol_desc = "constant bitrate (CBR)";
-    } else if (!avctx->rc_max_rate) {
-#if QSV_VERSION_ATLEAST(1,7)
-        if (q->look_ahead) {
-            q->param.mfx.RateControlMethod = MFX_RATECONTROL_LA;
-            ratecontrol_desc = "lookahead (LA)";
-        } else
-#endif
-        {
-            q->param.mfx.RateControlMethod = MFX_RATECONTROL_AVBR;
-            ratecontrol_desc = "average variable bitrate (AVBR)";
-        }
-    } else {
-        q->param.mfx.RateControlMethod = MFX_RATECONTROL_VBR;
-        ratecontrol_desc = "variable bitrate (VBR)";
-    }
-
-    av_log(avctx, AV_LOG_VERBOSE, "Using the %s ratecontrol method\n", ratecontrol_desc);
-=======
     ret = select_rc_mode(avctx, q);
     if (ret < 0)
         return ret;
->>>>>>> e7d7cf86
 
     switch (q->param.mfx.RateControlMethod) {
     case MFX_RATECONTROL_CBR:
@@ -461,9 +435,6 @@
 
         break;
     case MFX_RATECONTROL_AVBR:
-#if QSV_VERSION_ATLEAST(1,7)
-    case MFX_RATECONTROL_LA:
-#endif
         q->param.mfx.TargetKbps  = avctx->bit_rate / 1000;
         q->param.mfx.Convergence = q->avbr_convergence;
         q->param.mfx.Accuracy    = q->avbr_accuracy;
@@ -471,11 +442,11 @@
 #if QSV_HAVE_LA
     case MFX_RATECONTROL_LA:
         q->param.mfx.TargetKbps  = avctx->bit_rate / 1000;
-        q->extco2.LookAheadDepth = q->la_depth;
+        q->extco2.LookAheadDepth = q->look_ahead_depth;
         break;
 #if QSV_HAVE_ICQ
     case MFX_RATECONTROL_LA_ICQ:
-        q->extco2.LookAheadDepth = q->la_depth;
+        q->extco2.LookAheadDepth = q->look_ahead_depth;
     case MFX_RATECONTROL_ICQ:
         q->param.mfx.ICQQuality  = avctx->global_quality;
         break;
@@ -496,29 +467,15 @@
 
         q->extparam_internal[q->nb_extparam_internal++] = (mfxExtBuffer *)&q->extco;
 
-<<<<<<< HEAD
-#if QSV_VERSION_ATLEAST(1,6)
-        q->extco2.Header.BufferId      = MFX_EXTBUFF_CODING_OPTION2;
-        q->extco2.Header.BufferSz      = sizeof(q->extco2);
-
-#if QSV_VERSION_ATLEAST(1,7)
-        // valid value range is from 10 to 100 inclusive
-        // to instruct the encoder to use the default value this should be set to zero
-        q->extco2.LookAheadDepth        = q->look_ahead_depth != 0 ? FFMAX(10, q->look_ahead_depth) : 0;
-#endif
-#if QSV_VERSION_ATLEAST(1,8)
-        q->extco2.LookAheadDS           = q->look_ahead_downsampling;
-#endif
-
-        q->extparam_internal[q->nb_extparam_internal++] = (mfxExtBuffer *)&q->extco2;
-
-#endif
-=======
 #if QSV_HAVE_CO2
         if (avctx->codec_id == AV_CODEC_ID_H264) {
             q->extco2.Header.BufferId     = MFX_EXTBUFF_CODING_OPTION2;
             q->extco2.Header.BufferSz     = sizeof(q->extco2);
             q->extparam_internal[q->nb_extparam_internal++] = (mfxExtBuffer *)&q->extco2;
+
+#if QSV_VERSION_ATLEAST(1,8)
+            q->extco2.LookAheadDS           = q->look_ahead_downsampling;
+#endif
         }
 #endif
     }
@@ -528,7 +485,6 @@
                "Selected ratecontrol mode is not supported by the QSV "
                "runtime. Choose a different mode.\n");
         return AVERROR(ENOSYS);
->>>>>>> e7d7cf86
     }
 
     return 0;
