--- conflicted
+++ resolved
@@ -29,13 +29,8 @@
 #include "libavutil/avutil.h"
 
 #define LIBAVCODEC_VERSION_MAJOR 54
-<<<<<<< HEAD
-#define LIBAVCODEC_VERSION_MINOR 88
+#define LIBAVCODEC_VERSION_MINOR 89
 #define LIBAVCODEC_VERSION_MICRO 100
-=======
-#define LIBAVCODEC_VERSION_MINOR 40
-#define LIBAVCODEC_VERSION_MICRO  0
->>>>>>> 246da0b1
 
 #define LIBAVCODEC_VERSION_INT  AV_VERSION_INT(LIBAVCODEC_VERSION_MAJOR, \
                                                LIBAVCODEC_VERSION_MINOR, \
