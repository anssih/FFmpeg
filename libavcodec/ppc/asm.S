/*
 * Copyright (c) 2009 Loren Merritt
 *
 * This file is part of FFmpeg.
 *
 * FFmpeg is free software; you can redistribute it and/or
 * modify it under the terms of the GNU Lesser General Public
 * License as published by the Free Software Foundation; either
 * version 2.1 of the License, or (at your option) any later version.
 *
 * FFmpeg is distributed in the hope that it will be useful,
 * but WITHOUT ANY WARRANTY; without even the implied warranty of
 * MERCHANTABILITY or FITNESS FOR A PARTICULAR PURPOSE.  See the GNU
 * Lesser General Public License for more details.
 *
 * You should have received a copy of the GNU Lesser General Public
 * License along with FFmpeg; if not, write to the Free Software
 * Foundation, Inc., 51 Franklin Street, Fifth Floor, Boston, MA 02110-1301 USA
 */

#include "config.h"

#define GLUE(a, b) a ## b
#define JOIN(a, b) GLUE(a, b)
#define X(s) JOIN(EXTERN_ASM, s)

#if ARCH_PPC64

#define PTR  .quad
#define lp   ld
#define lpx  ldx
#define stp  std
#define stpu stdu
#define PS   8
#define L(s) JOIN(., s)

.macro extfunc name
    .global X(\name)
    .section .opd, "aw"
X(\name):
    .quad L(\name), .TOC.@tocbase, 0
    .previous
    .type X(\name), STT_FUNC
L(\name):
.endm

.macro movrel rd, sym, gp
    ld      \rd, \sym@got(r2)
.endm

.macro get_got rd
.endm

#else /* ARCH_PPC64 */

#define PTR  .int
#define lp   lwz
#define lpx  lwzx
#define stp  stw
#define stpu stwu
#define PS   4
#define L(s) s

.macro extfunc name
    .global X(\name)
    .type   X(\name), STT_FUNC
X(\name):
\name:
.endm

.macro movrel rd, sym, gp
#if CONFIG_PIC
<<<<<<< HEAD
    bcl             20, 31, lab_pic_\@
lab_pic_\@:
    mflr    \rd
    addis   \rd, \rd, (\sym - lab_pic_\@)@ha
    addi    \rd, \rd, (\sym - lab_pic_\@)@l
=======
    lwz     \rd, \sym@got(\gp)
>>>>>>> 58decdb6
#else
    lis     \rd, \sym@ha
    la      \rd, \sym@l(\rd)
#endif
.endm

.macro get_got rd
#if CONFIG_PIC
    bcl     20, 31, .Lgot\@
.Lgot\@:
    mflr    \rd
    addis   \rd, \rd, _GLOBAL_OFFSET_TABLE_ - .Lgot\@@ha
    addi    \rd, \rd, _GLOBAL_OFFSET_TABLE_ - .Lgot\@@l
#endif
.endm

#endif /* ARCH_PPC64 */

#if HAVE_IBM_ASM

.macro DEFINE_REG n
    .equiv r\n, \n
    .equiv f\n, \n
    .equiv v\n, \n
.endm

DEFINE_REG 0
DEFINE_REG 1
DEFINE_REG 2
DEFINE_REG 3
DEFINE_REG 4
DEFINE_REG 5
DEFINE_REG 6
DEFINE_REG 7
DEFINE_REG 8
DEFINE_REG 9
DEFINE_REG 10
DEFINE_REG 11
DEFINE_REG 12
DEFINE_REG 13
DEFINE_REG 14
DEFINE_REG 15
DEFINE_REG 16
DEFINE_REG 17
DEFINE_REG 18
DEFINE_REG 19
DEFINE_REG 20
DEFINE_REG 21
DEFINE_REG 22
DEFINE_REG 23
DEFINE_REG 24
DEFINE_REG 25
DEFINE_REG 26
DEFINE_REG 27
DEFINE_REG 28
DEFINE_REG 29
DEFINE_REG 30
DEFINE_REG 31

#endif /* HAVE_IBM_ASM */<|MERGE_RESOLUTION|>--- conflicted
+++ resolved
@@ -70,15 +70,7 @@
 
 .macro movrel rd, sym, gp
 #if CONFIG_PIC
-<<<<<<< HEAD
-    bcl             20, 31, lab_pic_\@
-lab_pic_\@:
-    mflr    \rd
-    addis   \rd, \rd, (\sym - lab_pic_\@)@ha
-    addi    \rd, \rd, (\sym - lab_pic_\@)@l
-=======
     lwz     \rd, \sym@got(\gp)
->>>>>>> 58decdb6
 #else
     lis     \rd, \sym@ha
     la      \rd, \sym@l(\rd)
