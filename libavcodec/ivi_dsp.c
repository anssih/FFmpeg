--- conflicted
+++ resolved
@@ -37,13 +37,8 @@
     int32_t         p0, p1, p2, p3, tmp0, tmp1, tmp2;
     int32_t         b0_1, b0_2, b1_1, b1_2, b1_3, b2_1, b2_2, b2_3, b2_4, b2_5, b2_6;
     int32_t         b3_1, b3_2, b3_3, b3_4, b3_5, b3_6, b3_7, b3_8, b3_9;
-<<<<<<< HEAD
-    int32_t         pitch, back_pitch;
+    ptrdiff_t       pitch, back_pitch;
     const short     *b0_ptr, *b1_ptr, *b2_ptr, *b3_ptr;
-=======
-    ptrdiff_t       pitch, back_pitch;
-    const short    *b0_ptr, *b1_ptr, *b2_ptr, *b3_ptr;
->>>>>>> 746c56b7
     const int       num_bands = 4;
 
     /* all bands should have the same pitch */
@@ -196,13 +191,8 @@
                            const ptrdiff_t dst_pitch)
 {
     int             x, y, indx, b0, b1, b2, b3, p0, p1, p2, p3;
-<<<<<<< HEAD
     const short     *b0_ptr, *b1_ptr, *b2_ptr, *b3_ptr;
-    int32_t         pitch;
-=======
-    const short    *b0_ptr, *b1_ptr, *b2_ptr, *b3_ptr;
     ptrdiff_t       pitch;
->>>>>>> 746c56b7
 
     /* all bands should have the same pitch */
     pitch = plane->bands[0].pitch;
