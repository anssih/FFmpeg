--- conflicted
+++ resolved
@@ -79,23 +79,6 @@
 };
 
 
-<<<<<<< HEAD
-static int16_t filter_bank[512];
-
-static int scale_factor_table[64];
-#ifdef USE_FLOATS
-static float scale_factor_inv_table[64];
-#else
-static int8_t scale_factor_shift[64];
-static unsigned short scale_factor_mult[64];
-#endif
-static unsigned char scale_diff_table[128];
-
-/* total number of bits per allocation group */
-static unsigned short total_quant_bits[17];
-
-=======
->>>>>>> 45ef9639
 /* signal to noise ratio of each quantification step (could be
    computed from quant_steps[]). The values are dB multiplied by 10
 */
