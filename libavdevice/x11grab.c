--- conflicted
+++ resolved
@@ -586,26 +586,16 @@
 #define OFFSET(x) offsetof(struct x11grab, x)
 #define DEC AV_OPT_FLAG_DECODING_PARAM
 static const AVOption options[] = {
-<<<<<<< HEAD
-    { "draw_mouse", "draw the mouse pointer", OFFSET(draw_mouse), AV_OPT_TYPE_INT, {1}, 0, 1, DEC },
+    { "draw_mouse", "draw the mouse pointer", OFFSET(draw_mouse), AV_OPT_TYPE_INT, {.i64 = 1}, 0, 1, DEC },
 
     { "follow_mouse", "move the grabbing region when the mouse pointer reaches within specified amount of pixels to the edge of region",
-      OFFSET(follow_mouse), AV_OPT_TYPE_INT, {0}, -1, INT_MAX, DEC, "follow_mouse" },
+      OFFSET(follow_mouse), AV_OPT_TYPE_INT, {.i64 = 0}, -1, INT_MAX, DEC, "follow_mouse" },
     { "centered",     "keep the mouse pointer at the center of grabbing region when following",
       0, AV_OPT_TYPE_CONST, {.i64 = -1}, INT_MIN, INT_MAX, DEC, "follow_mouse" },
 
     { "framerate",  "set video frame rate",      OFFSET(framerate),   AV_OPT_TYPE_STRING,     {.str = "ntsc"}, 0, 0, DEC },
-    { "show_region", "show the grabbing region", OFFSET(show_region), AV_OPT_TYPE_INT,        {0}, 0, 1, DEC },
+    { "show_region", "show the grabbing region", OFFSET(show_region), AV_OPT_TYPE_INT,        {.i64 = 0}, 0, 1, DEC },
     { "video_size",  "set video frame size",     OFFSET(width),       AV_OPT_TYPE_IMAGE_SIZE, {.str = "vga"}, 0, 0, DEC },
-=======
-    { "video_size", "A string describing frame size, such as 640x480 or hd720.", OFFSET(video_size), AV_OPT_TYPE_STRING, {.str = "vga"}, 0, 0, DEC },
-    { "framerate", "", OFFSET(framerate), AV_OPT_TYPE_STRING, {.str = "ntsc"}, 0, 0, DEC },
-    { "draw_mouse", "Draw the mouse pointer.", OFFSET(draw_mouse), AV_OPT_TYPE_INT, { .i64 = 1 }, 0, 1, DEC },
-    { "follow_mouse", "Move the grabbing region when the mouse pointer reaches within specified amount of pixels to the edge of region.",
-      OFFSET(follow_mouse), AV_OPT_TYPE_INT, { .i64 = 0 }, -1, INT_MAX, DEC, "follow_mouse" },
-    { "centered", "Keep the mouse pointer at the center of grabbing region when following.", 0, AV_OPT_TYPE_CONST, { .i64 = -1 }, INT_MIN, INT_MAX, DEC, "follow_mouse" },
-    { "show_region", "Show the grabbing region.", OFFSET(show_region), AV_OPT_TYPE_INT, { .i64 = 0 }, 0, 1, DEC },
->>>>>>> e6153f17
     { NULL },
 };
 
