--- conflicted
+++ resolved
@@ -4395,17 +4395,6 @@
     { "copyinkf", OPT_BOOL | OPT_EXPERT, {(void*)&copy_initial_nonkeyframes}, "copy initial non-keyframes" },
 
     /* video options */
-<<<<<<< HEAD
-    { "b",  HAS_ARG | OPT_VIDEO, {(void*)opt_bitrate}, "set bitrate (in bits/s)", "bitrate" },
-    { "vb",  HAS_ARG | OPT_VIDEO, {(void*)opt_bitrate}, "set bitrate (in bits/s)", "bitrate" },
-    { "vframes", OPT_INT | HAS_ARG | OPT_VIDEO, {(void*)&max_frames[AVMEDIA_TYPE_VIDEO]}, "set the number of video frames to record", "number" },
-    { "r",  HAS_ARG | OPT_VIDEO, {(void*)opt_frame_rate}, "set frame rate (Hz value, fraction or abbreviation)", "rate" },
-    { "s", HAS_ARG | OPT_VIDEO, {(void*)opt_frame_size}, "set frame size (WxH or abbreviation)", "size" },
-    { "aspect", HAS_ARG | OPT_VIDEO, {(void*)opt_frame_aspect_ratio}, "set aspect ratio (4:3, 16:9 or 1.3333, 1.7777)", "aspect" },
-    { "pix_fmt", HAS_ARG | OPT_EXPERT | OPT_VIDEO, {(void*)opt_frame_pix_fmt}, "set pixel format, 'list' as argument shows all the pixel formats supported", "format" },
-    { "bits_per_raw_sample", OPT_INT | HAS_ARG | OPT_VIDEO, {(void*)&frame_bits_per_raw_sample}, "set the number of bits per raw sample", "number" },
-    { "croptop",  HAS_ARG | OPT_VIDEO, {(void*)opt_frame_crop}, "Removed, use the crop filter instead", "size" },
-=======
     { "b", HAS_ARG | OPT_VIDEO, {(void*)opt_bitrate}, "set bitrate (in bits/s)", "bitrate" },
     { "vb", HAS_ARG | OPT_VIDEO, {(void*)opt_bitrate}, "set bitrate (in bits/s)", "bitrate" },
     { "vframes", OPT_INT | HAS_ARG | OPT_VIDEO, {(void*)&max_frames[AVMEDIA_TYPE_VIDEO]}, "set the number of video frames to record", "number" },
@@ -4413,8 +4402,8 @@
     { "s", HAS_ARG | OPT_VIDEO, {(void*)opt_frame_size}, "set frame size (WxH or abbreviation)", "size" },
     { "aspect", HAS_ARG | OPT_VIDEO, {(void*)opt_frame_aspect_ratio}, "set aspect ratio (4:3, 16:9 or 1.3333, 1.7777)", "aspect" },
     { "pix_fmt", HAS_ARG | OPT_EXPERT | OPT_VIDEO, {(void*)opt_frame_pix_fmt}, "set pixel format, 'list' as argument shows all the pixel formats supported", "format" },
-    { "croptop", HAS_ARG | OPT_VIDEO, {(void*)opt_frame_crop}, "Removed, use the crop filter instead", "size" },
->>>>>>> 90da52f0
+    { "bits_per_raw_sample", OPT_INT | HAS_ARG | OPT_VIDEO, {(void*)&frame_bits_per_raw_sample}, "set the number of bits per raw sample", "number" },
+    { "croptop",  HAS_ARG | OPT_VIDEO, {(void*)opt_frame_crop}, "Removed, use the crop filter instead", "size" },
     { "cropbottom", HAS_ARG | OPT_VIDEO, {(void*)opt_frame_crop}, "Removed, use the crop filter instead", "size" },
     { "cropleft", HAS_ARG | OPT_VIDEO, {(void*)opt_frame_crop}, "Removed, use the crop filter instead", "size" },
     { "cropright", HAS_ARG | OPT_VIDEO, {(void*)opt_frame_crop}, "Removed, use the crop filter instead", "size" },
@@ -4433,11 +4422,7 @@
     { "sameq", OPT_BOOL | OPT_VIDEO, {(void*)&same_quality},
       "use same quantizer as source (implies VBR)" },
     { "pass", HAS_ARG | OPT_VIDEO, {(void*)opt_pass}, "select the pass number (1 or 2)", "n" },
-<<<<<<< HEAD
     { "passlogfile", HAS_ARG | OPT_VIDEO, {(void*)&opt_passlogfile}, "select two pass log file name prefix", "prefix" },
-=======
-    { "passlogfile", HAS_ARG | OPT_STRING | OPT_VIDEO, {(void*)&pass_logfilename_prefix}, "select two pass log file name prefix", "prefix" },
->>>>>>> 90da52f0
     { "deinterlace", OPT_BOOL | OPT_EXPERT | OPT_VIDEO, {(void*)&do_deinterlace},
       "deinterlace pictures" },
     { "psnr", OPT_BOOL | OPT_EXPERT | OPT_VIDEO, {(void*)&do_psnr}, "calculate PSNR of compressed frames" },
