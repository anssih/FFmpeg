MAIN_MAKEFILE=1
include config.mak

vpath %.c    $(SRC_PATH)
vpath %.cpp  $(SRC_PATH)
vpath %.h    $(SRC_PATH)
vpath %.S    $(SRC_PATH)
vpath %.asm  $(SRC_PATH)
vpath %.v    $(SRC_PATH)
vpath %.texi $(SRC_PATH)
vpath %/fate_config.sh.template $(SRC_PATH)

<<<<<<< HEAD
PROGS-$(CONFIG_FFMPEG)   += ffmpeg
PROGS-$(CONFIG_FFPLAY)   += ffplay
PROGS-$(CONFIG_FFPROBE)  += ffprobe
PROGS-$(CONFIG_FFSERVER) += ffserver
=======
ifndef V
Q      = @
ECHO   = printf "$(1)\t%s\n" $(2)
BRIEF  = CC HOSTCC HOSTLD AS YASM AR LD
SILENT = DEPCC DEPHOSTCC DEPAS DEPYASM RANLIB RM
MSG    = $@
M      = @$(call ECHO,$(TAG),$@);
$(foreach VAR,$(BRIEF), \
    $(eval override $(VAR) = @$$(call ECHO,$(VAR),$$(MSG)); $($(VAR))))
$(foreach VAR,$(SILENT),$(eval override $(VAR) = @$($(VAR))))
$(eval INSTALL = @$(call ECHO,INSTALL,$$(^:$(SRC_PATH)/%=%)); $(INSTALL))
endif

ALLFFLIBS = avcodec avdevice avfilter avformat avresample avutil swscale

IFLAGS     := -I. -I$(SRC_PATH)
CPPFLAGS   := $(IFLAGS) $(CPPFLAGS)
CFLAGS     += $(ECFLAGS)
CCFLAGS     = $(CPPFLAGS) $(CFLAGS)
ASFLAGS    := $(CPPFLAGS) $(ASFLAGS)
YASMFLAGS  += $(IFLAGS:%=%/) -I$(SRC_PATH)/libavutil/x86/ -Pconfig.asm
HOSTCCFLAGS = $(IFLAGS) $(HOSTCFLAGS)
LDFLAGS    := $(ALLFFLIBS:%=-Llib%) $(LDFLAGS)

define COMPILE
	$(call $(1)DEP,$(1))
	$($(1)) $($(1)FLAGS) $($(1)_DEPFLAGS) $($(1)_C) $($(1)_O) $<
endef

COMPILE_C = $(call COMPILE,CC)
COMPILE_S = $(call COMPILE,AS)

%.o: %.c
	$(COMPILE_C)

%.o: %.S
	$(COMPILE_S)
>>>>>>> 7baa115a

PROGS      := $(PROGS-yes:%=%$(PROGSSUF)$(EXESUF))
INSTPROGS   = $(PROGS-yes:%=%$(PROGSSUF)$(EXESUF))
OBJS        = cmdutils.o
OBJS-ffmpeg = ffmpeg_opt.o ffmpeg_filter.o
TESTTOOLS   = audiogen videogen rotozoom tiny_psnr base64
HOSTPROGS  := $(TESTTOOLS:%=tests/%) doc/print_options
TOOLS       = qt-faststart trasher
TOOLS-$(CONFIG_ZLIB) += cws2fws

BASENAMES   = ffmpeg ffplay ffprobe ffserver
ALLPROGS    = $(BASENAMES:%=%$(PROGSSUF)$(EXESUF))
ALLPROGS_G  = $(BASENAMES:%=%$(PROGSSUF)_g$(EXESUF))
ALLMANPAGES = $(BASENAMES:%=%.1)

FFLIBS-$(CONFIG_AVDEVICE) += avdevice
FFLIBS-$(CONFIG_AVFILTER) += avfilter
FFLIBS-$(CONFIG_AVFORMAT) += avformat
FFLIBS-$(CONFIG_AVRESAMPLE) += avresample
FFLIBS-$(CONFIG_AVCODEC)  += avcodec
FFLIBS-$(CONFIG_POSTPROC) += postproc
FFLIBS-$(CONFIG_SWRESAMPLE)+= swresample
FFLIBS-$(CONFIG_SWSCALE)  += swscale

FFLIBS := avutil

DATA_FILES := $(wildcard $(SRC_PATH)/presets/*.ffpreset) $(SRC_PATH)/doc/ffprobe.xsd
EXAMPLES_FILES := $(wildcard $(SRC_PATH)/doc/examples/*.c) $(SRC_PATH)/doc/examples/Makefile

SKIPHEADERS = cmdutils_common_opts.h

include $(SRC_PATH)/common.mak

FF_EXTRALIBS := $(FFEXTRALIBS)
FF_DEP_LIBS  := $(DEP_LIBS)

all: $(PROGS)

$(PROGS): %$(EXESUF): %_g$(EXESUF)
	$(CP) $< $@
	$(STRIP) $@

$(TOOLS): %$(EXESUF): %.o
	$(LD) $(LDFLAGS) $(LD_O) $< $(ELIBS)

tools/cws2fws$(EXESUF): ELIBS = $(ZLIB)

config.h: .config
.config: $(wildcard $(FFLIBS:%=$(SRC_PATH)/lib%/all*.c))
	@-tput bold 2>/dev/null
	@-printf '\nWARNING: $(?F) newer than config.h, rerun configure\n\n'
	@-tput sgr0 2>/dev/null

SUBDIR_VARS := CLEANFILES EXAMPLES FFLIBS HOSTPROGS TESTPROGS TOOLS      \
               ARCH_HEADERS BUILT_HEADERS SKIPHEADERS                    \
               ARMV5TE-OBJS ARMV6-OBJS ARMVFP-OBJS NEON-OBJS             \
               MMI-OBJS ALTIVEC-OBJS VIS-OBJS                            \
               MMX-OBJS YASM-OBJS                                        \
               MIPSFPU-OBJS MIPSDSPR2-OBJS MIPSDSPR1-OBJS MIPS32R2-OBJS  \
               OBJS HOSTOBJS TESTOBJS

define RESET
$(1) :=
$(1)-yes :=
endef

define DOSUBDIR
$(foreach V,$(SUBDIR_VARS),$(eval $(call RESET,$(V))))
SUBDIR := $(1)/
include $(SRC_PATH)/$(1)/Makefile
-include $(SRC_PATH)/$(1)/$(ARCH)/Makefile
include $(SRC_PATH)/library.mak
endef

$(foreach D,$(FFLIBS),$(eval $(call DOSUBDIR,lib$(D))))

define DOPROG
OBJS-$(1) += $(1).o
$(1)$(PROGSSUF)_g$(EXESUF): $(OBJS-$(1))
$$(OBJS-$(1)): CFLAGS  += $(CFLAGS-$(1))
$(1)$(PROGSSUF)_g$(EXESUF): LDFLAGS += $(LDFLAGS-$(1))
$(1)$(PROGSSUF)_g$(EXESUF): FF_EXTRALIBS += $(LIBS-$(1))
-include $$(OBJS-$(1):.o=.d)
endef

$(foreach P,$(PROGS-yes),$(eval $(call DOPROG,$(P))))

%$(PROGSSUF)_g$(EXESUF): %.o cmdutils.o $(FF_DEP_LIBS)
	$(LD) $(LDFLAGS) $(LD_O) $(OBJS-$*) cmdutils.o $(FF_EXTRALIBS)

OBJDIRS += tools

-include $(wildcard tools/*.d)

VERSION_SH  = $(SRC_PATH)/version.sh
GIT_LOG     = $(SRC_PATH)/.git/logs/HEAD

.version: $(wildcard $(GIT_LOG)) $(VERSION_SH) config.mak
.version: M=@

version.h .version:
	$(M)$(VERSION_SH) $(SRC_PATH) version.h $(EXTRA_VERSION)
	$(Q)touch .version

# force version.sh to run whenever version might have changed
-include .version

ifdef PROGS
install: install-progs install-data
endif

install: install-libs install-headers

install-libs: install-libs-yes

install-progs-yes:
install-progs-$(CONFIG_SHARED): install-libs

install-progs: install-progs-yes $(PROGS)
	$(Q)mkdir -p "$(BINDIR)"
	$(INSTALL) -c -m 755 $(INSTPROGS) "$(BINDIR)"

install-data: $(DATA_FILES) $(EXAMPLES_FILES)
	$(Q)mkdir -p "$(DATADIR)/examples"
	$(INSTALL) -m 644 $(DATA_FILES) "$(DATADIR)"
	$(INSTALL) -m 644 $(EXAMPLES_FILES) "$(DATADIR)/examples"

uninstall: uninstall-libs uninstall-headers uninstall-progs uninstall-data

uninstall-progs:
	$(RM) $(addprefix "$(BINDIR)/", $(ALLPROGS))

uninstall-data:
	$(RM) -r "$(DATADIR)"

clean::
	$(RM) $(ALLPROGS) $(ALLPROGS_G)
	$(RM) $(CLEANSUFFIXES)
	$(RM) $(TOOLS)
	$(RM) $(CLEANSUFFIXES:%=tools/%)
	$(RM) coverage.info
	$(RM) -r coverage-html

distclean::
	$(RM) $(DISTCLEANSUFFIXES)
	$(RM) config.* .version version.h libavutil/avconfig.h

config:
	$(SRC_PATH)/configure $(value FFMPEG_CONFIGURATION)

# Without the sed genthml thinks "libavutil" and "./libavutil" are two different things
coverage.info: $(wildcard *.gcda *.gcno */*.gcda */*.gcno */*/*.gcda */*/*.gcno)
	$(Q)lcov -c -d . -b . | sed -e 's#/./#/#g' > $@

coverage-html: coverage.info
	$(Q)mkdir -p $@
	$(Q)genhtml -o $@ $<
	$(Q)touch $@

check: all alltools examples testprogs fate

include $(SRC_PATH)/doc/Makefile
include $(SRC_PATH)/tests/Makefile

$(sort $(OBJDIRS)):
	$(Q)mkdir -p $@

# Dummy rule to stop make trying to rebuild removed or renamed headers
%.h:
	@:

# Disable suffix rules.  Most of the builtin rules are suffix rules,
# so this saves some time on slow systems.
.SUFFIXES:

.PHONY: all all-yes alltools check *clean config install*
.PHONY: testprogs uninstall*<|MERGE_RESOLUTION|>--- conflicted
+++ resolved
@@ -10,50 +10,10 @@
 vpath %.texi $(SRC_PATH)
 vpath %/fate_config.sh.template $(SRC_PATH)
 
-<<<<<<< HEAD
 PROGS-$(CONFIG_FFMPEG)   += ffmpeg
 PROGS-$(CONFIG_FFPLAY)   += ffplay
 PROGS-$(CONFIG_FFPROBE)  += ffprobe
 PROGS-$(CONFIG_FFSERVER) += ffserver
-=======
-ifndef V
-Q      = @
-ECHO   = printf "$(1)\t%s\n" $(2)
-BRIEF  = CC HOSTCC HOSTLD AS YASM AR LD
-SILENT = DEPCC DEPHOSTCC DEPAS DEPYASM RANLIB RM
-MSG    = $@
-M      = @$(call ECHO,$(TAG),$@);
-$(foreach VAR,$(BRIEF), \
-    $(eval override $(VAR) = @$$(call ECHO,$(VAR),$$(MSG)); $($(VAR))))
-$(foreach VAR,$(SILENT),$(eval override $(VAR) = @$($(VAR))))
-$(eval INSTALL = @$(call ECHO,INSTALL,$$(^:$(SRC_PATH)/%=%)); $(INSTALL))
-endif
-
-ALLFFLIBS = avcodec avdevice avfilter avformat avresample avutil swscale
-
-IFLAGS     := -I. -I$(SRC_PATH)
-CPPFLAGS   := $(IFLAGS) $(CPPFLAGS)
-CFLAGS     += $(ECFLAGS)
-CCFLAGS     = $(CPPFLAGS) $(CFLAGS)
-ASFLAGS    := $(CPPFLAGS) $(ASFLAGS)
-YASMFLAGS  += $(IFLAGS:%=%/) -I$(SRC_PATH)/libavutil/x86/ -Pconfig.asm
-HOSTCCFLAGS = $(IFLAGS) $(HOSTCFLAGS)
-LDFLAGS    := $(ALLFFLIBS:%=-Llib%) $(LDFLAGS)
-
-define COMPILE
-	$(call $(1)DEP,$(1))
-	$($(1)) $($(1)FLAGS) $($(1)_DEPFLAGS) $($(1)_C) $($(1)_O) $<
-endef
-
-COMPILE_C = $(call COMPILE,CC)
-COMPILE_S = $(call COMPILE,AS)
-
-%.o: %.c
-	$(COMPILE_C)
-
-%.o: %.S
-	$(COMPILE_S)
->>>>>>> 7baa115a
 
 PROGS      := $(PROGS-yes:%=%$(PROGSSUF)$(EXESUF))
 INSTPROGS   = $(PROGS-yes:%=%$(PROGSSUF)$(EXESUF))
