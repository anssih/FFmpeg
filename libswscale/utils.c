--- conflicted
+++ resolved
@@ -937,15 +937,9 @@
             c->chrXInc+= 20;
         }
         //we don't use the x86 asm scaler if MMX is available
-<<<<<<< HEAD
         else if (HAVE_MMX && cpu_flags & AV_CPU_FLAG_MMX && c->dstBpc <= 10) {
-            c->lumXInc = ((srcW-2)<<16)/(dstW-2) - 20;
-            c->chrXInc = ((c->chrSrcW-2)<<16)/(c->chrDstW-2) - 20;
-=======
-        else if (HAVE_MMX && cpu_flags & AV_CPU_FLAG_MMX) {
             c->lumXInc = ((int64_t)(srcW-2)<<16)/(dstW-2) - 20;
             c->chrXInc = ((int64_t)(c->chrSrcW-2)<<16)/(c->chrDstW-2) - 20;
->>>>>>> 31632e73
         }
     }
 
