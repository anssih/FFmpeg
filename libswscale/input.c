--- conflicted
+++ resolved
@@ -51,7 +51,6 @@
 #define r ((origin == PIX_FMT_BGR48BE || origin == PIX_FMT_BGR48LE) ? b_r : r_b)
 #define b ((origin == PIX_FMT_BGR48BE || origin == PIX_FMT_BGR48LE) ? r_b : b_r)
 
-<<<<<<< HEAD
 static av_always_inline void
 rgb64ToY_c_template(uint16_t *dst, const uint16_t *src, int width,
                     enum PixelFormat origin)
@@ -132,14 +131,9 @@
 rgb64funcs(rgb, LE, PIX_FMT_RGBA64LE)
 rgb64funcs(rgb, BE, PIX_FMT_RGBA64BE)
 
-static av_always_inline void
-rgb48ToY_c_template(uint16_t *dst, const uint16_t *src, int width,
-                    enum PixelFormat origin)
-=======
 static av_always_inline void rgb48ToY_c_template(uint16_t *dst,
                                                  const uint16_t *src, int width,
                                                  enum PixelFormat origin)
->>>>>>> 7521c4ba
 {
     int i;
     for (i = 0; i < width; i++) {
@@ -196,38 +190,10 @@
 #undef b
 #undef input_pixel
 
-<<<<<<< HEAD
-#define rgb48funcs(pattern, BE_LE, origin) \
-static void pattern ## 48 ## BE_LE ## ToY_c(uint8_t *_dst, const uint8_t *_src, const uint8_t *unused0, const uint8_t *unused1,\
-                                    int width, uint32_t *unused) \
-{ \
-    const uint16_t *src = (const uint16_t *) _src; \
-    uint16_t *dst = (uint16_t *) _dst; \
-    rgb48ToY_c_template(dst, src, width, origin); \
-} \
- \
-static void pattern ## 48 ## BE_LE ## ToUV_c(uint8_t *_dstU, uint8_t *_dstV, \
-                                    const uint8_t *unused0, const uint8_t *_src1, const uint8_t *_src2, \
-                                    int width, uint32_t *unused) \
-{ \
-    const uint16_t *src1 = (const uint16_t *) _src1, \
-                   *src2 = (const uint16_t *) _src2; \
-    uint16_t *dstU = (uint16_t *) _dstU, *dstV = (uint16_t *) _dstV; \
-    rgb48ToUV_c_template(dstU, dstV, src1, src2, width, origin); \
-} \
- \
-static void pattern ## 48 ## BE_LE ## ToUV_half_c(uint8_t *_dstU, uint8_t *_dstV, \
-                                    const uint8_t *unused0, const uint8_t *_src1, const uint8_t *_src2, \
-                                    int width, uint32_t *unused) \
-{ \
-    const uint16_t *src1 = (const uint16_t *) _src1, \
-                   *src2 = (const uint16_t *) _src2; \
-    uint16_t *dstU = (uint16_t *) _dstU, *dstV = (uint16_t *) _dstV; \
-    rgb48ToUV_half_c_template(dstU, dstV, src1, src2, width, origin); \
-=======
 #define rgb48funcs(pattern, BE_LE, origin)                              \
 static void pattern ## 48 ## BE_LE ## ToY_c(uint8_t *_dst,              \
                                             const uint8_t *_src,        \
+                                            const uint8_t *unused0, const uint8_t *unused1,\
                                             int width,                  \
                                             uint32_t *unused)           \
 {                                                                       \
@@ -238,6 +204,7 @@
                                                                         \
 static void pattern ## 48 ## BE_LE ## ToUV_c(uint8_t *_dstU,            \
                                              uint8_t *_dstV,            \
+                                             const uint8_t *unused0,    \
                                              const uint8_t *_src1,      \
                                              const uint8_t *_src2,      \
                                              int width,                 \
@@ -252,6 +219,7 @@
                                                                         \
 static void pattern ## 48 ## BE_LE ## ToUV_half_c(uint8_t *_dstU,       \
                                                   uint8_t *_dstV,       \
+                                                  const uint8_t *unused0,    \
                                                   const uint8_t *_src1, \
                                                   const uint8_t *_src2, \
                                                   int width,            \
@@ -262,7 +230,6 @@
     uint16_t *dstU = (uint16_t *)_dstU,                                 \
              *dstV = (uint16_t *)_dstV;                                 \
     rgb48ToUV_half_c_template(dstU, dstV, src1, src2, width, origin);   \
->>>>>>> 7521c4ba
 }
 
 rgb48funcs(rgb, LE, PIX_FMT_RGB48LE)
@@ -270,21 +237,6 @@
 rgb48funcs(bgr, LE, PIX_FMT_BGR48LE)
 rgb48funcs(bgr, BE, PIX_FMT_BGR48BE)
 
-<<<<<<< HEAD
-#define input_pixel(i) ((origin == PIX_FMT_RGBA || origin == PIX_FMT_BGRA || \
-                         origin == PIX_FMT_ARGB || origin == PIX_FMT_ABGR) ? AV_RN32A(&src[(i)*4]) : \
-                        (isBE(origin) ? AV_RB16(&src[(i)*2]) : AV_RL16(&src[(i)*2])))
-
-static av_always_inline void
-rgb16_32ToY_c_template(int16_t *dst, const uint8_t *src,
-                       int width, enum PixelFormat origin,
-                       int shr,   int shg,   int shb, int shp,
-                       int maskr, int maskg, int maskb,
-                       int rsh,   int gsh,   int bsh, int S)
-{
-    const int ry = RY << rsh, gy = GY << gsh, by = BY << bsh;
-    const unsigned rnd = (32<<((S)-1)) + (1<<(S-7));
-=======
 #define input_pixel(i) ((origin == PIX_FMT_RGBA ||                      \
                          origin == PIX_FMT_BGRA ||                      \
                          origin == PIX_FMT_ARGB ||                      \
@@ -293,7 +245,7 @@
                         : (isBE(origin) ? AV_RB16(&src[(i) * 2])        \
                                         : AV_RL16(&src[(i) * 2])))
 
-static av_always_inline void rgb16_32ToY_c_template(uint8_t *dst,
+static av_always_inline void rgb16_32ToY_c_template(int16_t *dst,
                                                     const uint8_t *src,
                                                     int width,
                                                     enum PixelFormat origin,
@@ -304,8 +256,7 @@
                                                     int gsh, int bsh, int S)
 {
     const int ry       = RY << rsh, gy = GY << gsh, by = BY << bsh;
-    const unsigned rnd = 33u << (S - 1);
->>>>>>> 7521c4ba
+    const unsigned rnd = (32<<((S)-1)) + (1<<(S-7));
     int i;
 
     for (i = 0; i < width; i++) {
@@ -318,21 +269,8 @@
     }
 }
 
-<<<<<<< HEAD
-static av_always_inline void
-rgb16_32ToUV_c_template(int16_t *dstU, int16_t *dstV,
-                        const uint8_t *src, int width,
-                        enum PixelFormat origin,
-                        int shr,   int shg,   int shb, int shp,
-                        int maskr, int maskg, int maskb,
-                        int rsh,   int gsh,   int bsh, int S)
-{
-    const int ru = RU << rsh, gu = GU << gsh, bu = BU << bsh,
-              rv = RV << rsh, gv = GV << gsh, bv = BV << bsh;
-    const unsigned rnd = (256u<<((S)-1)) + (1<<(S-7));
-=======
-static av_always_inline void rgb16_32ToUV_c_template(uint8_t *dstU,
-                                                     uint8_t *dstV,
+static av_always_inline void rgb16_32ToUV_c_template(int16_t *dstU,
+                                                     int16_t *dstV,
                                                      const uint8_t *src,
                                                      int width,
                                                      enum PixelFormat origin,
@@ -344,8 +282,7 @@
 {
     const int ru       = RU << rsh, gu = GU << gsh, bu = BU << bsh,
               rv       = RV << rsh, gv = GV << gsh, bv = BV << bsh;
-    const unsigned rnd = 257u << (S - 1);
->>>>>>> 7521c4ba
+    const unsigned rnd = (256u<<((S)-1)) + (1<<(S-7));
     int i;
 
     for (i = 0; i < width; i++) {
@@ -359,22 +296,8 @@
     }
 }
 
-<<<<<<< HEAD
-static av_always_inline void
-rgb16_32ToUV_half_c_template(int16_t *dstU, int16_t *dstV,
-                             const uint8_t *src, int width,
-                             enum PixelFormat origin,
-                             int shr,   int shg,   int shb, int shp,
-                             int maskr, int maskg, int maskb,
-                             int rsh,   int gsh,   int bsh, int S)
-{
-    const int ru = RU << rsh, gu = GU << gsh, bu = BU << bsh,
-              rv = RV << rsh, gv = GV << gsh, bv = BV << bsh,
-              maskgx = ~(maskr | maskb);
-    const unsigned rnd = (256U<<(S)) + (1<<(S-6));
-=======
-static av_always_inline void rgb16_32ToUV_half_c_template(uint8_t *dstU,
-                                                          uint8_t *dstV,
+static av_always_inline void rgb16_32ToUV_half_c_template(int16_t *dstU,
+                                                          int16_t *dstV,
                                                           const uint8_t *src,
                                                           int width,
                                                           enum PixelFormat origin,
@@ -387,8 +310,7 @@
     const int ru       = RU << rsh, gu = GU << gsh, bu = BU << bsh,
               rv       = RV << rsh, gv = GV << gsh, bv = BV << bsh,
               maskgx   = ~(maskr | maskb);
-    const unsigned rnd = 257u << S;
->>>>>>> 7521c4ba
+    const unsigned rnd = (256U<<(S)) + (1<<(S-6));
     int i;
 
     maskr |= maskr << 1;
@@ -417,94 +339,30 @@
 
 #undef input_pixel
 
-<<<<<<< HEAD
-#define rgb16_32_wrapper(fmt, name, shr, shg, shb, shp, maskr, \
-                         maskg, maskb, rsh, gsh, bsh, S) \
-static void name ## ToY_c(uint8_t *dst, const uint8_t *src, const uint8_t *unused1, const uint8_t *unused2, \
-                          int width, uint32_t *unused) \
-{ \
-    rgb16_32ToY_c_template((int16_t*)dst, src, width, fmt, \
-                           shr, shg, shb, shp, \
-                           maskr, maskg, maskb, rsh, gsh, bsh, S); \
-} \
- \
-static void name ## ToUV_c(uint8_t *dstU, uint8_t *dstV, \
-                           const uint8_t *unused0, const uint8_t *src, const uint8_t *dummy, \
-                           int width, uint32_t *unused) \
-{ \
-    rgb16_32ToUV_c_template((int16_t*)dstU, (int16_t*)dstV, src, width, fmt,  \
-                            shr, shg, shb, shp, \
-                            maskr, maskg, maskb, rsh, gsh, bsh, S); \
-} \
- \
-static void name ## ToUV_half_c(uint8_t *dstU, uint8_t *dstV, \
-                                const uint8_t *unused0, const uint8_t *src, const uint8_t *dummy, \
-                                int width, uint32_t *unused) \
-{ \
-    rgb16_32ToUV_half_c_template((int16_t*)dstU, (int16_t*)dstV, src, width, fmt, \
-                                 shr, shg, shb, shp, \
-                                 maskr, maskg, maskb, rsh, gsh, bsh, S); \
-}
-
-rgb16_32_wrapper(PIX_FMT_BGR32,    bgr32,  16, 0,  0, 0, 0xFF0000, 0xFF00,   0x00FF,  8, 0,  8, RGB2YUV_SHIFT+8)
-rgb16_32_wrapper(PIX_FMT_BGR32_1,  bgr321, 16, 0,  0, 8, 0xFF0000, 0xFF00,   0x00FF,  8, 0,  8, RGB2YUV_SHIFT+8)
-rgb16_32_wrapper(PIX_FMT_RGB32,    rgb32,   0, 0, 16, 0,   0x00FF, 0xFF00, 0xFF0000,  8, 0,  8, RGB2YUV_SHIFT+8)
-rgb16_32_wrapper(PIX_FMT_RGB32_1,  rgb321,  0, 0, 16, 8,   0x00FF, 0xFF00, 0xFF0000,  8, 0,  8, RGB2YUV_SHIFT+8)
-rgb16_32_wrapper(PIX_FMT_BGR565LE, bgr16le, 0, 0,  0, 0,   0x001F, 0x07E0,   0xF800, 11, 5,  0, RGB2YUV_SHIFT+8)
-rgb16_32_wrapper(PIX_FMT_BGR555LE, bgr15le, 0, 0,  0, 0,   0x001F, 0x03E0,   0x7C00, 10, 5,  0, RGB2YUV_SHIFT+7)
-rgb16_32_wrapper(PIX_FMT_BGR444LE, bgr12le, 0, 0,  0, 0,   0x000F, 0x00F0,   0x0F00,  8, 4,  0, RGB2YUV_SHIFT+4)
-rgb16_32_wrapper(PIX_FMT_RGB565LE, rgb16le, 0, 0,  0, 0,   0xF800, 0x07E0,   0x001F,  0, 5, 11, RGB2YUV_SHIFT+8)
-rgb16_32_wrapper(PIX_FMT_RGB555LE, rgb15le, 0, 0,  0, 0,   0x7C00, 0x03E0,   0x001F,  0, 5, 10, RGB2YUV_SHIFT+7)
-rgb16_32_wrapper(PIX_FMT_RGB444LE, rgb12le, 0, 0,  0, 0,   0x0F00, 0x00F0,   0x000F,  0, 4,  8, RGB2YUV_SHIFT+4)
-rgb16_32_wrapper(PIX_FMT_BGR565BE, bgr16be, 0, 0,  0, 0,   0x001F, 0x07E0,   0xF800, 11, 5,  0, RGB2YUV_SHIFT+8)
-rgb16_32_wrapper(PIX_FMT_BGR555BE, bgr15be, 0, 0,  0, 0,   0x001F, 0x03E0,   0x7C00, 10, 5,  0, RGB2YUV_SHIFT+7)
-rgb16_32_wrapper(PIX_FMT_BGR444BE, bgr12be, 0, 0,  0, 0,   0x000F, 0x00F0,   0x0F00,  8, 4,  0, RGB2YUV_SHIFT+4)
-rgb16_32_wrapper(PIX_FMT_RGB565BE, rgb16be, 0, 0,  0, 0,   0xF800, 0x07E0,   0x001F,  0, 5, 11, RGB2YUV_SHIFT+8)
-rgb16_32_wrapper(PIX_FMT_RGB555BE, rgb15be, 0, 0,  0, 0,   0x7C00, 0x03E0,   0x001F,  0, 5, 10, RGB2YUV_SHIFT+7)
-rgb16_32_wrapper(PIX_FMT_RGB444BE, rgb12be, 0, 0,  0, 0,   0x0F00, 0x00F0,   0x000F,  0, 4,  8, RGB2YUV_SHIFT+4)
-
-static void gbr24pToUV_half_c(uint16_t *dstU, uint16_t *dstV,
-                         const uint8_t *gsrc, const uint8_t *bsrc, const uint8_t *rsrc,
-                         int width, enum PixelFormat origin)
-{
-    int i;
-    for (i=0; i<width; i++) {
-        unsigned int g   = gsrc[2*i] + gsrc[2*i+1];
-        unsigned int b   = bsrc[2*i] + bsrc[2*i+1];
-        unsigned int r   = rsrc[2*i] + rsrc[2*i+1];
-
-        dstU[i] = (RU*r + GU*g + BU*b + (0x4001<<(RGB2YUV_SHIFT-6))) >> (RGB2YUV_SHIFT-6+1);
-        dstV[i] = (RV*r + GV*g + BV*b + (0x4001<<(RGB2YUV_SHIFT-6))) >> (RGB2YUV_SHIFT-6+1);
-    }
-}
-
-static void rgba64ToA_c(int16_t *dst, const uint16_t *src, const uint8_t *unused1,
-                        const uint8_t *unused2, int width, uint32_t *unused)
-=======
 #define rgb16_32_wrapper(fmt, name, shr, shg, shb, shp, maskr,          \
                          maskg, maskb, rsh, gsh, bsh, S)                \
-static void name ## ToY_c(uint8_t *dst, const uint8_t *src,             \
+static void name ## ToY_c(uint8_t *dst, const uint8_t *src, const uint8_t *unused1, const uint8_t *unused2,            \
                           int width, uint32_t *unused)                  \
 {                                                                       \
-    rgb16_32ToY_c_template(dst, src, width, fmt, shr, shg, shb, shp,    \
+    rgb16_32ToY_c_template((int16_t*)dst, src, width, fmt, shr, shg, shb, shp,    \
                            maskr, maskg, maskb, rsh, gsh, bsh, S);      \
 }                                                                       \
                                                                         \
 static void name ## ToUV_c(uint8_t *dstU, uint8_t *dstV,                \
-                           const uint8_t *src, const uint8_t *dummy,    \
+                           const uint8_t *unused0, const uint8_t *src, const uint8_t *dummy,    \
                            int width, uint32_t *unused)                 \
 {                                                                       \
-    rgb16_32ToUV_c_template(dstU, dstV, src, width, fmt,                \
+    rgb16_32ToUV_c_template((int16_t*)dstU, (int16_t*)dstV, src, width, fmt,                \
                             shr, shg, shb, shp,                         \
                             maskr, maskg, maskb, rsh, gsh, bsh, S);     \
 }                                                                       \
                                                                         \
 static void name ## ToUV_half_c(uint8_t *dstU, uint8_t *dstV,           \
-                                const uint8_t *src,                     \
+                                const uint8_t *unused0, const uint8_t *src,                     \
                                 const uint8_t *dummy,                   \
                                 int width, uint32_t *unused)            \
 {                                                                       \
-    rgb16_32ToUV_half_c_template(dstU, dstV, src, width, fmt,           \
+    rgb16_32ToUV_half_c_template((int16_t*)dstU, (int16_t*)dstV, src, width, fmt,           \
                                  shr, shg, shb, shp,                    \
                                  maskr, maskg, maskb,                   \
                                  rsh, gsh, bsh, S);                     \
@@ -527,17 +385,23 @@
 rgb16_32_wrapper(PIX_FMT_RGB555BE, rgb15be, 0, 0,  0, 0,   0x7C00, 0x03E0,   0x001F,  0, 5, 10, RGB2YUV_SHIFT + 7)
 rgb16_32_wrapper(PIX_FMT_RGB444BE, rgb12be, 0, 0,  0, 0,   0x0F00, 0x00F0,   0x000F,  0, 4,  8, RGB2YUV_SHIFT + 4)
 
-static void abgrToA_c(uint8_t *dst, const uint8_t *src, int width,
-                      uint32_t *unused)
-{
-    int i;
-    for (i = 0; i < width; i++)
-        dst[i] = src[4 * i];
-}
-
-static void rgbaToA_c(uint8_t *dst, const uint8_t *src, int width,
-                      uint32_t *unused)
->>>>>>> 7521c4ba
+static void gbr24pToUV_half_c(uint16_t *dstU, uint16_t *dstV,
+                         const uint8_t *gsrc, const uint8_t *bsrc, const uint8_t *rsrc,
+                         int width, enum PixelFormat origin)
+{
+    int i;
+    for (i = 0; i < width; i++) {
+        unsigned int g   = gsrc[2*i] + gsrc[2*i+1];
+        unsigned int b   = bsrc[2*i] + bsrc[2*i+1];
+        unsigned int r   = rsrc[2*i] + rsrc[2*i+1];
+
+        dstU[i] = (RU*r + GU*g + BU*b + (0x4001<<(RGB2YUV_SHIFT-6))) >> (RGB2YUV_SHIFT-6+1);
+        dstV[i] = (RV*r + GV*g + BV*b + (0x4001<<(RGB2YUV_SHIFT-6))) >> (RGB2YUV_SHIFT-6+1);
+    }
+}
+
+static void rgba64ToA_c(int16_t *dst, const uint16_t *src, const uint8_t *unused1,
+                        const uint8_t *unused2, int width, uint32_t *unused)
 {
     int i;
     for (i = 0; i < width; i++)
@@ -563,24 +427,20 @@
 static void palToA_c(int16_t *dst, const uint8_t *src, const uint8_t *unused1, const uint8_t *unused2, int width, uint32_t *pal)
 {
     int i;
-    for (i = 0; i < width; i++) {
-        int d = src[i];
-
-<<<<<<< HEAD
-        dst[i]= (pal[d] >> 24)<<6;
-=======
-        dst[i] = pal[d] & 0xFF;
->>>>>>> 7521c4ba
-    }
-}
-
-static void palToY_c(int16_t *dst, const uint8_t *src, const uint8_t *unused1, const uint8_t *unused2, long width, uint32_t *pal)
-{
-    int i;
     for (i=0; i<width; i++) {
         int d= src[i];
 
-        dst[i]= (pal[d] & 0xFF)<<6;
+        dst[i]= (pal[d] >> 24)<<6;
+    }
+}
+
+static void palToY_c(int16_t *dst, const uint8_t *src, const uint8_t *unused1, const uint8_t *unused2, long width, uint32_t *pal)
+{
+    int i;
+    for (i = 0; i < width; i++) {
+        int d = src[i];
+
+        dst[i] = (pal[d] & 0xFF)<<6;
     }
 }
 
@@ -593,13 +453,8 @@
     for (i = 0; i < width; i++) {
         int p = pal[src1[i]];
 
-<<<<<<< HEAD
-        dstU[i]= (uint8_t)(p>> 8)<<6;
-        dstV[i]= (uint8_t)(p>>16)<<6;
-=======
-        dstU[i] = p >> 8;
-        dstV[i] = p >> 16;
->>>>>>> 7521c4ba
+        dstU[i] = (uint8_t)(p>> 8)<<6;
+        dstV[i] = (uint8_t)(p>>16)<<6;
     }
 }
 
@@ -608,20 +463,14 @@
     int i, j;
     width = (width + 7) >> 3;
     for (i = 0; i < width; i++) {
-<<<<<<< HEAD
-        int d= ~src[i];
-        for(j=0; j<8; j++)
-            dst[8*i+j]= ((d>>(7-j))&1)*16383;
+        int d = ~src[i];
+        for (j = 0; j < 8; j++)
+            dst[8*i+j]= ((d>>(7-j))&1) * 16383;
     }
     if(width&7){
         int d= ~src[i];
-        for(j=0; j<(width&7); j++)
-            dst[8*i+j]= ((d>>(7-j))&1)*16383;
-=======
-        int d = ~src[i];
-        for (j = 0; j < 8; j++)
-            dst[8 * i + j] = ((d >> (7 - j)) & 1) * 255;
->>>>>>> 7521c4ba
+        for (j = 0; j < (width&7); j++)
+            dst[8*i+j]= ((d>>(7-j))&1) * 16383;
     }
 }
 
@@ -630,20 +479,14 @@
     int i, j;
     width = (width + 7) >> 3;
     for (i = 0; i < width; i++) {
-<<<<<<< HEAD
-        int d= src[i];
-        for(j=0; j<8; j++)
-            dst[8*i+j]= ((d>>(7-j))&1)*16383;
-    }
-    if(width&7){
-        int d= src[i];
-        for(j=0; j<(width&7); j++)
-            dst[8*i+j]= ((d>>(7-j))&1)*16383;
-=======
         int d = src[i];
         for (j = 0; j < 8; j++)
-            dst[8 * i + j] = ((d >> (7 - j)) & 1) * 255;
->>>>>>> 7521c4ba
+            dst[8*i+j]= ((d>>(7-j))&1) * 16383;
+    }
+    if(width&7){
+        int d = src[i];
+        for (j = 0; j < (width&7); j++)
+            dst[8*i+j] = ((d>>(7-j))&1) * 16383;
     }
 }
 
@@ -666,12 +509,8 @@
     assert(src1 == src2);
 }
 
-<<<<<<< HEAD
-static void bswap16Y_c(uint8_t *_dst, const uint8_t *_src, const uint8_t *unused1, const uint8_t *unused2,  int width, uint32_t *unused)
-=======
-static void bswap16Y_c(uint8_t *_dst, const uint8_t *_src, int width,
+static void bswap16Y_c(uint8_t *_dst, const uint8_t *_src, const uint8_t *unused1, const uint8_t *unused2,  int width,
                        uint32_t *unused)
->>>>>>> 7521c4ba
 {
     int i;
     const uint16_t *src = (const uint16_t *)_src;
@@ -694,13 +533,8 @@
 }
 
 /* This is almost identical to the previous, end exists only because
-<<<<<<< HEAD
- * yuy2ToY/UV)(dst, src+1, ...) would have 100% unaligned accesses. */
+ * yuy2ToY/UV)(dst, src + 1, ...) would have 100% unaligned accesses. */
 static void uyvyToY_c(uint8_t *dst, const uint8_t *src, const uint8_t *unused1, const uint8_t *unused2,  int width,
-=======
- * yuy2ToY/UV)(dst, src + 1, ...) would have 100% unaligned accesses. */
-static void uyvyToY_c(uint8_t *dst, const uint8_t *src, int width,
->>>>>>> 7521c4ba
                       uint32_t *unused)
 {
     int i;
@@ -754,11 +588,7 @@
         int g = src[i * 3 + 1];
         int r = src[i * 3 + 2];
 
-<<<<<<< HEAD
-        dst[i]= ((RY*r + GY*g + BY*b + (32<<(RGB2YUV_SHIFT-1)) + (1<<(RGB2YUV_SHIFT-7)))>>(RGB2YUV_SHIFT-6));
-=======
-        dst[i] = ((RY * r + GY * g + BY * b + (33 << (RGB2YUV_SHIFT - 1))) >> RGB2YUV_SHIFT);
->>>>>>> 7521c4ba
+        dst[i] = ((RY*r + GY*g + BY*b + (32<<(RGB2YUV_SHIFT-1)) + (1<<(RGB2YUV_SHIFT-7)))>>(RGB2YUV_SHIFT-6));
     }
 }
 
@@ -771,13 +601,8 @@
         int g = src1[3 * i + 1];
         int r = src1[3 * i + 2];
 
-<<<<<<< HEAD
-        dstU[i]= (RU*r + GU*g + BU*b + (256<<(RGB2YUV_SHIFT-1)) + (1<<(RGB2YUV_SHIFT-7)))>>(RGB2YUV_SHIFT-6);
-        dstV[i]= (RV*r + GV*g + BV*b + (256<<(RGB2YUV_SHIFT-1)) + (1<<(RGB2YUV_SHIFT-7)))>>(RGB2YUV_SHIFT-6);
-=======
-        dstU[i] = (RU * r + GU * g + BU * b + (257 << (RGB2YUV_SHIFT - 1))) >> RGB2YUV_SHIFT;
-        dstV[i] = (RV * r + GV * g + BV * b + (257 << (RGB2YUV_SHIFT - 1))) >> RGB2YUV_SHIFT;
->>>>>>> 7521c4ba
+        dstU[i] = (RU*r + GU*g + BU*b + (256<<(RGB2YUV_SHIFT-1)) + (1<<(RGB2YUV_SHIFT-7)))>>(RGB2YUV_SHIFT-6);
+        dstV[i] = (RV*r + GV*g + BV*b + (256<<(RGB2YUV_SHIFT-1)) + (1<<(RGB2YUV_SHIFT-7)))>>(RGB2YUV_SHIFT-6);
     }
     assert(src1 == src2);
 }
@@ -791,13 +616,8 @@
         int g = src1[6 * i + 1] + src1[6 * i + 4];
         int r = src1[6 * i + 2] + src1[6 * i + 5];
 
-<<<<<<< HEAD
-        dstU[i]= (RU*r + GU*g + BU*b + (256<<RGB2YUV_SHIFT) + (1<<(RGB2YUV_SHIFT-6)))>>(RGB2YUV_SHIFT-5);
-        dstV[i]= (RV*r + GV*g + BV*b + (256<<RGB2YUV_SHIFT) + (1<<(RGB2YUV_SHIFT-6)))>>(RGB2YUV_SHIFT-5);
-=======
-        dstU[i] = (RU * r + GU * g + BU * b + (257 << RGB2YUV_SHIFT)) >> (RGB2YUV_SHIFT + 1);
-        dstV[i] = (RV * r + GV * g + BV * b + (257 << RGB2YUV_SHIFT)) >> (RGB2YUV_SHIFT + 1);
->>>>>>> 7521c4ba
+        dstU[i] = (RU*r + GU*g + BU*b + (256<<RGB2YUV_SHIFT) + (1<<(RGB2YUV_SHIFT-6)))>>(RGB2YUV_SHIFT-5);
+        dstV[i] = (RV*r + GV*g + BV*b + (256<<RGB2YUV_SHIFT) + (1<<(RGB2YUV_SHIFT-6)))>>(RGB2YUV_SHIFT-5);
     }
     assert(src1 == src2);
 }
@@ -811,11 +631,7 @@
         int g = src[i * 3 + 1];
         int b = src[i * 3 + 2];
 
-<<<<<<< HEAD
-        dst[i]= ((RY*r + GY*g + BY*b + (32<<(RGB2YUV_SHIFT-1)) + (1<<(RGB2YUV_SHIFT-7)))>>(RGB2YUV_SHIFT-6));
-=======
-        dst[i] = ((RY * r + GY * g + BY * b + (33 << (RGB2YUV_SHIFT - 1))) >> RGB2YUV_SHIFT);
->>>>>>> 7521c4ba
+        dst[i] = ((RY*r + GY*g + BY*b + (32<<(RGB2YUV_SHIFT-1)) + (1<<(RGB2YUV_SHIFT-7)))>>(RGB2YUV_SHIFT-6));
     }
 }
 
@@ -823,25 +639,14 @@
                         const uint8_t *src2, int width, uint32_t *unused)
 {
     int i;
-<<<<<<< HEAD
-    assert(src1==src2);
-    for (i=0; i<width; i++) {
-        int r= src1[3*i + 0];
-        int g= src1[3*i + 1];
-        int b= src1[3*i + 2];
-
-        dstU[i]= (RU*r + GU*g + BU*b + (256<<(RGB2YUV_SHIFT-1)) + (1<<(RGB2YUV_SHIFT-7)))>>(RGB2YUV_SHIFT-6);
-        dstV[i]= (RV*r + GV*g + BV*b + (256<<(RGB2YUV_SHIFT-1)) + (1<<(RGB2YUV_SHIFT-7)))>>(RGB2YUV_SHIFT-6);
-=======
     assert(src1 == src2);
     for (i = 0; i < width; i++) {
         int r = src1[3 * i + 0];
         int g = src1[3 * i + 1];
         int b = src1[3 * i + 2];
 
-        dstU[i] = (RU * r + GU * g + BU * b + (257 << (RGB2YUV_SHIFT - 1))) >> RGB2YUV_SHIFT;
-        dstV[i] = (RV * r + GV * g + BV * b + (257 << (RGB2YUV_SHIFT - 1))) >> RGB2YUV_SHIFT;
->>>>>>> 7521c4ba
+        dstU[i] = (RU*r + GU*g + BU*b + (256<<(RGB2YUV_SHIFT-1)) + (1<<(RGB2YUV_SHIFT-7)))>>(RGB2YUV_SHIFT-6);
+        dstV[i] = (RV*r + GV*g + BV*b + (256<<(RGB2YUV_SHIFT-1)) + (1<<(RGB2YUV_SHIFT-7)))>>(RGB2YUV_SHIFT-6);
     }
 }
 
@@ -849,25 +654,14 @@
                              const uint8_t *src2, int width, uint32_t *unused)
 {
     int i;
-<<<<<<< HEAD
-    assert(src1==src2);
-    for (i=0; i<width; i++) {
-        int r= src1[6*i + 0] + src1[6*i + 3];
-        int g= src1[6*i + 1] + src1[6*i + 4];
-        int b= src1[6*i + 2] + src1[6*i + 5];
-
-        dstU[i]= (RU*r + GU*g + BU*b + (256<<RGB2YUV_SHIFT) + (1<<(RGB2YUV_SHIFT-6)))>>(RGB2YUV_SHIFT-5);
-        dstV[i]= (RV*r + GV*g + BV*b + (256<<RGB2YUV_SHIFT) + (1<<(RGB2YUV_SHIFT-6)))>>(RGB2YUV_SHIFT-5);
-=======
     assert(src1 == src2);
     for (i = 0; i < width; i++) {
         int r = src1[6 * i + 0] + src1[6 * i + 3];
         int g = src1[6 * i + 1] + src1[6 * i + 4];
         int b = src1[6 * i + 2] + src1[6 * i + 5];
 
-        dstU[i] = (RU * r + GU * g + BU * b + (257 << RGB2YUV_SHIFT)) >> (RGB2YUV_SHIFT + 1);
-        dstV[i] = (RV * r + GV * g + BV * b + (257 << RGB2YUV_SHIFT)) >> (RGB2YUV_SHIFT + 1);
->>>>>>> 7521c4ba
+        dstU[i] = (RU*r + GU*g + BU*b + (256<<RGB2YUV_SHIFT) + (1<<(RGB2YUV_SHIFT-6)))>>(RGB2YUV_SHIFT-5);
+        dstV[i] = (RV*r + GV*g + BV*b + (256<<RGB2YUV_SHIFT) + (1<<(RGB2YUV_SHIFT-6)))>>(RGB2YUV_SHIFT-5);
     }
 }
 
@@ -1023,62 +817,13 @@
 #endif
     }
     if (c->chrSrcHSubSample) {
-<<<<<<< HEAD
-        switch(srcFormat) {
-        case PIX_FMT_RGBA64BE: c->chrToYV12 = rgb64BEToUV_half_c; break;
-        case PIX_FMT_RGBA64LE: c->chrToYV12 = rgb64LEToUV_half_c; break;
-        case PIX_FMT_RGB48BE : c->chrToYV12 = rgb48BEToUV_half_c; break;
-        case PIX_FMT_RGB48LE : c->chrToYV12 = rgb48LEToUV_half_c; break;
-        case PIX_FMT_BGR48BE : c->chrToYV12 = bgr48BEToUV_half_c; break;
-        case PIX_FMT_BGR48LE : c->chrToYV12 = bgr48LEToUV_half_c; break;
-        case PIX_FMT_RGB32   : c->chrToYV12 = bgr32ToUV_half_c;   break;
-        case PIX_FMT_RGB32_1 : c->chrToYV12 = bgr321ToUV_half_c;  break;
-        case PIX_FMT_BGR24   : c->chrToYV12 = bgr24ToUV_half_c;   break;
-        case PIX_FMT_BGR565LE: c->chrToYV12 = bgr16leToUV_half_c; break;
-        case PIX_FMT_BGR565BE: c->chrToYV12 = bgr16beToUV_half_c; break;
-        case PIX_FMT_BGR555LE: c->chrToYV12 = bgr15leToUV_half_c; break;
-        case PIX_FMT_BGR555BE: c->chrToYV12 = bgr15beToUV_half_c; break;
-        case PIX_FMT_BGR444LE: c->chrToYV12 = bgr12leToUV_half_c; break;
-        case PIX_FMT_BGR444BE: c->chrToYV12 = bgr12beToUV_half_c; break;
-        case PIX_FMT_BGR32   : c->chrToYV12 = rgb32ToUV_half_c;   break;
-        case PIX_FMT_BGR32_1 : c->chrToYV12 = rgb321ToUV_half_c;  break;
-        case PIX_FMT_RGB24   : c->chrToYV12 = rgb24ToUV_half_c;   break;
-        case PIX_FMT_RGB565LE: c->chrToYV12 = rgb16leToUV_half_c; break;
-        case PIX_FMT_RGB565BE: c->chrToYV12 = rgb16beToUV_half_c; break;
-        case PIX_FMT_RGB555LE: c->chrToYV12 = rgb15leToUV_half_c; break;
-        case PIX_FMT_RGB555BE: c->chrToYV12 = rgb15beToUV_half_c; break;
-        case PIX_FMT_GBR24P  : c->chrToYV12 = gbr24pToUV_half_c;  break;
-        case PIX_FMT_RGB444LE: c->chrToYV12 = rgb12leToUV_half_c; break;
-        case PIX_FMT_RGB444BE: c->chrToYV12 = rgb12beToUV_half_c; break;
-        }
-    } else {
-        switch(srcFormat) {
-        case PIX_FMT_RGBA64BE: c->chrToYV12 = rgb64BEToUV_c; break;
-        case PIX_FMT_RGBA64LE: c->chrToYV12 = rgb64LEToUV_c; break;
-        case PIX_FMT_RGB48BE : c->chrToYV12 = rgb48BEToUV_c; break;
-        case PIX_FMT_RGB48LE : c->chrToYV12 = rgb48LEToUV_c; break;
-        case PIX_FMT_BGR48BE : c->chrToYV12 = bgr48BEToUV_c; break;
-        case PIX_FMT_BGR48LE : c->chrToYV12 = bgr48LEToUV_c; break;
-        case PIX_FMT_RGB32   : c->chrToYV12 = bgr32ToUV_c;   break;
-        case PIX_FMT_RGB32_1 : c->chrToYV12 = bgr321ToUV_c;  break;
-        case PIX_FMT_BGR24   : c->chrToYV12 = bgr24ToUV_c;   break;
-        case PIX_FMT_BGR565LE: c->chrToYV12 = bgr16leToUV_c; break;
-        case PIX_FMT_BGR565BE: c->chrToYV12 = bgr16beToUV_c; break;
-        case PIX_FMT_BGR555LE: c->chrToYV12 = bgr15leToUV_c; break;
-        case PIX_FMT_BGR555BE: c->chrToYV12 = bgr15beToUV_c; break;
-        case PIX_FMT_BGR444LE: c->chrToYV12 = bgr12leToUV_c; break;
-        case PIX_FMT_BGR444BE: c->chrToYV12 = bgr12beToUV_c; break;
-        case PIX_FMT_BGR32   : c->chrToYV12 = rgb32ToUV_c;   break;
-        case PIX_FMT_BGR32_1 : c->chrToYV12 = rgb321ToUV_c;  break;
-        case PIX_FMT_RGB24   : c->chrToYV12 = rgb24ToUV_c;   break;
-        case PIX_FMT_RGB565LE: c->chrToYV12 = rgb16leToUV_c; break;
-        case PIX_FMT_RGB565BE: c->chrToYV12 = rgb16beToUV_c; break;
-        case PIX_FMT_RGB555LE: c->chrToYV12 = rgb15leToUV_c; break;
-        case PIX_FMT_RGB555BE: c->chrToYV12 = rgb15beToUV_c; break;
-        case PIX_FMT_RGB444LE: c->chrToYV12 = rgb12leToUV_c; break;
-        case PIX_FMT_RGB444BE: c->chrToYV12 = rgb12beToUV_c; break;
-=======
         switch (srcFormat) {
+        case PIX_FMT_RGBA64BE:
+            c->chrToYV12 = rgb64BEToUV_half_c;
+            break;
+        case PIX_FMT_RGBA64LE:
+            c->chrToYV12 = rgb64LEToUV_half_c;
+            break;
         case PIX_FMT_RGB48BE:
             c->chrToYV12 = rgb48BEToUV_half_c;
             break;
@@ -1111,6 +856,9 @@
             break;
         case PIX_FMT_BGR555BE:
             c->chrToYV12 = bgr15beToUV_half_c;
+            break;
+        case PIX_FMT_GBR24P  :
+            c->chrToYV12 = gbr24pToUV_half_c;
             break;
         case PIX_FMT_BGR444LE:
             c->chrToYV12 = bgr12leToUV_half_c;
@@ -1148,6 +896,12 @@
         }
     } else {
         switch (srcFormat) {
+        case PIX_FMT_RGBA64BE:
+            c->chrToYV12 = rgb64BEToUV_c;
+            break;
+        case PIX_FMT_RGBA64LE:
+            c->chrToYV12 = rgb64LEToUV_c;
+            break;
         case PIX_FMT_RGB48BE:
             c->chrToYV12 = rgb48BEToUV_c;
             break;
@@ -1214,7 +968,6 @@
         case PIX_FMT_RGB444BE:
             c->chrToYV12 = rgb12beToUV_c;
             break;
->>>>>>> 7521c4ba
         }
     }
 
@@ -1314,21 +1067,6 @@
     case PIX_FMT_BGR8:
     case PIX_FMT_PAL8:
     case PIX_FMT_BGR4_BYTE:
-<<<<<<< HEAD
-    case PIX_FMT_RGB4_BYTE: c->lumToYV12 = palToY_c; break;
-    case PIX_FMT_MONOBLACK: c->lumToYV12 = monoblack2Y_c; break;
-    case PIX_FMT_MONOWHITE: c->lumToYV12 = monowhite2Y_c; break;
-    case PIX_FMT_RGB32  : c->lumToYV12 = bgr32ToY_c;  break;
-    case PIX_FMT_RGB32_1: c->lumToYV12 = bgr321ToY_c; break;
-    case PIX_FMT_BGR32  : c->lumToYV12 = rgb32ToY_c;  break;
-    case PIX_FMT_BGR32_1: c->lumToYV12 = rgb321ToY_c; break;
-    case PIX_FMT_RGB48BE: c->lumToYV12 = rgb48BEToY_c; break;
-    case PIX_FMT_RGB48LE: c->lumToYV12 = rgb48LEToY_c; break;
-    case PIX_FMT_BGR48BE: c->lumToYV12 = bgr48BEToY_c; break;
-    case PIX_FMT_BGR48LE: c->lumToYV12 = bgr48LEToY_c; break;
-    case PIX_FMT_RGBA64BE:c->lumToYV12 = rgb64BEToY_c; break;
-    case PIX_FMT_RGBA64LE:c->lumToYV12 = rgb64LEToY_c; break;
-=======
     case PIX_FMT_RGB4_BYTE:
         c->lumToYV12 = palToY_c;
         break;
@@ -1362,7 +1100,12 @@
     case PIX_FMT_BGR48LE:
         c->lumToYV12 = bgr48LEToY_c;
         break;
->>>>>>> 7521c4ba
+    case PIX_FMT_RGBA64BE:
+        c->lumToYV12 = rgb64BEToY_c;
+        break;
+    case PIX_FMT_RGBA64LE:
+        c->lumToYV12 = rgb64LEToY_c;
+        break;
     }
     if (c->alpPixBuf) {
         switch (srcFormat) {
@@ -1373,18 +1116,15 @@
             c->alpToYV12 = rgbaToA_c;
             break;
         case PIX_FMT_ABGR:
-<<<<<<< HEAD
-        case PIX_FMT_ARGB:  c->alpToYV12 = abgrToA_c; break;
-        case PIX_FMT_Y400A: c->alpToYV12 = uyvyToY_c; break;
-        case PIX_FMT_PAL8 : c->alpToYV12 = palToA_c; break;
-=======
         case PIX_FMT_ARGB:
             c->alpToYV12 = abgrToA_c;
             break;
         case PIX_FMT_Y400A:
             c->alpToYV12 = uyvyToY_c;
             break;
->>>>>>> 7521c4ba
+        case PIX_FMT_PAL8 :
+            c->alpToYV12 = palToA_c;
+            break;
         }
     }
 }