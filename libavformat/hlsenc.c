/*
 * Apple HTTP Live Streaming segmenter
 * Copyright (c) 2012, Luca Barbato
 *
 * This file is part of FFmpeg.
 *
 * FFmpeg is free software; you can redistribute it and/or
 * modify it under the terms of the GNU Lesser General Public
 * License as published by the Free Software Foundation; either
 * version 2.1 of the License, or (at your option) any later version.
 *
 * FFmpeg is distributed in the hope that it will be useful,
 * but WITHOUT ANY WARRANTY; without even the implied warranty of
 * MERCHANTABILITY or FITNESS FOR A PARTICULAR PURPOSE.  See the GNU
 * Lesser General Public License for more details.
 *
 * You should have received a copy of the GNU Lesser General Public
 * License along with FFmpeg; if not, write to the Free Software
 * Foundation, Inc., 51 Franklin Street, Fifth Floor, Boston, MA 02110-1301 USA
 */

#include <float.h>
#include <stdint.h>

#include "libavutil/mathematics.h"
#include "libavutil/parseutils.h"
#include "libavutil/avstring.h"
#include "libavutil/opt.h"
#include "libavutil/log.h"

#include "avformat.h"
#include "internal.h"

typedef struct ListEntry {
    char  name[1024];
    double   duration;
    struct ListEntry *next;
} ListEntry;

typedef struct HLSContext {
    const AVClass *class;  // Class for private options.
    unsigned number;
    int64_t sequence;
    int64_t start_sequence;
    AVOutputFormat *oformat;
    AVFormatContext *avf;
    float time;            // Set by a private option.
    int  size;             // Set by a private option.
    int  wrap;             // Set by a private option.
    int64_t recording_time;
    int has_video;
    int64_t start_pts;
    int64_t end_pts;
    double duration;      // last segment duration computed so far, in seconds
    int nb_entries;
    ListEntry *list;
    ListEntry *end_list;
    char *basename;
    char *baseurl;
    AVIOContext *pb;
} HLSContext;

static int hls_mux_init(AVFormatContext *s)
{
    HLSContext *hls = s->priv_data;
    AVFormatContext *oc;
    int i;

    hls->avf = oc = avformat_alloc_context();
    if (!oc)
        return AVERROR(ENOMEM);

    oc->oformat            = hls->oformat;
    oc->interrupt_callback = s->interrupt_callback;
    av_dict_copy(&oc->metadata, s->metadata, 0);

    for (i = 0; i < s->nb_streams; i++) {
        AVStream *st;
        if (!(st = avformat_new_stream(oc, NULL)))
            return AVERROR(ENOMEM);
        avcodec_copy_context(st->codec, s->streams[i]->codec);
        st->sample_aspect_ratio = s->streams[i]->sample_aspect_ratio;
    }

    return 0;
}

static int append_entry(HLSContext *hls, double duration)
{
    ListEntry *en = av_malloc(sizeof(*en));

    if (!en)
        return AVERROR(ENOMEM);

    av_strlcpy(en->name, av_basename(hls->avf->filename), sizeof(en->name));

    en->duration = duration;
    en->next     = NULL;

    if (!hls->list)
        hls->list = en;
    else
        hls->end_list->next = en;

    hls->end_list = en;

    if (hls->size && hls->nb_entries >= hls->size) {
        en = hls->list;
        hls->list = en->next;
        av_free(en);
    } else
        hls->nb_entries++;

    hls->sequence++;

    return 0;
}

static void free_entries(HLSContext *hls)
{
    ListEntry *p = hls->list, *en;

    while(p) {
        en = p;
        p = p->next;
        av_free(en);
    }
}

static int hls_window(AVFormatContext *s, int last)
{
    HLSContext *hls = s->priv_data;
    ListEntry *en;
    int target_duration = 0;
    int ret = 0;
    int64_t sequence = FFMAX(hls->start_sequence, hls->sequence - hls->size);

    if ((ret = avio_open2(&hls->pb, s->filename, AVIO_FLAG_WRITE,
                          &s->interrupt_callback, NULL)) < 0)
        goto fail;

    for (en = hls->list; en; en = en->next) {
        if (target_duration < en->duration)
            target_duration = (int) floor(en->duration + 0.5);
    }

    avio_printf(hls->pb, "#EXTM3U\n");
    avio_printf(hls->pb, "#EXT-X-VERSION:3\n");
    avio_printf(hls->pb, "#EXT-X-TARGETDURATION:%d\n", target_duration);
<<<<<<< HEAD
    avio_printf(hls->pb, "#EXT-X-MEDIA-SEQUENCE:%"PRId64"\n",
                FFMAX(hls->start_sequence, hls->sequence - hls->nb_entries));
=======
    avio_printf(hls->pb, "#EXT-X-MEDIA-SEQUENCE:%"PRId64"\n", sequence);
>>>>>>> a1643103

    av_log(s, AV_LOG_VERBOSE, "EXT-X-MEDIA-SEQUENCE:%"PRId64"\n",
           sequence);

    for (en = hls->list; en; en = en->next) {
        avio_printf(hls->pb, "#EXTINF:%f,\n", en->duration);
        if (hls->baseurl)
            avio_printf(hls->pb, "%s", hls->baseurl);
        avio_printf(hls->pb, "%s\n", en->name);
    }

    if (last)
        avio_printf(hls->pb, "#EXT-X-ENDLIST\n");

fail:
    avio_closep(&hls->pb);
    return ret;
}

static int hls_start(AVFormatContext *s)
{
    HLSContext *c = s->priv_data;
    AVFormatContext *oc = c->avf;
    int err = 0;

    if (av_get_frame_filename(oc->filename, sizeof(oc->filename),
                              c->basename, c->wrap ? c->number % c->wrap : c->number) < 0) {
        av_log(oc, AV_LOG_ERROR, "Invalid segment filename template '%s'\n", c->basename);
        return AVERROR(EINVAL);
    }
    c->number++;

    if ((err = avio_open2(&oc->pb, oc->filename, AVIO_FLAG_WRITE,
                          &s->interrupt_callback, NULL)) < 0)
        return err;

    if (oc->oformat->priv_class && oc->priv_data)
        av_opt_set(oc->priv_data, "mpegts_flags", "resend_headers", 0);

    return 0;
}

static int hls_write_header(AVFormatContext *s)
{
    HLSContext *hls = s->priv_data;
    int ret, i;
    char *p;
    const char *pattern = "%d.ts";
    int basename_size = strlen(s->filename) + strlen(pattern) + 1;

    hls->number      = 0;


    hls->sequence       = hls->start_sequence;
    hls->recording_time = hls->time * AV_TIME_BASE;
    hls->start_pts      = AV_NOPTS_VALUE;

    for (i = 0; i < s->nb_streams; i++)
        hls->has_video +=
            s->streams[i]->codec->codec_type == AVMEDIA_TYPE_VIDEO;

    if (hls->has_video > 1)
        av_log(s, AV_LOG_WARNING,
               "More than a single video stream present, "
               "expect issues decoding it.\n");

    hls->oformat = av_guess_format("mpegts", NULL, NULL);

    if (!hls->oformat) {
        ret = AVERROR_MUXER_NOT_FOUND;
        goto fail;
    }

    hls->basename = av_malloc(basename_size);

    if (!hls->basename) {
        ret = AVERROR(ENOMEM);
        goto fail;
    }

    strcpy(hls->basename, s->filename);

    p = strrchr(hls->basename, '.');

    if (p)
        *p = '\0';

    av_strlcat(hls->basename, pattern, basename_size);

    if ((ret = hls_mux_init(s)) < 0)
        goto fail;

    if ((ret = hls_start(s)) < 0)
        goto fail;

    if ((ret = avformat_write_header(hls->avf, NULL)) < 0)
        return ret;


fail:
    if (ret) {
        av_free(hls->basename);
        if (hls->avf)
            avformat_free_context(hls->avf);
    }
    return ret;
}

static int hls_write_packet(AVFormatContext *s, AVPacket *pkt)
{
    HLSContext *hls = s->priv_data;
    AVFormatContext *oc = hls->avf;
    AVStream *st = s->streams[pkt->stream_index];
    int64_t end_pts = hls->recording_time * hls->number;
    int is_ref_pkt = 1;
    int ret, can_split = 1;

    if (hls->start_pts == AV_NOPTS_VALUE) {
        hls->start_pts = pkt->pts;
        hls->end_pts   = pkt->pts;
    }

    if (hls->has_video) {
        can_split = st->codec->codec_type == AVMEDIA_TYPE_VIDEO &&
                    pkt->flags & AV_PKT_FLAG_KEY;
        is_ref_pkt = st->codec->codec_type == AVMEDIA_TYPE_VIDEO;
    }
    if (pkt->pts == AV_NOPTS_VALUE)
        is_ref_pkt = can_split = 0;

    if (is_ref_pkt)
        hls->duration = (double)(pkt->pts - hls->end_pts)
                                   * st->time_base.num / st->time_base.den;

    if (can_split && av_compare_ts(pkt->pts - hls->start_pts, st->time_base,
                                   end_pts, AV_TIME_BASE_Q) >= 0) {
        ret = append_entry(hls, hls->duration);
        if (ret)
            return ret;

        hls->end_pts = pkt->pts;
        hls->duration = 0;

        av_write_frame(oc, NULL); /* Flush any buffered data */
        avio_close(oc->pb);

        ret = hls_start(s);

        if (ret)
            return ret;

        oc = hls->avf;

        if ((ret = hls_window(s, 0)) < 0)
            return ret;
    }

    ret = ff_write_chained(oc, pkt->stream_index, pkt, s);

    return ret;
}

static int hls_write_trailer(struct AVFormatContext *s)
{
    HLSContext *hls = s->priv_data;
    AVFormatContext *oc = hls->avf;

    av_write_trailer(oc);
    avio_closep(&oc->pb);
    avformat_free_context(oc);
    av_free(hls->basename);
    append_entry(hls, hls->duration);
    hls_window(s, 1);

    free_entries(hls);
    avio_close(hls->pb);
    return 0;
}

#define OFFSET(x) offsetof(HLSContext, x)
#define E AV_OPT_FLAG_ENCODING_PARAM
static const AVOption options[] = {
    {"start_number",  "set first number in the sequence",        OFFSET(start_sequence),AV_OPT_TYPE_INT64,  {.i64 = 0},     0, INT64_MAX, E},
    {"hls_time",      "set segment length in seconds",           OFFSET(time),    AV_OPT_TYPE_FLOAT,  {.dbl = 2},     0, FLT_MAX, E},
    {"hls_list_size", "set maximum number of playlist entries",  OFFSET(size),    AV_OPT_TYPE_INT,    {.i64 = 5},     0, INT_MAX, E},
    {"hls_wrap",      "set number after which the index wraps",  OFFSET(wrap),    AV_OPT_TYPE_INT,    {.i64 = 0},     0, INT_MAX, E},
    {"hls_base_url",  "url to prepend to each playlist entry",   OFFSET(baseurl), AV_OPT_TYPE_STRING, {.str = NULL},  0, 0,       E},
    { NULL },
};

static const AVClass hls_class = {
    .class_name = "hls muxer",
    .item_name  = av_default_item_name,
    .option     = options,
    .version    = LIBAVUTIL_VERSION_INT,
};


AVOutputFormat ff_hls_muxer = {
    .name           = "hls",
    .long_name      = NULL_IF_CONFIG_SMALL("Apple HTTP Live Streaming"),
    .extensions     = "m3u8",
    .priv_data_size = sizeof(HLSContext),
    .audio_codec    = AV_CODEC_ID_MP2,
    .video_codec    = AV_CODEC_ID_MPEG2VIDEO,
    .flags          = AVFMT_NOFILE | AVFMT_ALLOW_FLUSH,
    .write_header   = hls_write_header,
    .write_packet   = hls_write_packet,
    .write_trailer  = hls_write_trailer,
    .priv_class     = &hls_class,
};<|MERGE_RESOLUTION|>--- conflicted
+++ resolved
@@ -133,7 +133,7 @@
     ListEntry *en;
     int target_duration = 0;
     int ret = 0;
-    int64_t sequence = FFMAX(hls->start_sequence, hls->sequence - hls->size);
+    int64_t sequence = FFMAX(hls->start_sequence, hls->sequence - hls->nb_entries);
 
     if ((ret = avio_open2(&hls->pb, s->filename, AVIO_FLAG_WRITE,
                           &s->interrupt_callback, NULL)) < 0)
@@ -147,12 +147,7 @@
     avio_printf(hls->pb, "#EXTM3U\n");
     avio_printf(hls->pb, "#EXT-X-VERSION:3\n");
     avio_printf(hls->pb, "#EXT-X-TARGETDURATION:%d\n", target_duration);
-<<<<<<< HEAD
-    avio_printf(hls->pb, "#EXT-X-MEDIA-SEQUENCE:%"PRId64"\n",
-                FFMAX(hls->start_sequence, hls->sequence - hls->nb_entries));
-=======
     avio_printf(hls->pb, "#EXT-X-MEDIA-SEQUENCE:%"PRId64"\n", sequence);
->>>>>>> a1643103
 
     av_log(s, AV_LOG_VERBOSE, "EXT-X-MEDIA-SEQUENCE:%"PRId64"\n",
            sequence);
