--- conflicted
+++ resolved
@@ -40,11 +40,7 @@
         return AVERROR_INVALIDDATA;
     }
 
-<<<<<<< HEAD
-    switch (avctx->codec_id) {
-=======
     switch (par->codec_id) {
->>>>>>> 9200514a
     case AV_CODEC_ID_A64_MULTI:
         header[2] = 0x00;
         header[3] = AV_RB32(par->extradata+0);
