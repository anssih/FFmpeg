#!/bin/sh
#
# FFmpeg configure script
#
# Copyright (c) 2000-2002 Fabrice Bellard
# Copyright (c) 2005-2008 Diego Biurrun
# Copyright (c) 2005-2008 Mans Rullgard
#

# Prevent locale nonsense from breaking basic text processing.
LC_ALL=C
export LC_ALL

# make sure we are running under a compatible shell
# try to make this part work with most shells

try_exec(){
    echo "Trying shell $1"
    type "$1" > /dev/null 2>&1 && exec "$@"
}

unset foo
(: ${foo%%bar}) 2> /dev/null
E1="$?"

(: ${foo?}) 2> /dev/null
E2="$?"

if test "$E1" != 0 || test "$E2" = 0; then
    echo "Broken shell detected.  Trying alternatives."
    export FF_CONF_EXEC
    if test "0$FF_CONF_EXEC" -lt 1; then
        FF_CONF_EXEC=1
        try_exec bash "$0" "$@"
    fi
    if test "0$FF_CONF_EXEC" -lt 2; then
        FF_CONF_EXEC=2
        try_exec ksh "$0" "$@"
    fi
    if test "0$FF_CONF_EXEC" -lt 3; then
        FF_CONF_EXEC=3
        try_exec /usr/xpg4/bin/sh "$0" "$@"
    fi
    echo "No compatible shell script interpreter found."
    echo "This configure script requires a POSIX-compatible shell"
    echo "such as bash or ksh."
    echo "THIS IS NOT A BUG IN FFMPEG, DO NOT REPORT IT AS SUCH."
    echo "Instead, install a working POSIX-compatible shell."
    echo "Disabling this configure test will create a broken FFmpeg."
    if test "$BASH_VERSION" = '2.04.0(1)-release'; then
        echo "This bash version ($BASH_VERSION) is broken on your platform."
        echo "Upgrade to a later version if available."
    fi
    exit 1
fi

test -d /usr/xpg4/bin && PATH=/usr/xpg4/bin:$PATH

show_help(){
    cat <<EOF
Usage: configure [options]
Options: [defaults in brackets after descriptions]

Help options:
  --help                   print this message
  --list-decoders          show all available decoders
  --list-encoders          show all available encoders
  --list-hwaccels          show all available hardware accelerators
  --list-demuxers          show all available demuxers
  --list-muxers            show all available muxers
  --list-parsers           show all available parsers
  --list-protocols         show all available protocols
  --list-bsfs              show all available bitstream filters
  --list-indevs            show all available input devices
  --list-outdevs           show all available output devices
  --list-filters           show all available filters

Standard options:
  --logfile=FILE           log tests and output to FILE [config.log]
  --disable-logging        do not log configure debug information
  --fatal-warnings         fail if any configure warning is generated
  --prefix=PREFIX          install in PREFIX [$prefix]
  --bindir=DIR             install binaries in DIR [PREFIX/bin]
  --datadir=DIR            install data files in DIR [PREFIX/share/ffmpeg]
  --docdir=DIR             install documentation in DIR [PREFIX/share/doc/ffmpeg]
  --libdir=DIR             install libs in DIR [PREFIX/lib]
  --shlibdir=DIR           install shared libs in DIR [LIBDIR]
  --incdir=DIR             install includes in DIR [PREFIX/include]
  --mandir=DIR             install man page in DIR [PREFIX/share/man]
  --pkgconfigdir=DIR       install pkg-config files in DIR [LIBDIR/pkgconfig]
  --enable-rpath           use rpath to allow installing libraries in paths
                           not part of the dynamic linker search path
                           use rpath when linking programs [USE WITH CARE]

Licensing options:
  --enable-gpl             allow use of GPL code, the resulting libs
                           and binaries will be under GPL [no]
  --enable-version3        upgrade (L)GPL to version 3 [no]
  --enable-nonfree         allow use of nonfree code, the resulting libs
                           and binaries will be unredistributable [no]

Configuration options:
  --disable-static         do not build static libraries [no]
  --enable-shared          build shared libraries [no]
  --enable-small           optimize for size instead of speed
  --disable-runtime-cpudetect disable detecting cpu capabilities at runtime (smaller binary)
  --enable-gray            enable full grayscale support (slower color)
  --disable-swscale-alpha  disable alpha channel support in swscale
  --disable-all            disable building components, libraries and programs
  --enable-incompatible-libav-abi enable incompatible Libav fork ABI [no]
  --enable-raise-major     increase major version numbers in sonames [no]

Program options:
  --disable-programs       do not build command line programs
  --disable-ffmpeg         disable ffmpeg build
  --disable-ffplay         disable ffplay build
  --disable-ffprobe        disable ffprobe build
  --disable-ffserver       disable ffserver build

Documentation options:
  --disable-doc            do not build documentation
  --disable-htmlpages      do not build HTML documentation pages
  --disable-manpages       do not build man documentation pages
  --disable-podpages       do not build POD documentation pages
  --disable-txtpages       do not build text documentation pages

Component options:
  --disable-avdevice       disable libavdevice build
  --disable-avcodec        disable libavcodec build
  --disable-avformat       disable libavformat build
  --disable-swresample     disable libswresample build
  --disable-swscale        disable libswscale build
  --disable-postproc       disable libpostproc build
  --disable-avfilter       disable libavfilter build
  --enable-avresample      enable libavresample build [no]
  --disable-pthreads       disable pthreads [autodetect]
  --disable-w32threads     disable Win32 threads [autodetect]
  --disable-os2threads     disable OS/2 threads [autodetect]
  --disable-network        disable network support [no]
  --disable-dct            disable DCT code
  --disable-dwt            disable DWT code
  --disable-error-resilience disable error resilience code
  --disable-lsp            disable LSP code
  --disable-lzo            disable LZO decoder code
  --disable-mdct           disable MDCT code
  --disable-rdft           disable RDFT code
  --disable-fft            disable FFT code
  --disable-faan           disable floating point AAN (I)DCT code
  --disable-pixelutils     disable pixel utils in libavutil

Hardware accelerators:
  --disable-d3d11va        disable D3D11VA code [autodetect]
  --disable-dxva2          disable DXVA2 code [autodetect]
  --disable-vaapi          disable VAAPI code [autodetect]
  --disable-vda            disable VDA code [autodetect]
  --disable-vdpau          disable VDPAU code [autodetect]
  --enable-videotoolbox    enable VideoToolbox code [autodetect]

Individual component options:
  --disable-everything     disable all components listed below
  --disable-encoder=NAME   disable encoder NAME
  --enable-encoder=NAME    enable encoder NAME
  --disable-encoders       disable all encoders
  --disable-decoder=NAME   disable decoder NAME
  --enable-decoder=NAME    enable decoder NAME
  --disable-decoders       disable all decoders
  --disable-hwaccel=NAME   disable hwaccel NAME
  --enable-hwaccel=NAME    enable hwaccel NAME
  --disable-hwaccels       disable all hwaccels
  --disable-muxer=NAME     disable muxer NAME
  --enable-muxer=NAME      enable muxer NAME
  --disable-muxers         disable all muxers
  --disable-demuxer=NAME   disable demuxer NAME
  --enable-demuxer=NAME    enable demuxer NAME
  --disable-demuxers       disable all demuxers
  --enable-parser=NAME     enable parser NAME
  --disable-parser=NAME    disable parser NAME
  --disable-parsers        disable all parsers
  --enable-bsf=NAME        enable bitstream filter NAME
  --disable-bsf=NAME       disable bitstream filter NAME
  --disable-bsfs           disable all bitstream filters
  --enable-protocol=NAME   enable protocol NAME
  --disable-protocol=NAME  disable protocol NAME
  --disable-protocols      disable all protocols
  --enable-indev=NAME      enable input device NAME
  --disable-indev=NAME     disable input device NAME
  --disable-indevs         disable input devices
  --enable-outdev=NAME     enable output device NAME
  --disable-outdev=NAME    disable output device NAME
  --disable-outdevs        disable output devices
  --disable-devices        disable all devices
  --enable-filter=NAME     enable filter NAME
  --disable-filter=NAME    disable filter NAME
  --disable-filters        disable all filters

External library support:
  --enable-avisynth        enable reading of AviSynth script files [no]
  --disable-bzlib          disable bzlib [autodetect]
  --enable-chromaprint     enable audio fingerprinting with chromaprint [no]
  --enable-fontconfig      enable fontconfig, useful for drawtext filter [no]
  --enable-frei0r          enable frei0r video filtering [no]
  --enable-gnutls          enable gnutls, needed for https support
                           if openssl is not used [no]
  --disable-iconv          disable iconv [autodetect]
  --enable-ladspa          enable LADSPA audio filtering [no]
  --enable-libaacplus      enable AAC+ encoding via libaacplus [no]
  --enable-libass          enable libass subtitles rendering,
                           needed for subtitles and ass filter [no]
  --enable-libbluray       enable BluRay reading using libbluray [no]
  --enable-libbs2b         enable bs2b DSP library [no]
  --enable-libcaca         enable textual display using libcaca [no]
  --enable-libcelt         enable CELT decoding via libcelt [no]
  --enable-libcdio         enable audio CD grabbing with libcdio [no]
  --enable-libdc1394       enable IIDC-1394 grabbing using libdc1394
                           and libraw1394 [no]
  --enable-libdcadec       enable DCA decoding via libdcadec [no]
  --enable-libfaac         enable AAC encoding via libfaac [no]
  --enable-libfdk-aac      enable AAC de/encoding via libfdk-aac [no]
  --enable-libflite        enable flite (voice synthesis) support via libflite [no]
  --enable-libfreetype     enable libfreetype, needed for drawtext filter [no]
  --enable-libfribidi      enable libfribidi, improves drawtext filter [no]
  --enable-libgme          enable Game Music Emu via libgme [no]
  --enable-libgsm          enable GSM de/encoding via libgsm [no]
  --enable-libiec61883     enable iec61883 via libiec61883 [no]
  --enable-libilbc         enable iLBC de/encoding via libilbc [no]
  --enable-libkvazaar      enable HEVC encoding via libkvazaar [no]
  --enable-libmfx          enable HW acceleration through libmfx
  --enable-libmodplug      enable ModPlug via libmodplug [no]
  --enable-libmp3lame      enable MP3 encoding via libmp3lame [no]
  --enable-libnut          enable NUT (de)muxing via libnut,
                           native (de)muxer exists [no]
  --enable-libopencore-amrnb enable AMR-NB de/encoding via libopencore-amrnb [no]
  --enable-libopencore-amrwb enable AMR-WB decoding via libopencore-amrwb [no]
  --enable-libopencv       enable video filtering via libopencv [no]
  --enable-libopenh264     enable H.264 encoding via OpenH264 [no]
  --enable-libopenjpeg     enable JPEG 2000 de/encoding via OpenJPEG [no]
  --enable-libopus         enable Opus de/encoding via libopus [no]
  --enable-libpulse        enable Pulseaudio input via libpulse [no]
  --enable-librubberband   enable rubberband needed for rubberband filter [no]
  --enable-libquvi         enable quvi input via libquvi [no]
  --enable-librtmp         enable RTMP[E] support via librtmp [no]
  --enable-libschroedinger enable Dirac de/encoding via libschroedinger [no]
  --enable-libshine        enable fixed-point MP3 encoding via libshine [no]
  --enable-libsmbclient    enable Samba protocol via libsmbclient [no]
  --enable-libsnappy       enable Snappy compression, needed for hap encoding [no]
  --enable-libsoxr         enable Include libsoxr resampling [no]
  --enable-libspeex        enable Speex de/encoding via libspeex [no]
  --enable-libssh          enable SFTP protocol via libssh [no]
  --enable-libstagefright-h264  enable H.264 decoding via libstagefright [no]
  --enable-libtesseract    enable Tesseract, needed for ocr filter [no]
  --enable-libtheora       enable Theora encoding via libtheora [no]
  --enable-libtwolame      enable MP2 encoding via libtwolame [no]
  --enable-libutvideo      enable Ut Video encoding and decoding via libutvideo [no]
  --enable-libv4l2         enable libv4l2/v4l-utils [no]
  --enable-libvidstab      enable video stabilization using vid.stab [no]
  --enable-libvo-aacenc    enable AAC encoding via libvo-aacenc [no]
  --enable-libvo-amrwbenc  enable AMR-WB encoding via libvo-amrwbenc [no]
  --enable-libvorbis       enable Vorbis en/decoding via libvorbis,
                           native implementation exists [no]
  --enable-libvpx          enable VP8 and VP9 de/encoding via libvpx [no]
  --enable-libwavpack      enable wavpack encoding via libwavpack [no]
  --enable-libwebp         enable WebP encoding via libwebp [no]
  --enable-libx264         enable H.264 encoding via x264 [no]
  --enable-libx265         enable HEVC encoding via x265 [no]
  --enable-libxavs         enable AVS encoding via xavs [no]
  --enable-libxcb          enable X11 grabbing using XCB [autodetect]
  --enable-libxcb-shm      enable X11 grabbing shm communication [autodetect]
  --enable-libxcb-xfixes   enable X11 grabbing mouse rendering [autodetect]
  --enable-libxcb-shape    enable X11 grabbing shape rendering [autodetect]
  --enable-libxvid         enable Xvid encoding via xvidcore,
                           native MPEG-4/Xvid encoder exists [no]
  --enable-libzimg         enable z.lib, needed for zscale filter [no]
  --enable-libzmq          enable message passing via libzmq [no]
  --enable-libzvbi         enable teletext support via libzvbi [no]
  --disable-lzma           disable lzma [autodetect]
  --enable-decklink        enable Blackmagick DeckLink I/O support [no]
  --enable-mmal            enable decoding via MMAL [no]
  --enable-nvenc           enable NVIDIA NVENC support [no]
  --enable-openal          enable OpenAL 1.1 capture support [no]
  --enable-opencl          enable OpenCL code
  --enable-opengl          enable OpenGL rendering [no]
  --enable-openssl         enable openssl, needed for https support
                           if gnutls is not used [no]
  --disable-sdl            disable sdl [autodetect]
  --disable-securetransport disable Secure Transport, needed for TLS support
                           on OSX if openssl and gnutls are not used [autodetect]
  --enable-x11grab         enable X11 grabbing (legacy) [no]
  --disable-xlib           disable xlib [autodetect]
  --disable-zlib           disable zlib [autodetect]

Toolchain options:
  --arch=ARCH              select architecture [$arch]
  --cpu=CPU                select the minimum required CPU (affects
                           instruction selection, may crash on older CPUs)
  --cross-prefix=PREFIX    use PREFIX for compilation tools [$cross_prefix]
  --progs-suffix=SUFFIX    program name suffix []
  --enable-cross-compile   assume a cross-compiler is used
  --sysroot=PATH           root of cross-build tree
  --sysinclude=PATH        location of cross-build system headers
  --target-os=OS           compiler targets OS [$target_os]
  --target-exec=CMD        command to run executables on target
  --target-path=DIR        path to view of build directory on target
  --target-samples=DIR     path to samples directory on target
  --tempprefix=PATH        force fixed dir/prefix instead of mktemp for checks
  --toolchain=NAME         set tool defaults according to NAME
  --nm=NM                  use nm tool NM [$nm_default]
  --ar=AR                  use archive tool AR [$ar_default]
  --as=AS                  use assembler AS [$as_default]
  --windres=WINDRES        use windows resource compiler WINDRES [$windres_default]
  --yasmexe=EXE            use yasm-compatible assembler EXE [$yasmexe_default]
  --cc=CC                  use C compiler CC [$cc_default]
  --cxx=CXX                use C compiler CXX [$cxx_default]
  --dep-cc=DEPCC           use dependency generator DEPCC [$cc_default]
  --ld=LD                  use linker LD [$ld_default]
  --pkg-config=PKGCONFIG   use pkg-config tool PKGCONFIG [$pkg_config_default]
  --pkg-config-flags=FLAGS pass additional flags to pkgconf []
  --ranlib=RANLIB          use ranlib RANLIB [$ranlib_default]
  --doxygen=DOXYGEN        use DOXYGEN to generate API doc [$doxygen_default]
  --host-cc=HOSTCC         use host C compiler HOSTCC
  --host-cflags=HCFLAGS    use HCFLAGS when compiling for host
  --host-cppflags=HCPPFLAGS use HCPPFLAGS when compiling for host
  --host-ld=HOSTLD         use host linker HOSTLD
  --host-ldflags=HLDFLAGS  use HLDFLAGS when linking for host
  --host-libs=HLIBS        use libs HLIBS when linking for host
  --host-os=OS             compiler host OS [$target_os]
  --extra-cflags=ECFLAGS   add ECFLAGS to CFLAGS [$CFLAGS]
  --extra-cxxflags=ECFLAGS add ECFLAGS to CXXFLAGS [$CXXFLAGS]
  --extra-ldflags=ELDFLAGS add ELDFLAGS to LDFLAGS [$LDFLAGS]
  --extra-ldexeflags=ELDFLAGS add ELDFLAGS to LDEXEFLAGS [$LDEXEFLAGS]
  --extra-ldlibflags=ELDFLAGS add ELDFLAGS to LDLIBFLAGS [$LDLIBFLAGS]
  --extra-libs=ELIBS       add ELIBS [$ELIBS]
  --extra-version=STRING   version string suffix []
  --optflags=OPTFLAGS      override optimization-related compiler flags
  --build-suffix=SUFFIX    library name suffix []
  --enable-pic             build position-independent code
  --enable-thumb           compile for Thumb instruction set
  --enable-lto             use link-time optimization
  --env="ENV=override"     override the environment variables

Advanced options (experts only):
  --malloc-prefix=PREFIX   prefix malloc and related names with PREFIX
  --custom-allocator=NAME  use a supported custom allocator
  --disable-symver         disable symbol versioning
  --enable-hardcoded-tables use hardcoded tables instead of runtime generation
  --disable-safe-bitstream-reader
                           disable buffer boundary checking in bitreaders
                           (faster, but may crash)
  --enable-memalign-hack   emulate memalign, interferes with memory debuggers
  --sws-max-filter-size=N  the max filter size swscale uses [$sws_max_filter_size_default]

Optimization options (experts only):
  --disable-asm            disable all assembly optimizations
  --disable-altivec        disable AltiVec optimizations
  --disable-vsx            disable VSX optimizations
  --disable-power8         disable POWER8 optimizations
  --disable-amd3dnow       disable 3DNow! optimizations
  --disable-amd3dnowext    disable 3DNow! extended optimizations
  --disable-mmx            disable MMX optimizations
  --disable-mmxext         disable MMXEXT optimizations
  --disable-sse            disable SSE optimizations
  --disable-sse2           disable SSE2 optimizations
  --disable-sse3           disable SSE3 optimizations
  --disable-ssse3          disable SSSE3 optimizations
  --disable-sse4           disable SSE4 optimizations
  --disable-sse42          disable SSE4.2 optimizations
  --disable-avx            disable AVX optimizations
  --disable-xop            disable XOP optimizations
  --disable-fma3           disable FMA3 optimizations
  --disable-fma4           disable FMA4 optimizations
  --disable-avx2           disable AVX2 optimizations
  --disable-armv5te        disable armv5te optimizations
  --disable-armv6          disable armv6 optimizations
  --disable-armv6t2        disable armv6t2 optimizations
  --disable-vfp            disable VFP optimizations
  --disable-neon           disable NEON optimizations
  --disable-inline-asm     disable use of inline assembly
  --disable-yasm           disable use of nasm/yasm assembly
  --disable-mips32r5       disable MIPS32R5 optimizations
  --disable-mips64r6       disable MIPS64R6 optimizations
  --disable-mipsdspr1      disable MIPS DSP ASE R1 optimizations
  --disable-mipsdspr2      disable MIPS DSP ASE R2 optimizations
  --disable-msa            disable MSA optimizations
  --disable-mipsfpu        disable floating point MIPS optimizations
  --disable-mmi            disable Loongson SIMD optimizations
  --disable-fast-unaligned consider unaligned accesses slow

Developer options (useful when working on FFmpeg itself):
  --disable-debug          disable debugging symbols
  --enable-debug=LEVEL     set the debug level [$debuglevel]
  --disable-optimizations  disable compiler optimizations
  --enable-extra-warnings  enable more compiler warnings
  --disable-stripping      disable stripping of executables and shared libraries
  --assert-level=level     0(default), 1 or 2, amount of assertion testing,
                           2 causes a slowdown at runtime.
  --enable-memory-poisoning fill heap uninitialized allocated space with arbitrary data
  --valgrind=VALGRIND      run "make fate" tests through valgrind to detect memory
                           leaks and errors, using the specified valgrind binary.
                           Cannot be combined with --target-exec
  --enable-ftrapv          Trap arithmetic overflows
  --samples=PATH           location of test samples for FATE, if not set use
                           \$FATE_SAMPLES at make invocation time.
  --enable-neon-clobber-test check NEON registers for clobbering (should be
                           used only for debugging purposes)
  --enable-xmm-clobber-test check XMM registers for clobbering (Win64-only;
                           should be used only for debugging purposes)
  --enable-random          randomly enable/disable components
  --disable-random
  --enable-random=LIST     randomly enable/disable specific components or
  --disable-random=LIST    component groups. LIST is a comma-separated list
                           of NAME[:PROB] entries where NAME is a component
                           (group) and PROB the probability associated with
                           NAME (default 0.5).
  --random-seed=VALUE      seed value for --enable/disable-random
  --disable-valgrind-backtrace do not print a backtrace under Valgrind
                           (only applies to --disable-optimizations builds)

NOTE: Object files are built at the place where configure is launched.
EOF
  exit 0
}

quotes='""'
if test -t 1 && which tput >/dev/null 2>&1; then
    ncolors=$(tput colors)
    if test -n "$ncolors" && test $ncolors -ge 8; then
        bold_color=$(tput bold)
        warn_color=$(tput setaf 3)
        error_color=$(tput setaf 1)
        reset_color=$(tput sgr0)
    fi
    # 72 used instead of 80 since that's the default of pr
    ncols=$(tput cols)
fi
: ${ncols:=72}

log(){
    echo "$@" >> $logfile
}

log_file(){
    log BEGIN $1
    pr -n -t $1 >> $logfile
    log END $1
}

warn(){
    log "WARNING: $*"
    WARNINGS="${WARNINGS}WARNING: $*\n"
}

die(){
    log "$@"
    echo "$error_color$bold_color$@$reset_color"
    cat <<EOF

If you think configure made a mistake, make sure you are using the latest
version from Git.  If the latest version fails, report the problem to the
ffmpeg-user@ffmpeg.org mailing list or IRC #ffmpeg on irc.freenode.net.
EOF
    if disabled logging; then
        cat <<EOF
Rerun configure with logging enabled (do not use --disable-logging), and
include the log this produces with your report.
EOF
    else
        cat <<EOF
Include the log file "$logfile" produced by configure as this will help
solve the problem.
EOF
    fi
    exit 1
}

# Avoid locale weirdness, besides we really just want to translate ASCII.
toupper(){
    echo "$@" | tr abcdefghijklmnopqrstuvwxyz ABCDEFGHIJKLMNOPQRSTUVWXYZ
}

tolower(){
    echo "$@" | tr ABCDEFGHIJKLMNOPQRSTUVWXYZ abcdefghijklmnopqrstuvwxyz
}

c_escape(){
    echo "$*" | sed 's/["\\]/\\\0/g'
}

sh_quote(){
    v=$(echo "$1" | sed "s/'/'\\\\''/g")
    test "x$v" = "x${v#*[!A-Za-z0-9_/.+-]}" || v="'$v'"
    echo "$v"
}

cleanws(){
    echo "$@" | sed 's/^ *//;s/[[:space:]][[:space:]]*/ /g;s/ *$//'
}

filter(){
    pat=$1
    shift
    for v; do
        eval "case $v in $pat) echo $v ;; esac"
    done
}

filter_out(){
    pat=$1
    shift
    for v; do
        eval "case $v in $pat) ;; *) echo $v ;; esac"
    done
}

map(){
    m=$1
    shift
    for v; do eval $m; done
}

add_suffix(){
    suffix=$1
    shift
    for v; do echo ${v}${suffix}; done
}

set_all(){
    value=$1
    shift
    for var in $*; do
        eval $var=$value
    done
}

set_weak(){
    value=$1
    shift
    for var; do
        eval : \${$var:=$value}
    done
}

sanitize_var_name(){
    echo $@ | sed 's/[^A-Za-z0-9_]/_/g'
}

set_safe(){
    var=$1
    shift
    eval $(sanitize_var_name "$var")='$*'
}

get_safe(){
    eval echo \$$(sanitize_var_name "$1")
}

pushvar(){
    for pvar in $*; do
        eval level=\${${pvar}_level:=0}
        eval ${pvar}_${level}="\$$pvar"
        eval ${pvar}_level=$(($level+1))
    done
}

popvar(){
    for pvar in $*; do
        eval level=\${${pvar}_level:-0}
        test $level = 0 && continue
        eval level=$(($level-1))
        eval $pvar="\${${pvar}_${level}}"
        eval ${pvar}_level=$level
        eval unset ${pvar}_${level}
    done
}

enable(){
    set_all yes $*
}

disable(){
    set_all no $*
}

enable_weak(){
    set_weak yes $*
}

disable_weak(){
    set_weak no $*
}

enable_safe(){
    for var; do
        enable $(echo "$var" | sed 's/[^A-Za-z0-9_]/_/g')
    done
}

disable_safe(){
    for var; do
        disable $(echo "$var" | sed 's/[^A-Za-z0-9_]/_/g')
    done
}

do_enable_deep(){
    for var; do
        enabled $var && continue
        eval sel="\$${var}_select"
        eval sgs="\$${var}_suggest"
        pushvar var sgs
        enable_deep $sel
        popvar sgs
        enable_deep_weak $sgs
        popvar var
    done
}

enable_deep(){
    do_enable_deep $*
    enable $*
}

enable_deep_weak(){
    for var; do
        disabled $var && continue
        pushvar var
        do_enable_deep $var
        popvar var
        enable_weak $var
    done
}

enabled(){
    test "${1#!}" = "$1" && op='=' || op=!=
    eval test "x\$${1#!}" $op "xyes"
}

disabled(){
    test "${1#!}" = "$1" && op='=' || op=!=
    eval test "x\$${1#!}" $op "xno"
}

enabled_all(){
    for opt; do
        enabled $opt || return 1
    done
}

disabled_all(){
    for opt; do
        disabled $opt || return 1
    done
}

enabled_any(){
    for opt; do
        enabled $opt && return 0
    done
}

disabled_any(){
    for opt; do
        disabled $opt && return 0
    done
    return 1
}

set_default(){
    for opt; do
        eval : \${$opt:=\$${opt}_default}
    done
}

is_in(){
    value=$1
    shift
    for var in $*; do
        [ $var = $value ] && return 0
    done
    return 1
}

do_check_deps(){
    for cfg; do
        cfg="${cfg#!}"
        enabled ${cfg}_checking && die "Circular dependency for $cfg."
        disabled ${cfg}_checking && continue
        enable ${cfg}_checking
        append allopts $cfg

        eval dep_all="\$${cfg}_deps"
        eval dep_any="\$${cfg}_deps_any"
        eval dep_sel="\$${cfg}_select"
        eval dep_sgs="\$${cfg}_suggest"
        eval dep_ifa="\$${cfg}_if"
        eval dep_ifn="\$${cfg}_if_any"

        pushvar cfg dep_all dep_any dep_sel dep_sgs dep_ifa dep_ifn
        do_check_deps $dep_all $dep_any $dep_sel $dep_sgs $dep_ifa $dep_ifn
        popvar cfg dep_all dep_any dep_sel dep_sgs dep_ifa dep_ifn

        [ -n "$dep_ifa" ] && { enabled_all $dep_ifa && enable_weak $cfg; }
        [ -n "$dep_ifn" ] && { enabled_any $dep_ifn && enable_weak $cfg; }
        enabled_all  $dep_all || disable $cfg
        enabled_any  $dep_any || disable $cfg
        disabled_any $dep_sel && disable $cfg

        if enabled $cfg; then
            enable_deep $dep_sel
            enable_deep_weak $dep_sgs
        fi

        disable ${cfg}_checking
    done
}

check_deps(){
    unset allopts

    do_check_deps "$@"

    for cfg in $allopts; do
        enabled $cfg || continue
        eval dep_extralibs="\$${cfg}_extralibs"
        test -n "$dep_extralibs" && add_extralibs $dep_extralibs
    done
}

print_config(){
    pfx=$1
    files=$2
    shift 2
    map 'eval echo "$v \${$v:-no}"' "$@" |
    awk "BEGIN { split(\"$files\", files) }
        {
            c = \"$pfx\" toupper(\$1);
            v = \$2;
            sub(/yes/, 1, v);
            sub(/no/,  0, v);
            for (f in files) {
                file = files[f];
                if (file ~ /\\.h\$/) {
                    printf(\"#define %s %d\\n\", c, v) >>file;
                } else if (file ~ /\\.asm\$/) {
                    printf(\"%%define %s %d\\n\", c, v) >>file;
                } else if (file ~ /\\.mak\$/) {
                    n = -v ? \"\" : \"!\";
                    printf(\"%s%s=yes\\n\", n, c) >>file;
                } else if (file ~ /\\.texi\$/) {
                    pre = -v ? \"\" : \"@c \";
                    yesno = \$2;
                    c2 = tolower(c);
                    gsub(/_/, \"-\", c2);
                    printf(\"%s@set %s %s\\n\", pre, c2, yesno) >>file;
                }
            }
        }"
}

print_enabled(){
    suf=$1
    shift
    for v; do
        enabled $v && printf "%s\n" ${v%$suf};
    done
}

append(){
    var=$1
    shift
    eval "$var=\"\$$var $*\""
}

prepend(){
    var=$1
    shift
    eval "$var=\"$* \$$var\""
}

unique(){
    var=$1
    uniq_list=""
    for tok in $(eval echo \$$var); do
        uniq_list="$(filter_out $tok $uniq_list) $tok"
    done
    eval "$var=\"${uniq_list}\""
}

add_cppflags(){
    append CPPFLAGS "$@"
}

add_cflags(){
    append CFLAGS $($cflags_filter "$@")
}

add_cxxflags(){
    append CXXFLAGS $($cflags_filter "$@")
}

add_asflags(){
    append ASFLAGS $($asflags_filter "$@")
}

add_ldflags(){
    append LDFLAGS $($ldflags_filter "$@")
}

add_ldexeflags(){
    append LDEXEFLAGS $($ldflags_filter "$@")
}

add_ldlibflags(){
    append LDLIBFLAGS $($ldflags_filter "$@")
}

add_stripflags(){
    append ASMSTRIPFLAGS "$@"
}

add_extralibs(){
    prepend extralibs $($ldflags_filter "$@")
}

add_host_cppflags(){
    append host_cppflags "$@"
}

add_host_cflags(){
    append host_cflags $($host_cflags_filter "$@")
}

add_host_ldflags(){
    append host_ldflags $($host_ldflags_filter "$@")
}

add_compat(){
    append compat_objs $1
    shift
    map 'add_cppflags -D$v' "$@"
}

check_cmd(){
    log "$@"
    "$@" >> $logfile 2>&1
}

check_stat(){
    log check_stat "$@"
    stat "$1" >> $logfile 2>&1
}

cc_o(){
    eval printf '%s\\n' $CC_O
}

cc_e(){
    eval printf '%s\\n' $CC_E
}

check_cc(){
    log check_cc "$@"
    cat > $TMPC
    log_file $TMPC
    check_cmd $cc $CPPFLAGS $CFLAGS "$@" $CC_C $(cc_o $TMPO) $TMPC
}

check_cxx(){
    log check_cxx "$@"
    cat > $TMPCPP
    log_file $TMPCPP
    check_cmd $cxx $CPPFLAGS $CFLAGS $CXXFLAGS "$@" $CXX_C -o $TMPO $TMPCPP
}

check_oc(){
    log check_oc "$@"
    cat > $TMPM
    log_file $TMPM
    check_cmd $cc -Werror=missing-prototypes $CPPFLAGS $CFLAGS "$@" $CC_C $(cc_o $TMPO) $TMPM
}

check_cpp(){
    log check_cpp "$@"
    cat > $TMPC
    log_file $TMPC
    check_cmd $cc $CPPFLAGS $CFLAGS "$@" $(cc_e $TMPO) $TMPC
}

as_o(){
    eval printf '%s\\n' $AS_O
}

check_as(){
    log check_as "$@"
    cat > $TMPS
    log_file $TMPS
    check_cmd $as $CPPFLAGS $ASFLAGS "$@" $AS_C $(as_o $TMPO) $TMPS
}

check_inline_asm(){
    log check_inline_asm "$@"
    name="$1"
    code="$2"
    shift 2
    disable $name
    check_cc "$@" <<EOF && enable $name
void foo(void){ __asm__ volatile($code); }
EOF
}

check_insn(){
    log check_insn "$@"
    check_inline_asm ${1}_inline "\"$2\""
    echo "$2" | check_as && enable ${1}_external || disable ${1}_external
}

check_yasm(){
    log check_yasm "$@"
    echo "$1" > $TMPS
    log_file $TMPS
    shift 1
    check_cmd $yasmexe $YASMFLAGS -Werror "$@" -o $TMPO $TMPS
}

ld_o(){
    eval printf '%s\\n' $LD_O
}

check_ld(){
    log check_ld "$@"
    type=$1
    shift 1
    flags=$(filter_out '-l*|*.so' $@)
    libs=$(filter '-l*|*.so' $@)
    check_$type $($cflags_filter $flags) || return
    flags=$($ldflags_filter $flags)
    libs=$($ldflags_filter $libs)
    check_cmd $ld $LDFLAGS $flags $(ld_o $TMPE) $TMPO $libs $extralibs
}

print_include(){
    hdr=$1
    test "${hdr%.h}" = "${hdr}" &&
        echo "#include $hdr"    ||
        echo "#include <$hdr>"
}

check_code(){
    log check_code "$@"
    check=$1
    headers=$2
    code=$3
    shift 3
    {
        for hdr in $headers; do
            print_include $hdr
        done
        echo "int main(void) { $code; return 0; }"
    } | check_$check "$@"
}

check_cppflags(){
    log check_cppflags "$@"
    check_cc "$@" <<EOF && append CPPFLAGS "$@"
int x;
EOF
}

test_cflags(){
    log test_cflags "$@"
    set -- $($cflags_filter "$@")
    check_cc "$@" <<EOF
int x;
EOF
}

check_cflags(){
    log check_cflags "$@"
    test_cflags "$@" && add_cflags "$@"
}

check_cxxflags(){
    log check_cxxflags "$@"
    set -- $($cflags_filter "$@")
    check_cxx "$@" <<EOF && append CXXFLAGS "$@"
int x;
EOF
}

test_ldflags(){
    log test_ldflags "$@"
    check_ld "cc" "$@" <<EOF
int main(void){ return 0; }
EOF
}

check_ldflags(){
    log check_ldflags "$@"
    test_ldflags "$@" && add_ldflags "$@"
}

test_stripflags(){
    log test_stripflags "$@"
    # call check_cc to get a fresh TMPO
    check_cc <<EOF
int main(void) { return 0; }
EOF
    check_cmd $strip $ASMSTRIPFLAGS "$@" $TMPO
}

check_stripflags(){
    log check_stripflags "$@"
    test_stripflags "$@" && add_stripflags "$@"
}

check_header(){
    log check_header "$@"
    header=$1
    shift
    disable_safe $header
    check_cpp "$@" <<EOF && enable_safe $header
#include <$header>
int x;
EOF
}

check_header_oc(){
    log check_header_oc "$@"
    rm -f -- "$TMPO"
    header=$1
    shift
    disable_safe $header
    {
       echo "#include <$header>"
       echo "int main(void) { return 0; }"
    } | check_oc && check_stat "$TMPO" && enable_safe $headers
}

check_func(){
    log check_func "$@"
    func=$1
    shift
    disable $func
    check_ld "cc" "$@" <<EOF && enable $func
extern int $func();
int main(void){ $func(); }
EOF
}

check_mathfunc(){
    log check_mathfunc "$@"
    func=$1
    narg=$2
    shift 2
    test $narg = 2 && args="f, g" || args="f"
    disable $func
    check_ld "cc" "$@" <<EOF && enable $func
#include <math.h>
float foo(float f, float g) { return $func($args); }
int main(void){ return (int) foo; }
EOF
}

check_func_headers(){
    log check_func_headers "$@"
    headers=$1
    funcs=$2
    shift 2
    {
        for hdr in $headers; do
            print_include $hdr
        done
        for func in $funcs; do
            echo "long check_$func(void) { return (long) $func; }"
        done
        echo "int main(void) { return 0; }"
    } | check_ld "cc" "$@" && enable $funcs && enable_safe $headers
}

check_class_headers_cpp(){
    log check_class_headers_cpp "$@"
    headers=$1
    classes=$2
    shift 2
    {
        for hdr in $headers; do
            echo "#include <$hdr>"
        done
        echo "int main(void) { "
        i=1
        for class in $classes; do
            echo "$class obj$i;"
            i=$(expr $i + 1)
        done
        echo "return 0; }"
    } | check_ld "cxx" "$@" && enable $funcs && enable_safe $headers
}

check_cpp_condition(){
    log check_cpp_condition "$@"
    header=$1
    condition=$2
    shift 2
    check_cpp "$@" <<EOF
#include <$header>
#if !($condition)
#error "unsatisfied condition: $condition"
#endif
EOF
}

check_lib(){
    log check_lib "$@"
    header="$1"
    func="$2"
    shift 2
    check_header $header && check_func $func "$@" && add_extralibs "$@"
}

check_lib2(){
    log check_lib2 "$@"
    headers="$1"
    funcs="$2"
    shift 2
    check_func_headers "$headers" "$funcs" "$@" && add_extralibs "$@"
}

check_lib_cpp(){
    log check_lib_cpp "$@"
    headers="$1"
    classes="$2"
    shift 2
    check_class_headers_cpp "$headers" "$classes" "$@" && add_extralibs "$@"
}

check_pkg_config(){
    log check_pkg_config "$@"
    pkgandversion="$1"
    pkg="${1%% *}"
    headers="$2"
    funcs="$3"
    shift 3
    check_cmd $pkg_config --exists --print-errors $pkgandversion || return
    pkg_cflags=$($pkg_config --cflags $pkg_config_flags $pkg)
    pkg_libs=$($pkg_config --libs $pkg_config_flags $pkg)
    check_func_headers "$headers" "$funcs" $pkg_cflags $pkg_libs "$@" &&
        set_safe "${pkg}_cflags" $pkg_cflags   &&
        set_safe "${pkg}_libs"   $pkg_libs
}

check_exec(){
    check_ld "cc" "$@" && { enabled cross_compile || $TMPE >> $logfile 2>&1; }
}

check_exec_crash(){
    code=$(cat)

    # exit() is not async signal safe.  _Exit (C99) and _exit (POSIX)
    # are safe but may not be available everywhere.  Thus we use
    # raise(SIGTERM) instead.  The check is run in a subshell so we
    # can redirect the "Terminated" message from the shell.  SIGBUS
    # is not defined by standard C so it is used conditionally.

    (check_exec "$@") >> $logfile 2>&1 <<EOF
#include <signal.h>
static void sighandler(int sig){
    raise(SIGTERM);
}
int foo(void){
    $code
}
int (*func_ptr)(void) = foo;
int main(void){
    signal(SIGILL, sighandler);
    signal(SIGFPE, sighandler);
    signal(SIGSEGV, sighandler);
#ifdef SIGBUS
    signal(SIGBUS, sighandler);
#endif
    return func_ptr();
}
EOF
}

check_type(){
    log check_type "$@"
    headers=$1
    type=$2
    shift 2
    disable_safe "$type"
    check_code cc "$headers" "$type v" "$@" && enable_safe "$type"
}

check_struct(){
    log check_struct "$@"
    headers=$1
    struct=$2
    member=$3
    shift 3
    disable_safe "${struct}_${member}"
    check_code cc "$headers" "const void *p = &(($struct *)0)->$member" "$@" &&
        enable_safe "${struct}_${member}"
}

check_builtin(){
    log check_builtin "$@"
    name=$1
    headers=$2
    builtin=$3
    shift 3
    disable "$name"
    check_code ld "$headers" "$builtin" "cc" "$@" && enable "$name"
}

check_compile_assert(){
    log check_compile_assert "$@"
    name=$1
    headers=$2
    condition=$3
    shift 3
    disable "$name"
    check_code cc "$headers" "char c[2 * !!($condition) - 1]" "$@" && enable "$name"
}

require(){
    name="$1"
    header="$2"
    func="$3"
    shift 3
    check_lib $header $func "$@" || die "ERROR: $name not found"
}

require2(){
    name="$1"
    headers="$2"
    func="$3"
    shift 3
    check_lib2 "$headers" $func "$@" || die "ERROR: $name not found"
}

require_cpp(){
    name="$1"
    headers="$2"
    classes="$3"
    shift 3
    check_lib_cpp "$headers" "$classes" "$@" || die "ERROR: $name not found"
}

use_pkg_config(){
    pkg="$1"
    check_pkg_config "$@" || return 1
    add_cflags    $(get_safe "${pkg}_cflags")
    add_extralibs $(get_safe "${pkg}_libs")
}

require_pkg_config(){
    use_pkg_config "$@" || die "ERROR: $pkg not found using pkg-config$pkg_config_fail_message"
}

require_libfreetype(){
    log require_libfreetype "$@"
    pkg="freetype2"
    check_cmd $pkg_config --exists --print-errors $pkg \
      || die "ERROR: $pkg not found"
    pkg_cflags=$($pkg_config --cflags $pkg_config_flags $pkg)
    pkg_libs=$($pkg_config --libs $pkg_config_flags $pkg)
    {
        echo "#include <ft2build.h>"
        echo "#include FT_FREETYPE_H"
        echo "long check_func(void) { return (long) FT_Init_FreeType; }"
        echo "int main(void) { return 0; }"
    } | check_ld "cc" $pkg_cflags $pkg_libs \
      && set_safe "${pkg}_cflags" $pkg_cflags \
      && set_safe "${pkg}_libs"   $pkg_libs \
      || die "ERROR: $pkg not found"
    add_cflags    $(get_safe "${pkg}_cflags")
    add_extralibs $(get_safe "${pkg}_libs")
}

hostcc_e(){
    eval printf '%s\\n' $HOSTCC_E
}

hostcc_o(){
    eval printf '%s\\n' $HOSTCC_O
}

check_host_cc(){
    log check_host_cc "$@"
    cat > $TMPC
    log_file $TMPC
    check_cmd $host_cc $host_cflags "$@" $HOSTCC_C $(hostcc_o $TMPO) $TMPC
}

check_host_cpp(){
    log check_host_cpp "$@"
    cat > $TMPC
    log_file $TMPC
    check_cmd $host_cc $host_cppflags $host_cflags "$@" $(hostcc_e $TMPO) $TMPC
}

check_host_cppflags(){
    log check_host_cppflags "$@"
    check_host_cc "$@" <<EOF && append host_cppflags "$@"
int x;
EOF
}

check_host_cflags(){
    log check_host_cflags "$@"
    set -- $($host_cflags_filter "$@")
    check_host_cc "$@" <<EOF && append host_cflags "$@"
int x;
EOF
}

check_host_cpp_condition(){
    log check_host_cpp_condition "$@"
    header=$1
    condition=$2
    shift 2
    check_host_cpp "$@" <<EOF
#include <$header>
#if !($condition)
#error "unsatisfied condition: $condition"
#endif
EOF
}

cp_if_changed(){
    cmp -s "$1" "$2" && echo "$2 is unchanged" && return
    mkdir -p "$(dirname $2)"
    $cp_f "$1" "$2"
}

# CONFIG_LIST contains configurable options, while HAVE_LIST is for
# system-dependent things.

AVCODEC_COMPONENTS="
    bsfs
    decoders
    encoders
    hwaccels
    parsers
"

AVDEVICE_COMPONENTS="
    indevs
    outdevs
"
AVFILTER_COMPONENTS="
    filters
"
AVFORMAT_COMPONENTS="
    demuxers
    muxers
    protocols
"

AVRESAMPLE_COMPONENTS=""
AVUTIL_COMPONENTS=""

COMPONENT_LIST="
    $AVCODEC_COMPONENTS
    $AVDEVICE_COMPONENTS
    $AVFILTER_COMPONENTS
    $AVFORMAT_COMPONENTS
    $AVRESAMPLE_COMPONENTS
    $AVUTIL_COMPONENTS
"

EXAMPLE_LIST="
    avio_reading_example
    avio_dir_cmd_example
    decoding_encoding_example
    demuxing_decoding_example
    extract_mvs_example
    filter_audio_example
    filtering_audio_example
    filtering_video_example
    metadata_example
    muxing_example
    qsvdec_example
    remuxing_example
    resampling_audio_example
    scaling_video_example
    transcode_aac_example
    transcoding_example
"

EXTERNAL_LIBRARY_LIST="
    avisynth
    bzlib
    chromaprint
    crystalhd
    decklink
    frei0r
    gnutls
    iconv
    ladspa
    libaacplus
    libass
    libbluray
    libbs2b
    libcaca
    libcdio
    libcelt
    libdc1394
    libdcadec
    libfaac
    libfdk_aac
    libflite
    libfontconfig
    libfreetype
    libfribidi
    libgme
    libgsm
    libiec61883
    libilbc
    libkvazaar
    libmfx
    libmodplug
    libmp3lame
    libnut
    libopencore_amrnb
    libopencore_amrwb
    libopencv
    libopenh264
    libopenjpeg
    libopus
    libpulse
    libquvi
    librtmp
    librubberband
    libschroedinger
    libshine
    libsmbclient
    libsnappy
    libsoxr
    libspeex
    libssh
    libstagefright_h264
    libtesseract
    libtheora
    libtwolame
    libutvideo
    libv4l2
    libvidstab
    libvo_aacenc
    libvo_amrwbenc
    libvorbis
    libvpx
    libwavpack
    libwebp
    libx264
    libx265
    libxavs
    libxcb
    libxcb_shm
    libxcb_shape
    libxcb_xfixes
    libxvid
    libzimg
    libzmq
    libzvbi
    lzma
    mmal
    nvenc
    openal
    opencl
    opengl
    openssl
    sdl
    securetransport
    x11grab
    xlib
    zlib
"

DOCUMENT_LIST="
    doc
    htmlpages
    manpages
    podpages
    txtpages
"

FEATURE_LIST="
    ftrapv
    gray
    hardcoded_tables
    runtime_cpudetect
    safe_bitstream_reader
    shared
    small
    static
    swscale_alpha
"

HWACCEL_LIST="
    d3d11va
    dxva2
    vaapi
    vda
    vdpau
    videotoolbox
    xvmc
"

LIBRARY_LIST="
    avcodec
    avdevice
    avfilter
    avformat
    avresample
    avutil
    postproc
    swresample
    swscale
"

LICENSE_LIST="
    gpl
    nonfree
    version3
"

PROGRAM_LIST="
    ffplay
    ffprobe
    ffserver
    ffmpeg
"

SUBSYSTEM_LIST="
    dct
    dwt
    error_resilience
    faan
    fast_unaligned
    fft
    lsp
    lzo
    mdct
    pixelutils
    network
    rdft
"

CONFIG_LIST="
    $COMPONENT_LIST
    $DOCUMENT_LIST
    $EXAMPLE_LIST
    $EXTERNAL_LIBRARY_LIST
    $FEATURE_LIST
    $HWACCEL_LIST
    $LICENSE_LIST
    $LIBRARY_LIST
    $PROGRAM_LIST
    $SUBSYSTEM_LIST
    fontconfig
    incompatible_libav_abi
    memalign_hack
    memory_poisoning
    neon_clobber_test
    pic
    pod2man
    raise_major
    thumb
    valgrind_backtrace
    xmm_clobber_test
"

THREADS_LIST="
    pthreads
    os2threads
    w32threads
"

ATOMICS_LIST="
    atomics_gcc
    atomics_suncc
    atomics_win32
"

ARCH_LIST="
    aarch64
    alpha
    arm
    avr32
    avr32_ap
    avr32_uc
    bfin
    ia64
    m68k
    mips
    mips64
    parisc
    ppc
    ppc64
    s390
    sh4
    sparc
    sparc64
    tilegx
    tilepro
    tomi
    x86
    x86_32
    x86_64
"

ARCH_EXT_LIST_ARM="
    armv5te
    armv6
    armv6t2
    armv8
    neon
    vfp
    vfpv3
    setend
"

ARCH_EXT_LIST_MIPS="
    mipsfpu
    mips32r2
    mips32r5
    mips64r6
    mipsdspr1
    mipsdspr2
    msa
"

ARCH_EXT_LIST_LOONGSON="
    loongson2
    loongson3
    mmi
"

ARCH_EXT_LIST_X86_SIMD="
    amd3dnow
    amd3dnowext
    avx
    avx2
    fma3
    fma4
    mmx
    mmxext
    sse
    sse2
    sse3
    sse4
    sse42
    ssse3
    xop
"

ARCH_EXT_LIST_PPC="
    altivec
    dcbzl
    ldbrx
    power8
    ppc4xx
    vsx
"

ARCH_EXT_LIST_X86="
    $ARCH_EXT_LIST_X86_SIMD
    cpunop
    i686
"

ARCH_EXT_LIST="
    $ARCH_EXT_LIST_ARM
    $ARCH_EXT_LIST_PPC
    $ARCH_EXT_LIST_X86
    $ARCH_EXT_LIST_MIPS
    $ARCH_EXT_LIST_LOONGSON
"

ARCH_FEATURES="
    aligned_stack
    fast_64bit
    fast_clz
    fast_cmov
    local_aligned_8
    local_aligned_16
    local_aligned_32
    simd_align_16
"

BUILTIN_LIST="
    atomic_cas_ptr
    atomic_compare_exchange
    machine_rw_barrier
    MemoryBarrier
    mm_empty
    rdtsc
    sarestart
    sync_val_compare_and_swap
"
HAVE_LIST_CMDLINE="
    inline_asm
    symver
    yasm
"

HAVE_LIST_PUB="
    bigendian
    fast_unaligned
    incompatible_libav_abi
"

HEADERS_LIST="
    alsa_asoundlib_h
    altivec_h
    arpa_inet_h
    asm_types_h
    cdio_paranoia_h
    cdio_paranoia_paranoia_h
    dev_bktr_ioctl_bt848_h
    dev_bktr_ioctl_meteor_h
    dev_ic_bt8xx_h
    dev_video_bktr_ioctl_bt848_h
    dev_video_meteor_ioctl_meteor_h
    direct_h
    dirent_h
    dlfcn_h
    d3d11_h
    dxva_h
    ES2_gl_h
    gsm_h
    io_h
    mach_mach_time_h
    machine_ioctl_bt848_h
    machine_ioctl_meteor_h
    malloc_h
    openjpeg_1_5_openjpeg_h
    OpenGL_gl3_h
    poll_h
    sndio_h
    soundcard_h
    sys_mman_h
    sys_param_h
    sys_resource_h
    sys_select_h
    sys_soundcard_h
    sys_time_h
    sys_un_h
    sys_videoio_h
    termios_h
    udplite_h
    unistd_h
    valgrind_valgrind_h
    windows_h
    winsock2_h
"

INTRINSICS_LIST="
    intrinsics_neon
"

MATH_FUNCS="
    atanf
    atan2f
    cbrt
    cbrtf
    copysign
    cosf
    erf
    exp2
    exp2f
    expf
    isinf
    isnan
    ldexpf
    llrint
    llrintf
    log2
    log2f
    log10f
    lrint
    lrintf
    powf
    rint
    round
    roundf
    sinf
    trunc
    truncf
"

SYSTEM_FUNCS="
    access
    aligned_malloc
    clock_gettime
    closesocket
    CommandLineToArgvW
    CoTaskMemFree
    CryptGenRandom
    dlopen
    fcntl
    flt_lim
    fork
    getaddrinfo
    gethrtime
    getopt
    GetProcessAffinityMask
    GetProcessMemoryInfo
    GetProcessTimes
    getrusage
    getservbyport
    GetSystemTimeAsFileTime
    gettimeofday
    glob
    glXGetProcAddress
    gmtime_r
    inet_aton
    isatty
    jack_port_get_latency_range
    kbhit
    localtime_r
    lstat
    lzo1x_999_compress
    mach_absolute_time
    MapViewOfFile
    memalign
    mkstemp
    mmap
    mprotect
    nanosleep
    PeekNamedPipe
    posix_memalign
    pthread_cancel
    sched_getaffinity
    SetConsoleTextAttribute
    SetConsoleCtrlHandler
    setmode
    setrlimit
    Sleep
    strerror_r
    sysconf
    sysctl
    usleep
    UTGetOSTypeFromString
    VirtualAlloc
    wglGetProcAddress
"

TOOLCHAIN_FEATURES="
    as_dn_directive
    as_func
    as_object_arch
    asm_mod_q
    attribute_may_alias
    attribute_packed
    ebp_available
    ebx_available
    gnu_as
    gnu_windres
    ibm_asm
    inline_asm_labels
    inline_asm_nonlocal_labels
    inline_asm_direct_symbol_refs
    pragma_deprecated
    rsync_contimeout
    symver_asm_label
    symver_gnu_asm
    vfp_args
    xform_asm
    xmm_clobbers
"

TYPES_LIST="
    CONDITION_VARIABLE_Ptr
    socklen_t
    struct_addrinfo
    struct_dcadec_exss_info_matrix_encoding
    struct_group_source_req
    struct_ip_mreq_source
    struct_ipv6_mreq
    struct_pollfd
    struct_rusage_ru_maxrss
    struct_sctp_event_subscribe
    struct_sockaddr_in6
    struct_sockaddr_sa_len
    struct_sockaddr_storage
    struct_stat_st_mtim_tv_nsec
    struct_v4l2_frmivalenum_discrete
"

HAVE_LIST="
    $ARCH_EXT_LIST
    $(add_suffix _external $ARCH_EXT_LIST)
    $(add_suffix _inline   $ARCH_EXT_LIST)
    $ARCH_FEATURES
    $ATOMICS_LIST
    $BUILTIN_LIST
    $HAVE_LIST_CMDLINE
    $HAVE_LIST_PUB
    $HEADERS_LIST
    $INTRINSICS_LIST
    $MATH_FUNCS
    $SYSTEM_FUNCS
    $THREADS_LIST
    $TOOLCHAIN_FEATURES
    $TYPES_LIST
    atomics_native
    dos_paths
    dxva2api_cobj
    dxva2_lib
    winrt
    libc_msvcrt
    libdc1394_1
    libdc1394_2
    makeinfo
    makeinfo_html
    perl
    pod2man
    sdl
    section_data_rel_ro
    texi2html
    threads
    vaapi_x11
    vdpau_x11
    xlib
"

# options emitted with CONFIG_ prefix but not available on the command line
CONFIG_EXTRA="
    aandcttables
    ac3dsp
    audio_frame_queue
    audiodsp
    blockdsp
    bswapdsp
    cabac
    dvprofile
    exif
    faandct
    faanidct
    fdctdsp
    flacdsp
    fmtconvert
    frame_thread_encoder
    g722dsp
    gcrypt
    gmp
    golomb
    gplv3
    h263dsp
    h264chroma
    h264dsp
    h264pred
    h264qpel
    hpeldsp
    huffman
    huffyuvdsp
    huffyuvencdsp
    idctdsp
    iirfilter
    imdct15
    intrax8
    ividsp
    jpegtables
    libx262
    lgplv3
    llauddsp
    llviddsp
    lpc
    lzf
    me_cmp
    mpeg_er
    mpegaudio
    mpegaudiodsp
    mpegvideo
    mpegvideoenc
    mss34dsp
    pixblockdsp
    qpeldsp
    qsv
    qsvdec
    qsvenc
    rangecoder
    riffdec
    riffenc
    rtpdec
    rtpenc_chain
    rv34dsp
    sinewin
    snappy
    startcode
    texturedsp
    texturedspenc
    tpeldsp
    videodsp
    vp3dsp
    vp56dsp
    vp8dsp
    wma_freqs
    wmv2dsp
"

CMDLINE_SELECT="
    $ARCH_EXT_LIST
    $CONFIG_LIST
    $HAVE_LIST_CMDLINE
    $THREADS_LIST
    asm
    cross_compile
    debug
    extra_warnings
    logging
    lto
    optimizations
    rpath
    stripping
"

PATHS_LIST="
    bindir
    datadir
    docdir
    incdir
    libdir
    mandir
    pkgconfigdir
    prefix
    shlibdir
"

CMDLINE_SET="
    $PATHS_LIST
    ar
    arch
    as
    assert_level
    build_suffix
    cc
    cpu
    cross_prefix
    custom_allocator
    cxx
    dep_cc
    doxygen
    env
    extra_version
    gas
    host_cc
    host_cflags
    host_ld
    host_ldflags
    host_libs
    host_os
    install
    ld
    logfile
    malloc_prefix
    nm
    optflags
    pkg_config
    pkg_config_flags
    progs_suffix
    random_seed
    ranlib
    samples
    strip
    sws_max_filter_size
    sysinclude
    sysroot
    target_exec
    target_os
    target_path
    target_samples
    tempprefix
    toolchain
    valgrind
    yasmexe
"

CMDLINE_APPEND="
    extra_cflags
    extra_cxxflags
    host_cppflags
"

# code dependency declarations

# architecture extensions

armv5te_deps="arm"
armv6_deps="arm"
armv6t2_deps="arm"
armv8_deps="aarch64"
neon_deps_any="aarch64 arm"
intrinsics_neon_deps="neon"
vfp_deps_any="aarch64 arm"
vfpv3_deps="vfp"
setend_deps="arm"

map 'eval ${v}_inline_deps=inline_asm' $ARCH_EXT_LIST_ARM

mipsfpu_deps="mips"
mipsdspr1_deps="mips"
mipsdspr2_deps="mips"
mips32r2_deps="mips"
mips32r5_deps="mips"
mips64r6_deps="mips"
msa_deps="mips"
mmi_deps="mips"

altivec_deps="ppc"
dcbzl_deps="ppc"
ldbrx_deps="ppc"
ppc4xx_deps="ppc"
vsx_deps="altivec"
power8_deps="vsx"

cpunop_deps="i686"
x86_64_select="i686"
x86_64_suggest="fast_cmov"

amd3dnow_deps="mmx"
amd3dnowext_deps="amd3dnow"
i686_deps="x86"
mmx_deps="x86"
mmxext_deps="mmx"
sse_deps="mmxext"
sse2_deps="sse"
sse3_deps="sse2"
ssse3_deps="sse3"
sse4_deps="ssse3"
sse42_deps="sse4"
avx_deps="sse42"
xop_deps="avx"
fma3_deps="avx"
fma4_deps="avx"
avx2_deps="avx"

mmx_external_deps="yasm"
mmx_inline_deps="inline_asm"
mmx_suggest="mmx_external mmx_inline"

for ext in $(filter_out mmx $ARCH_EXT_LIST_X86_SIMD); do
    eval dep=\$${ext}_deps
    eval ${ext}_external_deps='"${dep}_external"'
    eval ${ext}_inline_deps='"${dep}_inline"'
    eval ${ext}_suggest='"${ext}_external ${ext}_inline"'
done

aligned_stack_if_any="aarch64 ppc x86"
fast_64bit_if_any="aarch64 alpha ia64 mips64 parisc64 ppc64 sparc64 x86_64"
fast_clz_if_any="aarch64 alpha avr32 mips ppc x86"
fast_unaligned_if_any="aarch64 ppc x86"
simd_align_16_if_any="altivec neon sse"

# system capabilities
symver_if_any="symver_asm_label symver_gnu_asm"
valgrind_backtrace_deps="!optimizations valgrind_valgrind_h"

# threading support
atomics_gcc_if_any="sync_val_compare_and_swap atomic_compare_exchange"
atomics_suncc_if="atomic_cas_ptr machine_rw_barrier"
atomics_win32_if="MemoryBarrier"
atomics_native_if_any="$ATOMICS_LIST"
w32threads_deps="atomics_native"
threads_if_any="$THREADS_LIST"

# subsystems
dct_select="rdft"
error_resilience_select="me_cmp"
faandct_deps="faan fdctdsp"
faanidct_deps="faan idctdsp"
frame_thread_encoder_deps="encoders threads"
intrax8_select="error_resilience"
mdct_select="fft"
rdft_select="fft"
me_cmp_select="fdctdsp idctdsp pixblockdsp"
mpeg_er_select="error_resilience"
mpegaudio_select="mpegaudiodsp"
mpegaudiodsp_select="dct"
mpegvideo_select="blockdsp h264chroma hpeldsp idctdsp me_cmp mpeg_er videodsp"
mpegvideoenc_select="me_cmp mpegvideo pixblockdsp qpeldsp"
qsvdec_select="qsv"
qsvenc_select="qsv"

# decoders / encoders
aac_decoder_select="imdct15 mdct sinewin"
aac_fixed_decoder_select="mdct sinewin"
aac_encoder_select="audio_frame_queue iirfilter lpc mdct sinewin"
aac_latm_decoder_select="aac_decoder aac_latm_parser"
ac3_decoder_select="ac3_parser ac3dsp bswapdsp fmtconvert mdct"
ac3_fixed_decoder_select="ac3_parser ac3dsp bswapdsp mdct"
ac3_encoder_select="ac3dsp audiodsp mdct me_cmp"
ac3_fixed_encoder_select="ac3dsp audiodsp mdct me_cmp"
adpcm_g722_decoder_select="g722dsp"
adpcm_g722_encoder_select="g722dsp"
aic_decoder_select="golomb idctdsp"
alac_encoder_select="lpc"
als_decoder_select="bswapdsp"
amrnb_decoder_select="lsp"
amrwb_decoder_select="lsp"
amv_decoder_select="sp5x_decoder exif"
amv_encoder_select="aandcttables jpegtables mpegvideoenc"
ape_decoder_select="bswapdsp llauddsp"
apng_decoder_select="zlib"
apng_encoder_select="huffyuvencdsp zlib"
asv1_decoder_select="blockdsp bswapdsp idctdsp"
asv1_encoder_select="bswapdsp fdctdsp pixblockdsp"
asv2_decoder_select="blockdsp bswapdsp idctdsp"
asv2_encoder_select="bswapdsp fdctdsp pixblockdsp"
atrac1_decoder_select="mdct sinewin"
atrac3_decoder_select="mdct"
atrac3p_decoder_select="mdct sinewin"
avrn_decoder_select="exif jpegtables"
bink_decoder_select="blockdsp hpeldsp"
binkaudio_dct_decoder_select="mdct rdft dct sinewin wma_freqs"
binkaudio_rdft_decoder_select="mdct rdft sinewin wma_freqs"
cavs_decoder_select="blockdsp golomb h264chroma idctdsp qpeldsp videodsp"
cllc_decoder_select="bswapdsp"
comfortnoise_encoder_select="lpc"
cook_decoder_select="audiodsp mdct sinewin"
cscd_decoder_select="lzo"
cscd_decoder_suggest="zlib"
dca_decoder_select="fmtconvert mdct"
dds_decoder_select="texturedsp"
dirac_decoder_select="dwt golomb videodsp mpegvideoenc"
dnxhd_decoder_select="blockdsp idctdsp"
dnxhd_encoder_select="aandcttables blockdsp fdctdsp idctdsp mpegvideoenc pixblockdsp"
dvvideo_decoder_select="dvprofile idctdsp"
dvvideo_encoder_select="dvprofile fdctdsp me_cmp pixblockdsp"
dxa_decoder_select="zlib"
dxv_decoder_select="lzf texturedsp"
eac3_decoder_select="ac3_decoder"
eac3_encoder_select="ac3_encoder"
eamad_decoder_select="aandcttables blockdsp bswapdsp idctdsp mpegvideo"
eatgq_decoder_select="aandcttables"
eatqi_decoder_select="aandcttables blockdsp bswapdsp idctdsp mpeg1video_decoder"
exr_decoder_select="zlib"
ffv1_decoder_select="golomb rangecoder"
ffv1_encoder_select="rangecoder"
ffvhuff_decoder_select="huffyuv_decoder"
ffvhuff_encoder_select="huffyuv_encoder"
fic_decoder_select="golomb"
flac_decoder_select="flacdsp golomb"
flac_encoder_select="bswapdsp flacdsp golomb lpc"
flashsv_decoder_select="zlib"
flashsv_encoder_select="zlib"
flashsv2_encoder_select="zlib"
flashsv2_decoder_select="zlib"
flv_decoder_select="h263_decoder"
flv_encoder_select="h263_encoder"
fourxm_decoder_select="blockdsp bswapdsp"
fraps_decoder_select="bswapdsp huffman"
g2m_decoder_select="blockdsp idctdsp jpegtables zlib"
g729_decoder_select="audiodsp"
h261_decoder_select="mpegvideo"
h261_encoder_select="aandcttables mpegvideoenc"
h263_decoder_select="h263_parser h263dsp mpegvideo qpeldsp"
h263_encoder_select="aandcttables h263dsp mpegvideoenc"
h263i_decoder_select="h263_decoder"
h263p_decoder_select="h263_decoder"
h263p_encoder_select="h263_encoder"
h264_decoder_select="cabac golomb h264chroma h264dsp h264pred h264qpel startcode videodsp"
h264_decoder_suggest="error_resilience"
h264_qsv_decoder_deps="libmfx"
h264_qsv_decoder_select="h264_mp4toannexb_bsf h264_parser qsvdec h264_qsv_hwaccel"
h264_qsv_encoder_deps="libmfx"
h264_qsv_encoder_select="qsvenc"
hap_decoder_select="snappy texturedsp"
hap_encoder_deps="libsnappy"
hap_encoder_select="texturedspenc"
hevc_decoder_select="bswapdsp cabac golomb videodsp"
hevc_qsv_encoder_deps="libmfx"
hevc_qsv_decoder_deps="libmfx"
hevc_qsv_decoder_select="hevc_mp4toannexb_bsf hevc_parser qsvdec hevc_qsv_hwaccel"
hevc_qsv_encoder_select="qsvenc"
huffyuv_decoder_select="bswapdsp huffyuvdsp llviddsp"
huffyuv_encoder_select="bswapdsp huffman huffyuvencdsp llviddsp"
iac_decoder_select="imc_decoder"
imc_decoder_select="bswapdsp fft mdct sinewin"
indeo3_decoder_select="hpeldsp"
indeo4_decoder_select="ividsp"
indeo5_decoder_select="ividsp"
interplay_video_decoder_select="hpeldsp"
jpegls_decoder_select="golomb mjpeg_decoder"
jpegls_encoder_select="golomb"
jv_decoder_select="blockdsp"
lagarith_decoder_select="huffyuvdsp"
ljpeg_encoder_select="aandcttables idctdsp jpegtables"
loco_decoder_select="golomb"
mdec_decoder_select="blockdsp idctdsp mpegvideo"
metasound_decoder_select="lsp mdct sinewin"
mimic_decoder_select="blockdsp bswapdsp hpeldsp idctdsp"
mjpeg_decoder_select="blockdsp hpeldsp exif idctdsp jpegtables"
mjpeg_encoder_select="aandcttables jpegtables mpegvideoenc"
mjpegb_decoder_select="mjpeg_decoder"
mlp_decoder_select="mlp_parser"
motionpixels_decoder_select="bswapdsp"
mp1_decoder_select="mpegaudio"
mp1float_decoder_select="mpegaudio"
mp2_decoder_select="mpegaudio"
mp2float_decoder_select="mpegaudio"
mp3_decoder_select="mpegaudio"
mp3adu_decoder_select="mpegaudio"
mp3adufloat_decoder_select="mpegaudio"
mp3float_decoder_select="mpegaudio"
mp3on4_decoder_select="mpegaudio"
mp3on4float_decoder_select="mpegaudio"
mpc7_decoder_select="bswapdsp mpegaudiodsp"
mpc8_decoder_select="mpegaudiodsp"
mpeg_xvmc_decoder_deps="X11_extensions_XvMClib_h"
mpeg_xvmc_decoder_select="mpeg2video_decoder"
mpegvideo_decoder_select="mpegvideo"
mpeg1video_decoder_select="mpegvideo"
mpeg1video_encoder_select="aandcttables mpegvideoenc h263dsp"
mpeg2video_decoder_select="mpegvideo"
mpeg2video_encoder_select="aandcttables mpegvideoenc h263dsp"
mpeg2_qsv_decoder_deps="libmfx"
mpeg2_qsv_decoder_select="qsvdec mpeg2_qsv_hwaccel"
mpeg2_qsv_encoder_deps="libmfx"
mpeg2_qsv_encoder_select="qsvenc"
mpeg4_decoder_select="h263_decoder mpeg4video_parser"
mpeg4_encoder_select="h263_encoder"
msa1_decoder_select="mss34dsp"
msmpeg4v1_decoder_select="h263_decoder"
msmpeg4v2_decoder_select="h263_decoder"
msmpeg4v2_encoder_select="h263_encoder"
msmpeg4v3_decoder_select="h263_decoder"
msmpeg4v3_encoder_select="h263_encoder"
mss2_decoder_select="vc1_decoder"
mts2_decoder_select="mss34dsp"
mxpeg_decoder_select="mjpeg_decoder"
nellymoser_decoder_select="mdct sinewin"
nellymoser_encoder_select="audio_frame_queue mdct sinewin"
nuv_decoder_select="idctdsp lzo"
on2avc_decoder_select="mdct"
opus_decoder_deps="swresample"
opus_decoder_select="imdct15"
png_decoder_select="zlib"
png_encoder_select="huffyuvencdsp zlib"
prores_decoder_select="blockdsp idctdsp"
prores_encoder_select="fdctdsp"
qcelp_decoder_select="lsp"
qdm2_decoder_select="mdct rdft mpegaudiodsp"
ra_144_encoder_select="audio_frame_queue lpc audiodsp"
ra_144_decoder_select="audiodsp"
ralf_decoder_select="golomb"
rawvideo_decoder_select="bswapdsp"
rtjpeg_decoder_select="me_cmp"
rv10_decoder_select="h263_decoder"
rv10_encoder_select="h263_encoder"
rv20_decoder_select="h263_decoder"
rv20_encoder_select="h263_encoder"
rv30_decoder_select="golomb h264pred h264qpel mpegvideo rv34dsp"
rv40_decoder_select="golomb h264pred h264qpel mpegvideo rv34dsp"
screenpresso_decoder_select="zlib"
shorten_decoder_select="golomb"
sipr_decoder_select="lsp"
snow_decoder_select="dwt h264qpel hpeldsp me_cmp rangecoder videodsp"
snow_encoder_select="aandcttables dwt h264qpel hpeldsp me_cmp mpegvideoenc rangecoder"
sonic_decoder_select="golomb rangecoder"
sonic_encoder_select="golomb rangecoder"
sonic_ls_encoder_select="golomb rangecoder"
sp5x_decoder_select="mjpeg_decoder"
svq1_decoder_select="hpeldsp"
svq1_encoder_select="aandcttables hpeldsp me_cmp mpegvideoenc"
svq3_decoder_select="h264_decoder hpeldsp tpeldsp"
svq3_decoder_suggest="zlib"
tak_decoder_select="audiodsp"
tdsc_decoder_select="zlib mjpeg_decoder"
theora_decoder_select="vp3_decoder"
thp_decoder_select="mjpeg_decoder"
tiff_decoder_suggest="zlib lzma"
tiff_encoder_suggest="zlib"
truehd_decoder_select="mlp_parser"
truemotion2_decoder_select="bswapdsp"
truespeech_decoder_select="bswapdsp"
tscc_decoder_select="zlib"
twinvq_decoder_select="mdct lsp sinewin"
txd_decoder_select="texturedsp"
utvideo_decoder_select="bswapdsp"
utvideo_encoder_select="bswapdsp huffman huffyuvencdsp"
vble_decoder_select="huffyuvdsp"
vc1_decoder_select="blockdsp h263_decoder h264qpel intrax8 qpeldsp startcode"
vc1image_decoder_select="vc1_decoder"
vc1_qsv_decoder_deps="libmfx"
vc1_qsv_decoder_select="qsvdec vc1_qsv_hwaccel"
vorbis_decoder_select="mdct"
vorbis_encoder_select="mdct"
vp3_decoder_select="hpeldsp vp3dsp videodsp"
vp5_decoder_select="h264chroma hpeldsp videodsp vp3dsp vp56dsp"
vp6_decoder_select="h264chroma hpeldsp huffman videodsp vp3dsp vp56dsp"
vp6a_decoder_select="vp6_decoder"
vp6f_decoder_select="vp6_decoder"
vp7_decoder_select="h264pred videodsp vp8dsp"
vp8_decoder_select="h264pred videodsp vp8dsp"
vp9_decoder_select="videodsp vp9_parser"
webp_decoder_select="vp8_decoder"
wmalossless_decoder_select="llauddsp"
wmapro_decoder_select="mdct sinewin wma_freqs"
wmav1_decoder_select="mdct sinewin wma_freqs"
wmav1_encoder_select="mdct sinewin wma_freqs"
wmav2_decoder_select="mdct sinewin wma_freqs"
wmav2_encoder_select="mdct sinewin wma_freqs"
wmavoice_decoder_select="lsp rdft dct mdct sinewin"
wmv1_decoder_select="h263_decoder"
wmv1_encoder_select="h263_encoder"
wmv2_decoder_select="blockdsp h263_decoder idctdsp intrax8 videodsp wmv2dsp"
wmv2_encoder_select="h263_encoder wmv2dsp"
wmv3_decoder_select="vc1_decoder"
wmv3image_decoder_select="wmv3_decoder"
zerocodec_decoder_select="zlib"
zlib_decoder_select="zlib"
zlib_encoder_select="zlib"
zmbv_decoder_select="zlib"
zmbv_encoder_select="zlib"

# hardware accelerators
crystalhd_deps="libcrystalhd_libcrystalhd_if_h"
d3d11va_deps="d3d11_h dxva_h ID3D11VideoDecoder ID3D11VideoContext"
dxva2_deps="dxva2api_h DXVA2_ConfigPictureDecode"
vaapi_deps="va_va_h"
vda_deps="VideoDecodeAcceleration_VDADecoder_h pthreads"
vda_extralibs="-framework CoreFoundation -framework VideoDecodeAcceleration -framework QuartzCore"
vdpau_deps="vdpau_vdpau_h vdpau_vdpau_x11_h"
videotoolbox_deps="VideoToolbox_VideoToolbox_h pthreads"
videotoolbox_extralibs="-framework CoreFoundation -framework VideoToolbox -framework CoreMedia -framework QuartzCore -framework CoreVideo"
xvmc_deps="X11_extensions_XvMClib_h"

h263_vaapi_hwaccel_deps="vaapi"
h263_vaapi_hwaccel_select="h263_decoder"
h263_vdpau_hwaccel_deps="vdpau"
h263_vdpau_hwaccel_select="h263_decoder"
h263_videotoolbox_hwaccel_deps="videotoolbox"
h263_videotoolbox_hwaccel_select="h263_decoder"
h264_crystalhd_decoder_select="crystalhd h264_mp4toannexb_bsf h264_parser"
h264_d3d11va_hwaccel_deps="d3d11va"
h264_d3d11va_hwaccel_select="h264_decoder"
h264_dxva2_hwaccel_deps="dxva2"
h264_dxva2_hwaccel_select="h264_decoder"
h264_mmal_decoder_deps="mmal"
h264_mmal_hwaccel_deps="mmal"
h264_mmal_decoder_select="h264_decoder"
h264_mmal_encoder_deps="mmal"
h264_qsv_hwaccel_deps="libmfx"
h264_vaapi_hwaccel_deps="vaapi"
h264_vaapi_hwaccel_select="h264_decoder"
h264_vda_decoder_deps="vda"
h264_vda_decoder_select="h264_decoder"
h264_vda_hwaccel_deps="vda"
h264_vda_hwaccel_select="h264_decoder"
h264_vda_old_hwaccel_deps="vda"
h264_vda_old_hwaccel_select="h264_decoder"
h264_vdpau_decoder_deps="vdpau"
h264_vdpau_decoder_select="h264_decoder"
h264_vdpau_hwaccel_deps="vdpau"
h264_vdpau_hwaccel_select="h264_decoder"
h264_videotoolbox_hwaccel_deps="videotoolbox"
h264_videotoolbox_hwaccel_select="h264_decoder"
hevc_d3d11va_hwaccel_deps="d3d11va DXVA_PicParams_HEVC"
hevc_d3d11va_hwaccel_select="hevc_decoder"
hevc_dxva2_hwaccel_deps="dxva2 DXVA_PicParams_HEVC"
hevc_dxva2_hwaccel_select="hevc_decoder"
hevc_qsv_hwaccel_deps="libmfx"
hevc_vaapi_hwaccel_deps="vaapi VAPictureParameterBufferHEVC"
hevc_vaapi_hwaccel_select="hevc_decoder"
hevc_vdpau_hwaccel_deps="vdpau VdpPictureInfoHEVC"
hevc_vdpau_hwaccel_select="hevc_decoder"
mpeg_vdpau_decoder_deps="vdpau"
mpeg_vdpau_decoder_select="mpeg2video_decoder"
mpeg_xvmc_hwaccel_deps="xvmc"
mpeg_xvmc_hwaccel_select="mpeg2video_decoder"
mpeg1_vdpau_decoder_deps="vdpau"
mpeg1_vdpau_decoder_select="mpeg1video_decoder"
mpeg1_vdpau_hwaccel_deps="vdpau"
mpeg1_vdpau_hwaccel_select="mpeg1video_decoder"
mpeg1_videotoolbox_hwaccel_deps="videotoolbox"
mpeg1_videotoolbox_hwaccel_select="mpeg1video_decoder"
mpeg1_xvmc_hwaccel_deps="xvmc"
mpeg1_xvmc_hwaccel_select="mpeg1video_decoder"
mpeg2_crystalhd_decoder_select="crystalhd"
mpeg2_d3d11va_hwaccel_deps="d3d11va"
mpeg2_d3d11va_hwaccel_select="mpeg2video_decoder"
mpeg2_dxva2_hwaccel_deps="dxva2"
mpeg2_dxva2_hwaccel_select="mpeg2video_decoder"
mpeg2_mmal_decoder_deps="mmal"
mpeg2_mmal_hwaccel_deps="mmal"
mpeg2_mmal_decoder_select="mpeg2video_decoder"
mpeg2_qsv_hwaccel_deps="libmfx"
mpeg2_qsv_hwaccel_select="qsvdec_mpeg2"
mpeg2_vaapi_hwaccel_deps="vaapi"
mpeg2_vaapi_hwaccel_select="mpeg2video_decoder"
mpeg2_vdpau_hwaccel_deps="vdpau"
mpeg2_vdpau_hwaccel_select="mpeg2video_decoder"
mpeg2_videotoolbox_hwaccel_deps="videotoolbox"
mpeg2_videotoolbox_hwaccel_select="mpeg2video_decoder"
mpeg2_xvmc_hwaccel_deps="xvmc"
mpeg2_xvmc_hwaccel_select="mpeg2video_decoder"
mpeg4_crystalhd_decoder_select="crystalhd"
mpeg4_vaapi_hwaccel_deps="vaapi"
mpeg4_vaapi_hwaccel_select="mpeg4_decoder"
mpeg4_vdpau_decoder_deps="vdpau"
mpeg4_vdpau_decoder_select="mpeg4_decoder"
mpeg4_vdpau_hwaccel_deps="vdpau"
mpeg4_vdpau_hwaccel_select="mpeg4_decoder"
mpeg4_videotoolbox_hwaccel_deps="videotoolbox"
mpeg4_videotoolbox_hwaccel_select="mpeg4_decoder"
msmpeg4_crystalhd_decoder_select="crystalhd"
vc1_crystalhd_decoder_select="crystalhd"
vc1_d3d11va_hwaccel_deps="d3d11va"
vc1_d3d11va_hwaccel_select="vc1_decoder"
vc1_dxva2_hwaccel_deps="dxva2"
vc1_dxva2_hwaccel_select="vc1_decoder"
vc1_vaapi_hwaccel_deps="vaapi"
vc1_vaapi_hwaccel_select="vc1_decoder"
vc1_vdpau_decoder_deps="vdpau"
vc1_vdpau_decoder_select="vc1_decoder"
vc1_vdpau_hwaccel_deps="vdpau"
vc1_vdpau_hwaccel_select="vc1_decoder"
vc1_qsv_hwaccel_deps="libmfx"
vc1_qsv_hwaccel_select="qsvdec_vc1"
wmv3_crystalhd_decoder_select="crystalhd"
wmv3_d3d11va_hwaccel_select="vc1_d3d11va_hwaccel"
wmv3_dxva2_hwaccel_select="vc1_dxva2_hwaccel"
wmv3_vaapi_hwaccel_select="vc1_vaapi_hwaccel"
wmv3_vdpau_decoder_select="vc1_vdpau_decoder"
wmv3_vdpau_hwaccel_select="vc1_vdpau_hwaccel"

# parsers
h264_parser_select="h264_decoder"
hevc_parser_select="golomb"
mpegvideo_parser_select="mpegvideo"
mpeg4video_parser_select="h263dsp mpegvideo qpeldsp"
vc1_parser_select="mpegvideo startcode vc1_decoder"

# bitstream_filters
mjpeg2jpeg_bsf_select="jpegtables"

# external libraries
chromaprint_muxer_deps="chromaprint"
libaacplus_encoder_deps="libaacplus"
libcelt_decoder_deps="libcelt"
libdcadec_decoder_deps="libdcadec"
libfaac_encoder_deps="libfaac"
libfaac_encoder_select="audio_frame_queue"
libfdk_aac_decoder_deps="libfdk_aac"
libfdk_aac_encoder_deps="libfdk_aac"
libfdk_aac_encoder_select="audio_frame_queue"
libgme_demuxer_deps="libgme"
libgsm_decoder_deps="libgsm"
libgsm_encoder_deps="libgsm"
libgsm_ms_decoder_deps="libgsm"
libgsm_ms_encoder_deps="libgsm"
libilbc_decoder_deps="libilbc"
libilbc_encoder_deps="libilbc"
libkvazaar_encoder_deps="libkvazaar"
<<<<<<< HEAD
libmodplug_demuxer_deps="libmodplug"
=======
>>>>>>> 233d2fa0
libmp3lame_encoder_deps="libmp3lame"
libmp3lame_encoder_select="audio_frame_queue"
libopencore_amrnb_decoder_deps="libopencore_amrnb"
libopencore_amrnb_encoder_deps="libopencore_amrnb"
libopencore_amrnb_encoder_select="audio_frame_queue"
libopencore_amrwb_decoder_deps="libopencore_amrwb"
libopenh264_encoder_deps="libopenh264"
libopenjpeg_decoder_deps="libopenjpeg"
libopenjpeg_encoder_deps="libopenjpeg"
libopus_decoder_deps="libopus"
libopus_encoder_deps="libopus"
libopus_encoder_select="audio_frame_queue"
libquvi_demuxer_deps="libquvi"
libschroedinger_decoder_deps="libschroedinger"
libschroedinger_encoder_deps="libschroedinger"
libshine_encoder_deps="libshine"
libshine_encoder_select="audio_frame_queue"
libspeex_decoder_deps="libspeex"
libspeex_encoder_deps="libspeex"
libspeex_encoder_select="audio_frame_queue"
libstagefright_h264_decoder_deps="libstagefright_h264"
libtheora_encoder_deps="libtheora"
libtwolame_encoder_deps="libtwolame"
libvo_aacenc_encoder_deps="libvo_aacenc"
libvo_aacenc_encoder_select="audio_frame_queue"
libvo_amrwbenc_encoder_deps="libvo_amrwbenc"
libvorbis_decoder_deps="libvorbis"
libvorbis_encoder_deps="libvorbis"
libvorbis_encoder_select="audio_frame_queue"
libvpx_vp8_decoder_deps="libvpx"
libvpx_vp8_encoder_deps="libvpx"
libvpx_vp9_decoder_deps="libvpx"
libvpx_vp9_encoder_deps="libvpx"
libwavpack_encoder_deps="libwavpack"
libwebp_encoder_deps="libwebp"
libwebp_anim_encoder_deps="libwebp"
libx262_encoder_deps="libx262"
libx264_encoder_deps="libx264"
libx264rgb_encoder_deps="libx264"
libx264rgb_encoder_select="libx264_encoder"
libx265_encoder_deps="libx265"
libxavs_encoder_deps="libxavs"
libxvid_encoder_deps="libxvid"
libutvideo_decoder_deps="libutvideo"
libutvideo_encoder_deps="libutvideo"
libzvbi_teletext_decoder_deps="libzvbi"
nvenc_encoder_deps="nvenc"
nvenc_h264_encoder_deps="nvenc"
nvenc_hevc_encoder_deps="nvenc"

# demuxers / muxers
ac3_demuxer_select="ac3_parser"
asf_demuxer_select="riffdec"
asf_o_demuxer_select="riffdec"
asf_muxer_select="riffenc"
asf_stream_muxer_select="asf_muxer"
avi_demuxer_select="riffdec exif"
avi_muxer_select="riffenc"
avisynth_demuxer_deps="avisynth"
avisynth_demuxer_select="riffdec"
caf_demuxer_select="riffdec"
dash_muxer_select="mp4_muxer"
dirac_demuxer_select="dirac_parser"
dts_demuxer_select="dca_parser"
dtshd_demuxer_select="dca_parser"
dv_demuxer_select="dvprofile"
dv_muxer_select="dvprofile"
dxa_demuxer_select="riffdec"
eac3_demuxer_select="ac3_parser"
f4v_muxer_select="mov_muxer"
flac_demuxer_select="flac_parser"
hds_muxer_select="flv_muxer"
hls_muxer_select="mpegts_muxer"
image2_alias_pix_demuxer_select="image2_demuxer"
image2_brender_pix_demuxer_select="image2_demuxer"
ipod_muxer_select="mov_muxer"
ismv_muxer_select="mov_muxer"
libnut_demuxer_deps="libnut"
libnut_muxer_deps="libnut"
matroska_audio_muxer_select="matroska_muxer"
matroska_demuxer_select="riffdec"
matroska_demuxer_suggest="bzlib lzo zlib"
matroska_muxer_select="riffenc"
mmf_muxer_select="riffenc"
mov_demuxer_select="riffdec"
mov_demuxer_suggest="zlib"
mov_muxer_select="riffenc rtpenc_chain"
mp3_demuxer_select="mpegaudio_parser"
mp4_muxer_select="mov_muxer"
mpegts_muxer_select="adts_muxer latm_muxer"
mpegtsraw_demuxer_select="mpegts_demuxer"
mxf_d10_muxer_select="mxf_muxer"
mxf_opatom_muxer_select="mxf_muxer"
nut_muxer_select="riffenc"
nuv_demuxer_select="riffdec"
oga_muxer_select="ogg_muxer"
ogg_demuxer_select="golomb"
opus_muxer_select="ogg_muxer"
psp_muxer_select="mov_muxer"
rtp_demuxer_select="sdp_demuxer"
rtpdec_select="asf_demuxer jpegtables mov_demuxer mpegts_demuxer rm_demuxer rtp_protocol"
rtsp_demuxer_select="http_protocol rtpdec"
rtsp_muxer_select="rtp_muxer http_protocol rtp_protocol rtpenc_chain"
sap_demuxer_select="sdp_demuxer"
sap_muxer_select="rtp_muxer rtp_protocol rtpenc_chain"
sdp_demuxer_select="rtpdec"
smoothstreaming_muxer_select="ismv_muxer"
spdif_muxer_select="aac_parser"
spx_muxer_select="ogg_muxer"
tak_demuxer_select="tak_parser"
tg2_muxer_select="mov_muxer"
tgp_muxer_select="mov_muxer"
vobsub_demuxer_select="mpegps_demuxer"
w64_demuxer_select="wav_demuxer"
w64_muxer_select="wav_muxer"
wav_demuxer_select="riffdec"
wav_muxer_select="riffenc"
webm_muxer_select="riffenc"
wtv_demuxer_select="riffdec"
wtv_muxer_select="riffenc"
xmv_demuxer_select="riffdec"
xwma_demuxer_select="riffdec"

# indevs / outdevs
alsa_indev_deps="alsa_asoundlib_h snd_pcm_htimestamp"
alsa_outdev_deps="alsa_asoundlib_h"
avfoundation_indev_extralibs="-framework CoreVideo -framework Foundation -framework AVFoundation -framework CoreMedia"
avfoundation_indev_select="avfoundation"
bktr_indev_deps_any="dev_bktr_ioctl_bt848_h machine_ioctl_bt848_h dev_video_bktr_ioctl_bt848_h dev_ic_bt8xx_h"
caca_outdev_deps="libcaca"
decklink_outdev_deps="decklink pthreads"
decklink_outdev_extralibs="-lstdc++"
decklink_indev_deps="decklink pthreads"
decklink_indev_extralibs="-lstdc++"
dshow_indev_deps="IBaseFilter"
dshow_indev_extralibs="-lpsapi -lole32 -lstrmiids -luuid -loleaut32 -lshlwapi"
dv1394_indev_deps="dv1394"
dv1394_indev_select="dv_demuxer"
fbdev_indev_deps="linux_fb_h"
fbdev_outdev_deps="linux_fb_h"
gdigrab_indev_deps="CreateDIBSection"
gdigrab_indev_extralibs="-lgdi32"
gdigrab_indev_select="bmp_decoder"
iec61883_indev_deps="libiec61883"
jack_indev_deps="jack_jack_h sem_timedwait"
lavfi_indev_deps="avfilter"
libcdio_indev_deps="libcdio"
libdc1394_indev_deps="libdc1394"
libv4l2_indev_deps="libv4l2"
openal_indev_deps="openal"
opengl_outdev_deps="opengl"
oss_indev_deps_any="soundcard_h sys_soundcard_h"
oss_outdev_deps_any="soundcard_h sys_soundcard_h"
pulse_indev_deps="libpulse"
pulse_outdev_deps="libpulse"
qtkit_indev_extralibs="-framework QTKit -framework Foundation -framework QuartzCore"
qtkit_indev_select="qtkit"
sdl_outdev_deps="sdl"
sndio_indev_deps="sndio_h"
sndio_outdev_deps="sndio_h"
v4l_indev_deps="linux_videodev_h"
v4l2_indev_deps_any="linux_videodev2_h sys_videoio_h"
v4l2_outdev_deps_any="linux_videodev2_h sys_videoio_h"
vfwcap_indev_deps="capCreateCaptureWindow vfwcap_defines"
vfwcap_indev_extralibs="-lavicap32"
xv_outdev_deps="X11_extensions_Xvlib_h XvGetPortAttribute"
xv_outdev_extralibs="-lXv -lX11 -lXext"
x11grab_indev_deps="x11grab"
x11grab_xcb_indev_deps="libxcb"

# protocols
async_protocol_deps="threads"
bluray_protocol_deps="libbluray"
ffrtmpcrypt_protocol_deps="!librtmp_protocol"
ffrtmpcrypt_protocol_deps_any="gcrypt gmp openssl"
ffrtmpcrypt_protocol_select="tcp_protocol"
ffrtmphttp_protocol_deps="!librtmp_protocol"
ffrtmphttp_protocol_select="http_protocol"
ftp_protocol_select="tcp_protocol"
gopher_protocol_select="network"
http_protocol_select="tcp_protocol"
httpproxy_protocol_select="tcp_protocol"
https_protocol_select="tls_protocol"
icecast_protocol_select="http_protocol"
librtmp_protocol_deps="librtmp"
librtmpe_protocol_deps="librtmp"
librtmps_protocol_deps="librtmp"
librtmpt_protocol_deps="librtmp"
librtmpte_protocol_deps="librtmp"
libsmbclient_protocol_deps="libsmbclient gplv3"
libssh_protocol_deps="libssh"
mmsh_protocol_select="http_protocol"
mmst_protocol_select="network"
rtmp_protocol_deps="!librtmp_protocol"
rtmp_protocol_select="tcp_protocol"
rtmpe_protocol_select="ffrtmpcrypt_protocol"
rtmps_protocol_deps="!librtmp_protocol"
rtmps_protocol_select="tls_protocol"
rtmpt_protocol_select="ffrtmphttp_protocol"
rtmpte_protocol_select="ffrtmpcrypt_protocol ffrtmphttp_protocol"
rtmpts_protocol_select="ffrtmphttp_protocol https_protocol"
rtp_protocol_select="udp_protocol"
sctp_protocol_deps="struct_sctp_event_subscribe"
sctp_protocol_select="network"
srtp_protocol_select="rtp_protocol"
tcp_protocol_select="network"
tls_gnutls_protocol_deps="gnutls !tls_securetransport_protocol"
tls_gnutls_protocol_select="tcp_protocol"
tls_openssl_protocol_deps="openssl !tls_securetransport_protocol !tls_gnutls_protocol"
tls_openssl_protocol_select="tcp_protocol"
tls_securetransport_protocol_deps="securetransport"
tls_securetransport_protocol_select="tcp_protocol"
tls_protocol_deps_any="tls_securetransport_protocol tls_gnutls_protocol tls_openssl_protocol"
udp_protocol_select="network"
udplite_protocol_select="network"
unix_protocol_deps="sys_un_h"
unix_protocol_select="network"

# filters
amovie_filter_deps="avcodec avformat"
aresample_filter_deps="swresample"
ass_filter_deps="libass"
asyncts_filter_deps="avresample"
atempo_filter_deps="avcodec"
atempo_filter_select="rdft"
azmq_filter_deps="libzmq"
blackframe_filter_deps="gpl"
boxblur_filter_deps="gpl"
bs2b_filter_deps="libbs2b"
colormatrix_filter_deps="gpl"
cover_rect_filter_deps="avcodec avformat gpl"
cropdetect_filter_deps="gpl"
delogo_filter_deps="gpl"
deshake_filter_select="pixelutils"
drawtext_filter_deps="libfreetype"
dynaudnorm_filter_deps="copysign erf"
ebur128_filter_deps="gpl"
eq_filter_deps="gpl"
fftfilt_filter_deps="avcodec"
fftfilt_filter_select="rdft"
flite_filter_deps="libflite"
find_rect_filter_deps="avcodec avformat gpl"
frei0r_filter_deps="frei0r dlopen"
frei0r_src_filter_deps="frei0r dlopen"
fspp_filter_deps="gpl"
geq_filter_deps="gpl"
histeq_filter_deps="gpl"
hqdn3d_filter_deps="gpl"
interlace_filter_deps="gpl"
kerndeint_filter_deps="gpl"
ladspa_filter_deps="ladspa dlopen"
mcdeint_filter_deps="avcodec gpl"
movie_filter_deps="avcodec avformat"
mpdecimate_filter_deps="gpl"
mpdecimate_filter_select="pixelutils"
mptestsrc_filter_deps="gpl"
negate_filter_deps="lut_filter"
perspective_filter_deps="gpl"
pp7_filter_deps="gpl"
ocr_filter_deps="libtesseract"
ocv_filter_deps="libopencv"
owdenoise_filter_deps="gpl"
pan_filter_deps="swresample"
phase_filter_deps="gpl"
pp_filter_deps="gpl postproc"
pullup_filter_deps="gpl"
removelogo_filter_deps="avcodec avformat swscale"
repeatfields_filter_deps="gpl"
resample_filter_deps="avresample"
rubberband_filter_deps="librubberband"
sab_filter_deps="gpl swscale"
scale_filter_deps="swscale"
scale2ref_filter_deps="swscale"
select_filter_select="pixelutils"
smartblur_filter_deps="gpl swscale"
showcqt_filter_deps="avcodec"
showcqt_filter_select="fft"
showfreqs_filter_deps="avcodec"
showfreqs_filter_select="fft"
showspectrum_filter_deps="avcodec"
showspectrum_filter_select="rdft"
spp_filter_deps="gpl avcodec"
spp_filter_select="fft idctdsp fdctdsp me_cmp pixblockdsp"
stereo3d_filter_deps="gpl"
subtitles_filter_deps="avformat avcodec libass"
super2xsai_filter_deps="gpl"
tinterlace_filter_deps="gpl"
vidstabdetect_filter_deps="libvidstab"
vidstabtransform_filter_deps="libvidstab"
pixfmts_super2xsai_test_deps="super2xsai_filter"
tinterlace_merge_test_deps="tinterlace_filter"
tinterlace_pad_test_deps="tinterlace_filter"
uspp_filter_deps="gpl avcodec"
zmq_filter_deps="libzmq"
zoompan_filter_deps="swscale"
zscale_filter_deps="libzimg"

# examples
avio_reading="avformat avcodec avutil"
avio_dir_cmd="avformat avutil"
avcodec_example_deps="avcodec avutil"
decoding_encoding_example_deps="avcodec avformat avutil"
demuxing_decoding_example_deps="avcodec avformat avutil"
extract_mvs_example_deps="avcodec avformat avutil"
filter_audio_example_deps="avfilter avutil"
filtering_audio_example_deps="avfilter avcodec avformat avutil"
filtering_video_example_deps="avfilter avcodec avformat avutil"
metadata_example_deps="avformat avutil"
muxing_example_deps="avcodec avformat avutil swscale"
qsvdec_example_deps="avcodec avutil libmfx h264_qsv_decoder vaapi_x11"
remuxing_example_deps="avcodec avformat avutil"
resampling_audio_example_deps="avutil swresample"
scaling_video_example_deps="avutil swscale"
transcode_aac_example_deps="avcodec avformat swresample"
transcoding_example_deps="avfilter avcodec avformat avutil"

# libraries, in linking order
avcodec_deps="avutil"
avdevice_deps="avformat avcodec avutil"
avfilter_deps="avutil"
avformat_deps="avcodec avutil"
avresample_deps="avutil"
postproc_deps="avutil gpl"
swresample_deps="avutil"
swscale_deps="avutil"

# programs
ffmpeg_deps="avcodec avfilter avformat swresample"
ffmpeg_select="aformat_filter anull_filter atrim_filter format_filter
               null_filter
               setpts_filter trim_filter"
ffplay_deps="avcodec avformat swscale swresample sdl"
ffplay_libs='$sdl_libs'
ffplay_select="rdft crop_filter transpose_filter hflip_filter vflip_filter rotate_filter"
ffprobe_deps="avcodec avformat"
ffserver_deps="avformat fork sarestart"
ffserver_select="ffm_muxer rtp_protocol rtsp_demuxer"

# documentation
podpages_deps="perl"
manpages_deps="perl pod2man"
htmlpages_deps="perl"
htmlpages_deps_any="makeinfo_html texi2html"
txtpages_deps="perl makeinfo"
doc_deps_any="manpages htmlpages podpages txtpages"

# default parameters

logfile="config.log"

# installation paths
prefix_default="/usr/local"
bindir_default='${prefix}/bin'
datadir_default='${prefix}/share/ffmpeg'
docdir_default='${prefix}/share/doc/ffmpeg'
incdir_default='${prefix}/include'
libdir_default='${prefix}/lib'
mandir_default='${prefix}/share/man'

# toolchain
ar_default="ar"
cc_default="gcc"
cxx_default="g++"
host_cc_default="gcc"
cp_f="cp -f"
doxygen_default="doxygen"
install="install"
ln_s="ln -s -f"
nm_default="nm -g"
objformat="elf"
pkg_config_default=pkg-config
ranlib_default="ranlib"
strip_default="strip"
yasmexe_default="yasm"
windres_default="windres"

# OS
target_os_default=$(tolower $(uname -s))
host_os=$target_os_default

# machine
if test "$target_os_default" = aix; then
    arch_default=$(uname -p)
    strip_default="strip -X32_64"
else
    arch_default=$(uname -m)
fi
cpu="generic"
intrinsics="none"

# configurable options
enable $PROGRAM_LIST
enable $DOCUMENT_LIST
enable $EXAMPLE_LIST
enable $(filter_out avresample $LIBRARY_LIST)
enable stripping

enable asm
enable debug
enable doc
enable faan faandct faanidct
enable optimizations
enable runtime_cpudetect
enable safe_bitstream_reader
enable static
enable swscale_alpha
enable valgrind_backtrace

sws_max_filter_size_default=256
set_default sws_max_filter_size

# Enable hwaccels by default.
enable d3d11va dxva2 vaapi vda vdpau videotoolbox xvmc
enable xlib

# build settings
SHFLAGS='-shared -Wl,-soname,$$(@F)'
LIBPREF="lib"
LIBSUF=".a"
FULLNAME='$(NAME)$(BUILDSUF)'
LIBNAME='$(LIBPREF)$(FULLNAME)$(LIBSUF)'
SLIBPREF="lib"
SLIBSUF=".so"
SLIBNAME='$(SLIBPREF)$(FULLNAME)$(SLIBSUF)'
SLIBNAME_WITH_VERSION='$(SLIBNAME).$(LIBVERSION)'
SLIBNAME_WITH_MAJOR='$(SLIBNAME).$(LIBMAJOR)'
LIB_INSTALL_EXTRA_CMD='$$(RANLIB) "$(LIBDIR)/$(LIBNAME)"'
SLIB_INSTALL_NAME='$(SLIBNAME_WITH_VERSION)'
SLIB_INSTALL_LINKS='$(SLIBNAME_WITH_MAJOR) $(SLIBNAME)'

asflags_filter=echo
cflags_filter=echo
ldflags_filter=echo

AS_C='-c'
AS_O='-o $@'
CC_C='-c'
CC_E='-E -o $@'
CC_O='-o $@'
CXX_C='-c'
CXX_O='-o $@'
LD_O='-o $@'
LD_LIB='-l%'
LD_PATH='-L'
HOSTCC_C='-c'
HOSTCC_E='-E -o $@'
HOSTCC_O='-o $@'
HOSTLD_O='-o $@'

host_libs='-lm'
host_cflags_filter=echo
host_ldflags_filter=echo

target_path='$(CURDIR)'

# since the object filename is not given with the -MM flag, the compiler
# is only able to print the basename, and we must add the path ourselves
DEPCMD='$(DEP$(1)) $(DEP$(1)FLAGS) $($(1)DEP_FLAGS) $< 2>/dev/null | sed -e "/^\#.*/d" -e "s,^[[:space:]]*$(@F),$(@D)/$(@F)," > $(@:.o=.d)'
DEPFLAGS='-MM'

# find source path
if test -f configure; then
    source_path=.
else
    source_path=$(cd $(dirname "$0"); pwd)
    case "$source_path" in
        *[[:blank:]]*) die "Out of tree builds are impossible with whitespace in source path." ;;
    esac
    test -e "$source_path/config.h" &&
        die "Out of tree builds are impossible with config.h in source dir."
fi

for v in "$@"; do
    r=${v#*=}
    l=${v%"$r"}
    r=$(sh_quote "$r")
    FFMPEG_CONFIGURATION="${FFMPEG_CONFIGURATION# } ${l}${r}"
done

find_things(){
    thing=$1
    pattern=$2
    file=$source_path/$3
    sed -n "s/^[^#]*$pattern.*([^,]*, *\([^,]*\)\(,.*\)*).*/\1_$thing/p" "$file"
}

ENCODER_LIST=$(find_things  encoder  ENC      libavcodec/allcodecs.c)
DECODER_LIST=$(find_things  decoder  DEC      libavcodec/allcodecs.c)
HWACCEL_LIST=$(find_things  hwaccel  HWACCEL  libavcodec/allcodecs.c)
PARSER_LIST=$(find_things   parser   PARSER   libavcodec/allcodecs.c)
BSF_LIST=$(find_things      bsf      BSF      libavcodec/allcodecs.c)
MUXER_LIST=$(find_things    muxer    _MUX     libavformat/allformats.c)
DEMUXER_LIST=$(find_things  demuxer  DEMUX    libavformat/allformats.c)
OUTDEV_LIST=$(find_things   outdev   OUTDEV   libavdevice/alldevices.c)
INDEV_LIST=$(find_things    indev    _IN      libavdevice/alldevices.c)
PROTOCOL_LIST=$(find_things protocol PROTOCOL libavformat/allformats.c)
FILTER_LIST=$(find_things   filter   FILTER   libavfilter/allfilters.c)

ALL_COMPONENTS="
    $BSF_LIST
    $DECODER_LIST
    $DEMUXER_LIST
    $ENCODER_LIST
    $FILTER_LIST
    $HWACCEL_LIST
    $INDEV_LIST
    $MUXER_LIST
    $OUTDEV_LIST
    $PARSER_LIST
    $PROTOCOL_LIST
"

for n in $COMPONENT_LIST; do
    v=$(toupper ${n%s})_LIST
    eval enable \$$v
    eval ${n}_if_any="\$$v"
done

enable $ARCH_EXT_LIST

die_unknown(){
    echo "Unknown option \"$1\"."
    echo "See $0 --help for available options."
    exit 1
}

print_in_columns() {
    cols=$(expr $ncols / 24)
    cat | tr ' ' '\n' | sort | pr -r "-$cols" -w $ncols -t
}

show_list() {
    suffix=_$1
    shift
    echo $* | sed s/$suffix//g | print_in_columns
    exit 0
}

rand_list(){
    IFS=', '
    set -- $*
    unset IFS
    for thing; do
        comp=${thing%:*}
        prob=${thing#$comp}
        prob=${prob#:}
        is_in ${comp} $COMPONENT_LIST && eval comp=\$$(toupper ${comp%s})_LIST
        echo "prob ${prob:-0.5}"
        printf '%s\n' $comp
    done
}

do_random(){
    action=$1
    shift
    random_seed=$(awk "BEGIN { srand($random_seed); print srand() }")
    $action $(rand_list "$@" | awk "BEGIN { srand($random_seed) } \$1 == \"prob\" { prob = \$2; next } rand() < prob { print }")
}

for opt do
    optval="${opt#*=}"
    case "$opt" in
        --extra-ldflags=*)
            add_ldflags $optval
        ;;
        --extra-ldexeflags=*)
            add_ldexeflags $optval
        ;;
        --extra-ldlibflags=*)
            add_ldlibflags $optval
        ;;
        --extra-libs=*)
            add_extralibs $optval
        ;;
        --disable-devices)
            disable $INDEV_LIST $OUTDEV_LIST
        ;;
        --enable-debug=*)
            debuglevel="$optval"
        ;;
        --disable-programs)
            disable $PROGRAM_LIST
        ;;
        --disable-everything)
            map 'eval unset \${$(toupper ${v%s})_LIST}' $COMPONENT_LIST
        ;;
        --disable-all)
            map 'eval unset \${$(toupper ${v%s})_LIST}' $COMPONENT_LIST
            disable $LIBRARY_LIST $PROGRAM_LIST doc
            enable avutil
        ;;
        --enable-random|--disable-random)
            action=${opt%%-random}
            do_random ${action#--} $COMPONENT_LIST
        ;;
        --enable-random=*|--disable-random=*)
            action=${opt%%-random=*}
            do_random ${action#--} $optval
        ;;
        --enable-*=*|--disable-*=*)
            eval $(echo "${opt%%=*}" | sed 's/--/action=/;s/-/ thing=/')
            is_in "${thing}s" $COMPONENT_LIST || die_unknown "$opt"
            eval list=\$$(toupper $thing)_LIST
            name=$(echo "${optval}" | sed "s/,/_${thing}|/g")_${thing}
            list=$(filter "$name" $list)
            [ "$list" = "" ] && warn "Option $opt did not match anything"
            $action $list
        ;;
        --enable-?*|--disable-?*)
            eval $(echo "$opt" | sed 's/--/action=/;s/-/ option=/;s/-/_/g')
            if is_in $option $COMPONENT_LIST; then
                test $action = disable && action=unset
                eval $action \$$(toupper ${option%s})_LIST
            elif is_in $option $CMDLINE_SELECT; then
                $action $option
            else
                die_unknown $opt
            fi
        ;;
        --list-*)
            NAME="${opt#--list-}"
            is_in $NAME $COMPONENT_LIST || die_unknown $opt
            NAME=${NAME%s}
            eval show_list $NAME \$$(toupper $NAME)_LIST
        ;;
        --help|-h) show_help
        ;;
        --fatal-warnings) enable fatal_warnings
        ;;
        *)
            optname="${opt%%=*}"
            optname="${optname#--}"
            optname=$(echo "$optname" | sed 's/-/_/g')
            if is_in $optname $CMDLINE_SET; then
                eval $optname='$optval'
            elif is_in $optname $CMDLINE_APPEND; then
                append $optname "$optval"
            else
                die_unknown $opt
            fi
        ;;
    esac
done

for e in $env; do
    eval "export $e"
done

disabled logging && logfile=/dev/null

# Disable all the library-specific components if the library itself
# is disabled, see AVCODEC_LIST and following _LIST variables.

disable_components(){
    disabled ${1} && disable $(
        eval components="\$$(toupper ${1})_COMPONENTS"
        map 'eval echo \${$(toupper ${v%s})_LIST}' $components
    )
}

map 'disable_components $v' $LIBRARY_LIST

echo "# $0 $FFMPEG_CONFIGURATION" > $logfile
set >> $logfile

test -n "$valgrind" && toolchain="valgrind-memcheck"

case "$toolchain" in
    clang-asan)
        cc_default="clang"
        add_cflags  -fsanitize=address
        add_ldflags -fsanitize=address
    ;;
    clang-tsan)
        cc_default="clang"
        add_cflags  -fsanitize=thread -pie
        add_ldflags -fsanitize=thread -pie
    ;;
    clang-usan)
        cc_default="clang"
        add_cflags  -fsanitize=undefined
        add_ldflags -fsanitize=undefined
    ;;
    gcc-asan)
        cc_default="gcc"
        add_cflags  -fsanitize=address
        add_ldflags -fsanitize=address
    ;;
    gcc-tsan)
        cc_default="gcc"
        add_cflags  -fsanitize=thread -pie -fPIC
        add_ldflags -fsanitize=thread -pie -fPIC
    ;;
    gcc-usan)
        cc_default="gcc"
        add_cflags  -fsanitize=undefined
        add_ldflags -fsanitize=undefined
    ;;
    valgrind-massif)
        target_exec_default=${valgrind:-"valgrind"}
        target_exec_args="--tool=massif --alloc-fn=av_malloc --alloc-fn=av_mallocz --alloc-fn=av_calloc --alloc-fn=av_fast_padded_malloc --alloc-fn=av_fast_malloc --alloc-fn=av_realloc_f --alloc-fn=av_fast_realloc --alloc-fn=av_realloc"
    ;;
    valgrind-memcheck)
        target_exec_default=${valgrind:-"valgrind"}
        target_exec_args="--error-exitcode=1 --malloc-fill=0x2a --track-origins=yes --leak-check=full --gen-suppressions=all --suppressions=$source_path/tests/fate-valgrind.supp"
    ;;
    msvc)
        # Check whether the current MSVC version needs the C99 converter.
        # From MSVC 2013 (compiler major version 18) onwards, it does actually
        # support enough of C99 to build ffmpeg. Default to the new
        # behaviour if the regexp was unable to match anything, since this
        # successfully parses the version number of existing supported
        # versions that require the converter (MSVC 2010 and 2012).
        cl_major_ver=$(cl 2>&1 | sed -n 's/.*Version \([[:digit:]]\{1,\}\)\..*/\1/p')
        if [ -z "$cl_major_ver" ] || [ $cl_major_ver -ge 18 ]; then
            cc_default="cl"
        else
            cc_default="c99wrap cl"
        fi
        ld_default="$source_path/compat/windows/mslink"
        nm_default="dumpbin -symbols"
        ar_default="lib"
        case "$arch" in
        arm*)
            as_default="armasm"
            ;;
        esac
        target_os_default="win32"
        # Use a relative path for TMPDIR. This makes sure all the
        # ffconf temp files are written with a relative path, avoiding
        # issues with msys/win32 path conversion for MSVC parameters
        # such as -Fo<file> or -out:<file>.
        TMPDIR=.
    ;;
    icl)
        cc_default="icl"
        ld_default="xilink"
        nm_default="dumpbin -symbols"
        ar_default="xilib"
        target_os_default="win32"
        TMPDIR=.
    ;;
    gcov)
        add_cflags  -fprofile-arcs -ftest-coverage
        add_ldflags -fprofile-arcs -ftest-coverage
    ;;
    hardened)
        add_cppflags -U_FORTIFY_SOURCE -D_FORTIFY_SOURCE=2
        add_cflags   -fno-strict-overflow -fstack-protector-all
        add_ldflags  -Wl,-z,relro -Wl,-z,now
    ;;
    ?*)
        die "Unknown toolchain $toolchain"
    ;;
esac

test -n "$cross_prefix" && enable cross_compile

if enabled cross_compile; then
    test -n "$arch" && test -n "$target_os" ||
        die "Must specify target arch and OS when cross-compiling"
fi

ar_default="${cross_prefix}${ar_default}"
cc_default="${cross_prefix}${cc_default}"
cxx_default="${cross_prefix}${cxx_default}"
nm_default="${cross_prefix}${nm_default}"
pkg_config_default="${cross_prefix}${pkg_config_default}"
if ${cross_prefix}${ranlib_default} 2>&1 | grep -q "\-D "; then
    ranlib_default="${cross_prefix}${ranlib_default} -D"
else
    ranlib_default="${cross_prefix}${ranlib_default}"
fi
strip_default="${cross_prefix}${strip_default}"
windres_default="${cross_prefix}${windres_default}"

sysinclude_default="${sysroot}/usr/include"

set_default arch cc cxx doxygen pkg_config ranlib strip sysinclude \
    target_exec target_os yasmexe
enabled cross_compile || host_cc_default=$cc
set_default host_cc

pkg_config_fail_message=""
if ! $pkg_config --version >/dev/null 2>&1; then
    warn "$pkg_config not found, library detection may fail."
    pkg_config=false
elif is_in -static $cc $LDFLAGS && ! is_in --static $pkg_config $pkg_config_flags; then
    pkg_config_fail_message="
Note: When building a static binary, add --pkg-config-flags=\"--static\"."
fi

if test $doxygen != $doxygen_default && \
  ! $doxygen --version >/dev/null 2>&1; then
    warn "Specified doxygen \"$doxygen\" not found, API documentation will fail to build."
fi

exesuf() {
    case $1 in
        mingw32*|mingw64*|win32|win64|cygwin*|*-dos|freedos|opendos|os/2*|symbian) echo .exe ;;
    esac
}

EXESUF=$(exesuf $target_os)
HOSTEXESUF=$(exesuf $host_os)

# set temporary file name
: ${TMPDIR:=$TEMPDIR}
: ${TMPDIR:=$TMP}
: ${TMPDIR:=/tmp}

if [ -n "$tempprefix" ] ; then
    mktemp(){
        echo $tempprefix.${HOSTNAME}.${UID}
    }
elif ! check_cmd mktemp -u XXXXXX; then
    # simple replacement for missing mktemp
    # NOT SAFE FOR GENERAL USE
    mktemp(){
        echo "${2%%XXX*}.${HOSTNAME}.${UID}.$$"
    }
fi

tmpfile(){
    tmp=$(mktemp -u "${TMPDIR}/ffconf.XXXXXXXX")$2 &&
        (set -C; exec > $tmp) 2>/dev/null ||
        die "Unable to create temporary file in $TMPDIR."
    append TMPFILES $tmp
    eval $1=$tmp
}

trap 'rm -f -- $TMPFILES' EXIT

tmpfile TMPASM .asm
tmpfile TMPC   .c
tmpfile TMPCPP .cpp
tmpfile TMPE   $EXESUF
tmpfile TMPH   .h
tmpfile TMPM   .m
tmpfile TMPO   .o
tmpfile TMPS   .S
tmpfile TMPSH  .sh
tmpfile TMPV   .ver

unset -f mktemp

chmod +x $TMPE

# make sure we can execute files in $TMPDIR
cat > $TMPSH 2>> $logfile <<EOF
#! /bin/sh
EOF
chmod +x $TMPSH >> $logfile 2>&1
if ! $TMPSH >> $logfile 2>&1; then
    cat <<EOF
Unable to create and execute files in $TMPDIR.  Set the TMPDIR environment
variable to another directory and make sure that it is not mounted noexec.
EOF
    die "Sanity test failed."
fi

armasm_flags(){
    for flag; do
        case $flag in
            # Filter out MSVC cl.exe options from cflags that shouldn't
            # be passed to gas-preprocessor
            -M[TD]*)                                            ;;
            *)                  echo $flag                      ;;
        esac
   done
}

ccc_flags(){
    for flag; do
        case $flag in
            -std=c99)           echo -c99                       ;;
            -mcpu=*)            echo -arch ${flag#*=}           ;;
            -mieee)             echo -ieee                      ;;
            -O*|-fast)          echo $flag                      ;;
            -fno-math-errno)    echo -assume nomath_errno       ;;
            -g)                 echo -g3                        ;;
            -Wall)              echo -msg_enable level2         ;;
            -Wno-pointer-sign)  echo -msg_disable ptrmismatch1  ;;
            -Wl,*)              echo $flag                      ;;
            -f*|-W*)                                            ;;
            *)                  echo $flag                      ;;
        esac
   done
}

cparser_flags(){
    for flag; do
        case $flag in
            -Wno-switch)             echo -Wno-switch-enum ;;
            -Wno-format-zero-length) ;;
            -Wdisabled-optimization) ;;
            -Wno-pointer-sign)       echo -Wno-other ;;
            *)                       echo $flag ;;
        esac
    done
}

msvc_common_flags(){
    for flag; do
        case $flag in
            # In addition to specifying certain flags under the compiler
            # specific filters, they must be specified here as well or else the
            # generic catch all at the bottom will print the original flag.
            -Wall)                ;;
            -std=c99)             ;;
            # Common flags
            -fomit-frame-pointer) ;;
            -g)                   echo -Z7 ;;
            -fno-math-errno)      ;;
            -fno-common)          ;;
            -fno-signed-zeros)    ;;
            -fPIC)                ;;
            -mthumb)              ;;
            -march=*)             ;;
            -lz)                  echo zlib.lib ;;
            -lavifil32)           echo vfw32.lib ;;
            -lavicap32)           echo vfw32.lib user32.lib ;;
            -l*)                  echo ${flag#-l}.lib ;;
            -LARGEADDRESSAWARE)   echo $flag ;;
            -L*)                  echo -libpath:${flag#-L} ;;
            *)                    echo $flag ;;
        esac
    done
}

msvc_flags(){
    msvc_common_flags "$@"
    for flag; do
        case $flag in
            -Wall)                echo -W4 -wd4244 -wd4127 -wd4018 -wd4389     \
                                       -wd4146 -wd4057 -wd4204 -wd4706 -wd4305 \
                                       -wd4152 -wd4324 -we4013 -wd4100 -wd4214 \
                                       -wd4307 \
                                       -wd4273 -wd4554 -wd4701 ;;
        esac
    done
}

icl_flags(){
    msvc_common_flags "$@"
    for flag; do
        case $flag in
            # Despite what Intel's documentation says -Wall, which is supported
            # on Windows, does enable remarks so disable them here.
            -Wall)                echo $flag -Qdiag-disable:remark ;;
            -std=c99)             echo -Qstd=c99 ;;
            -flto)                echo -ipo ;;
        esac
    done
}

icc_flags(){
    for flag; do
        case $flag in
            -flto)                echo -ipo ;;
            *)                    echo $flag ;;
        esac
    done
}

pgi_flags(){
    for flag; do
        case $flag in
            -flto)                echo -Mipa=fast,libopt,libinline,vestigial ;;
            -fomit-frame-pointer) echo -Mnoframe ;;
            -g)                   echo -gopt ;;
            *)                    echo $flag ;;
        esac
    done
}

suncc_flags(){
    for flag; do
        case $flag in
            -march=*|-mcpu=*)
                case "${flag#*=}" in
                    native)                   echo -xtarget=native       ;;
                    v9|niagara)               echo -xarch=sparc          ;;
                    ultrasparc)               echo -xarch=sparcvis       ;;
                    ultrasparc3|niagara2)     echo -xarch=sparcvis2      ;;
                    i586|pentium)             echo -xchip=pentium        ;;
                    i686|pentiumpro|pentium2) echo -xtarget=pentium_pro  ;;
                    pentium3*|c3-2)           echo -xtarget=pentium3     ;;
                    pentium-m)          echo -xarch=sse2 -xchip=pentium3 ;;
                    pentium4*)          echo -xtarget=pentium4           ;;
                    prescott|nocona)    echo -xarch=sse3 -xchip=pentium4 ;;
                    *-sse3)             echo -xarch=sse3                 ;;
                    core2)              echo -xarch=ssse3 -xchip=core2   ;;
                    bonnell)                   echo -xarch=ssse3         ;;
                    corei7|nehalem)            echo -xtarget=nehalem     ;;
                    westmere)                  echo -xtarget=westmere    ;;
                    silvermont)                echo -xarch=sse4_2        ;;
                    corei7-avx|sandybridge)    echo -xtarget=sandybridge ;;
                    core-avx*|ivybridge|haswell|broadwell)
                                               echo -xarch=avx           ;;
                    amdfam10|barcelona)        echo -xtarget=barcelona   ;;
                    btver1)                    echo -xarch=amdsse4a      ;;
                    btver2|bdver*)             echo -xarch=avx           ;;
                    athlon-4|athlon-[mx]p)     echo -xarch=ssea          ;;
                    k8|opteron|athlon64|athlon-fx)
                                               echo -xarch=sse2a         ;;
                    athlon*)                   echo -xarch=pentium_proa  ;;
                esac
                ;;
            -std=c99)             echo -xc99              ;;
            -fomit-frame-pointer) echo -xregs=frameptr    ;;
            -fPIC)                echo -KPIC -xcode=pic32 ;;
            -W*,*)                echo $flag              ;;
            -f*-*|-W*|-mimpure-text)                      ;;
            -shared)              echo -G                 ;;
            *)                    echo $flag              ;;
        esac
    done
}

tms470_flags(){
    for flag; do
        case $flag in
            -march=*|-mcpu=*)
                case "${flag#*=}" in
                    armv7-a|cortex-a*)      echo -mv=7a8 ;;
                    armv7-r|cortex-r*)      echo -mv=7r4 ;;
                    armv7-m|cortex-m*)      echo -mv=7m3 ;;
                    armv6*|arm11*)          echo -mv=6   ;;
                    armv5*e|arm[79]*e*|arm9[24]6*|arm96*|arm102[26])
                                            echo -mv=5e  ;;
                    armv4*|arm7*|arm9[24]*) echo -mv=4   ;;
                esac
                ;;
            -mfpu=neon)     echo --float_support=vfpv3 --neon ;;
            -mfpu=vfp)      echo --float_support=vfpv2        ;;
            -mfpu=vfpv3)    echo --float_support=vfpv3        ;;
            -mfpu=vfpv3-d16) echo --float_support=vfpv3d16    ;;
            -msoft-float)   echo --float_support=vfplib       ;;
            -O[0-3]|-mf=*)  echo $flag                        ;;
            -g)             echo -g -mn                       ;;
            -pds=*)         echo $flag                        ;;
            -D*|-I*)        echo $flag                        ;;
            --gcc|--abi=*)  echo $flag                        ;;
            -me)            echo $flag                        ;;
        esac
    done
}

probe_cc(){
    pfx=$1
    _cc=$2
    first=$3

    unset _type _ident _cc_c _cc_e _cc_o _flags _cflags
    unset _ld_o _ldflags _ld_lib _ld_path
    unset _depflags _DEPCMD _DEPFLAGS
    _flags_filter=echo

    if $_cc --version 2>&1 | grep -q '^GNU assembler'; then
        true # no-op to avoid reading stdin in following checks
    elif $_cc -v 2>&1 | grep -q '^gcc.*LLVM'; then
        _type=llvm_gcc
        gcc_extra_ver=$(expr "$($_cc --version 2>/dev/null | head -n1)" : '.*\((.*)\)')
        _ident="llvm-gcc $($_cc -dumpversion 2>/dev/null) $gcc_extra_ver"
        _depflags='-MMD -MF $(@:.o=.d) -MT $@'
        _cflags_speed='-O3'
        _cflags_size='-Os'
    elif $_cc -v 2>&1 | grep -qi ^gcc; then
        _type=gcc
        gcc_version=$($_cc --version | head -n1)
        gcc_basever=$($_cc -dumpversion)
        gcc_pkg_ver=$(expr "$gcc_version" : '[^ ]* \(([^)]*)\)')
        gcc_ext_ver=$(expr "$gcc_version" : ".*$gcc_pkg_ver $gcc_basever \\(.*\\)")
        _ident=$(cleanws "gcc $gcc_basever $gcc_pkg_ver $gcc_ext_ver")
        case $gcc_basever in
            2*) ;;
            *) _depflags='-MMD -MF $(@:.o=.d) -MT $@' ;;
        esac
        if [ "$first" = true ]; then
            case $gcc_basever in
                4.2*)
                warn "gcc 4.2 is outdated and may miscompile FFmpeg. Please use a newer compiler." ;;
            esac
        fi
        _cflags_speed='-O3'
        _cflags_size='-Os'
    elif $_cc --version 2>/dev/null | grep -q ^icc; then
        _type=icc
        _ident=$($_cc --version | head -n1)
        _depflags='-MMD'
        _cflags_speed='-O3'
        _cflags_size='-Os'
        _cflags_noopt='-O1'
        _flags_filter=icc_flags
    elif $_cc -v 2>&1 | grep -q xlc; then
        _type=xlc
        _ident=$($_cc -qversion 2>/dev/null | head -n1)
        _cflags_speed='-O5'
        _cflags_size='-O5 -qcompact'
    elif $_cc -V 2>/dev/null | grep -q Compaq; then
        _type=ccc
        _ident=$($_cc -V | head -n1 | cut -d' ' -f1-3)
        _DEPFLAGS='-M'
        _cflags_speed='-fast'
        _cflags_size='-O1'
        _flags_filter=ccc_flags
    elif $_cc --vsn 2>/dev/null | grep -Eq "ARM (C/C\+\+ )?Compiler"; then
        test -d "$sysroot" || die "No valid sysroot specified."
        _type=armcc
        _ident=$($_cc --vsn | grep -i build | head -n1 | sed 's/.*: //')
        armcc_conf="$PWD/armcc.conf"
        $_cc --arm_linux_configure                 \
             --arm_linux_config_file="$armcc_conf" \
             --configure_sysroot="$sysroot"        \
             --configure_cpp_headers="$sysinclude" >>$logfile 2>&1 ||
             die "Error creating armcc configuration file."
        $_cc --vsn | grep -q RVCT && armcc_opt=rvct || armcc_opt=armcc
        _flags="--arm_linux_config_file=$armcc_conf --translate_gcc"
        as_default="${cross_prefix}gcc"
        _depflags='-MMD'
        _cflags_speed='-O3'
        _cflags_size='-Os'
    elif $_cc -version 2>/dev/null | grep -Eq 'TMS470|TI ARM'; then
        _type=tms470
        _ident=$($_cc -version | head -n1 | tr -s ' ')
        _flags='--gcc --abi=eabi -me'
        _cc_e='-ppl -fe=$@'
        _cc_o='-fe=$@'
        _depflags='-ppa -ppd=$(@:.o=.d)'
        _cflags_speed='-O3 -mf=5'
        _cflags_size='-O3 -mf=2'
        _flags_filter=tms470_flags
    elif $_cc -v 2>&1 | grep -q clang; then
        _type=clang
        _ident=$($_cc --version 2>/dev/null | head -n1)
        _depflags='-MMD -MF $(@:.o=.d) -MT $@'
        _cflags_speed='-O3'
        _cflags_size='-Os'
    elif $_cc -V 2>&1 | grep -q Sun; then
        _type=suncc
        _ident=$($_cc -V 2>&1 | head -n1 | cut -d' ' -f 2-)
        _DEPCMD='$(DEP$(1)) $(DEP$(1)FLAGS) $($(1)DEP_FLAGS) $< | sed -e "1s,^.*: ,$@: ," -e "\$$!s,\$$, \\\," -e "1!s,^.*: , ," > $(@:.o=.d)'
        _DEPFLAGS='-xM1 -xc99'
        _ldflags='-std=c99'
        _cflags_speed='-O5'
        _cflags_size='-O5 -xspace'
        _flags_filter=suncc_flags
    elif $_cc -v 2>&1 | grep -q 'PathScale\|Path64'; then
        _type=pathscale
        _ident=$($_cc -v 2>&1 | head -n1 | tr -d :)
        _depflags='-MMD -MF $(@:.o=.d) -MT $@'
        _cflags_speed='-O2'
        _cflags_size='-Os'
        _flags_filter='filter_out -Wdisabled-optimization'
    elif $_cc -v 2>&1 | grep -q Open64; then
        _type=open64
        _ident=$($_cc -v 2>&1 | head -n1 | tr -d :)
        _depflags='-MMD -MF $(@:.o=.d) -MT $@'
        _cflags_speed='-O2'
        _cflags_size='-Os'
        _flags_filter='filter_out -Wdisabled-optimization|-Wtype-limits|-fno-signed-zeros'
    elif $_cc -V 2>&1 | grep -q Portland; then
        _type=pgi
        _ident="PGI $($_cc -V 2>&1 | awk '/^pgcc/ { print $2; exit }')"
        opt_common='-alias=ansi -Mdse -Mlre -Mpre'
        _cflags_speed="-O3 -Mautoinline -Munroll=c:4 $opt_common"
        _cflags_size="-O2 -Munroll=c:1 $opt_common"
        _cflags_noopt="-O"
        _flags_filter=pgi_flags
    elif $_cc 2>&1 | grep -q 'Microsoft.*ARM.*Assembler'; then
        _type=armasm
        _ident=$($_cc | head -n1)
        # 4509: "This form of conditional instruction is deprecated"
        _flags="-nologo -ignore 4509"
        _flags_filter=armasm_flags
    elif $_cc 2>&1 | grep -q Intel; then
        _type=icl
        _ident=$($_cc 2>&1 | head -n1)
        _depflags='-QMMD -QMF$(@:.o=.d) -QMT$@'
        # Not only is O3 broken on 13.x+ but it is slower on all previous
        # versions (tested) as well.
        _cflags_speed="-O2"
        _cflags_size="-O1 -Oi" # -O1 without -Oi miscompiles stuff
        if $_cc 2>&1 | grep -q Linker; then
            _ld_o='-out:$@'
        else
            _ld_o='-Fe$@'
        fi
        _cc_o='-Fo$@'
        _cc_e='-P'
        _flags_filter=icl_flags
        _ld_lib='lib%.a'
        _ld_path='-libpath:'
        # -Qdiag-error to make icl error when seeing certain unknown arguments
        _flags='-nologo -Qdiag-error:4044,10157'
        # -Qvec- -Qsimd- to prevent miscompilation, -GS, fp:precise for consistency
        # with MSVC which enables it by default.
        _cflags='-D_USE_MATH_DEFINES -Qms0 -Qvec- -Qsimd- -GS -fp:precise'
        disable stripping
    elif $_cc -nologo- 2>&1 | grep -q Microsoft; then
        _type=msvc
        _ident=$($_cc 2>&1 | head -n1)
        _DEPCMD='$(DEP$(1)) $(DEP$(1)FLAGS) $($(1)DEP_FLAGS) $< 2>&1 | awk '\''/including/ { sub(/^.*file: */, ""); gsub(/\\/, "/"); if (!match($$0, / /)) print "$@:", $$0 }'\'' > $(@:.o=.d)'
        _DEPFLAGS='$(CPPFLAGS) $(CFLAGS) -showIncludes -Zs'
        _cflags_speed="-O2"
        _cflags_size="-O1"
        if $_cc -nologo- 2>&1 | grep -q Linker; then
            _ld_o='-out:$@'
        else
            _ld_o='-Fe$@'
        fi
        _cc_o='-Fo$@'
        _cc_e='-P -Fi$@'
        _flags_filter=msvc_flags
        _ld_lib='lib%.a'
        _ld_path='-libpath:'
        _flags='-nologo'
        _cflags='-D_USE_MATH_DEFINES -D_CRT_SECURE_NO_WARNINGS'
        disable stripping
    elif $_cc --version 2>/dev/null | grep -q ^cparser; then
        _type=cparser
        _ident=$($_cc --version | head -n1)
        _depflags='-MMD'
        _cflags_speed='-O4'
        _cflags_size='-O2'
        _flags_filter=cparser_flags
    fi

    eval ${pfx}_type=\$_type
    eval ${pfx}_ident=\$_ident
}

set_ccvars(){
    eval ${1}_C=\${_cc_c-\${${1}_C}}
    eval ${1}_E=\${_cc_e-\${${1}_E}}
    eval ${1}_O=\${_cc_o-\${${1}_O}}

    if [ -n "$_depflags" ]; then
        eval ${1}_DEPFLAGS=\$_depflags
    else
        eval ${1}DEP=\${_DEPCMD:-\$DEPCMD}
        eval ${1}DEP_FLAGS=\${_DEPFLAGS:-\$DEPFLAGS}
        eval DEP${1}FLAGS=\$_flags
    fi
}

probe_cc cc "$cc" "true"
cflags_filter=$_flags_filter
cflags_speed=$_cflags_speed
cflags_size=$_cflags_size
cflags_noopt=$_cflags_noopt
add_cflags $_flags $_cflags
cc_ldflags=$_ldflags
set_ccvars CC

probe_cc hostcc "$host_cc"
host_cflags_filter=$_flags_filter
add_host_cflags  $_flags $_cflags
set_ccvars HOSTCC

test -n "$cc_type" && enable $cc_type ||
    warn "Unknown C compiler $cc, unable to select optimal CFLAGS"

: ${as_default:=$cc}
: ${dep_cc_default:=$cc}
: ${ld_default:=$cc}
: ${host_ld_default:=$host_cc}
set_default ar as dep_cc ld host_ld windres

probe_cc as "$as"
asflags_filter=$_flags_filter
add_asflags $_flags $_cflags
set_ccvars AS

probe_cc ld "$ld"
ldflags_filter=$_flags_filter
add_ldflags $_flags $_ldflags
test "$cc_type" != "$ld_type" && add_ldflags $cc_ldflags
LD_O=${_ld_o-$LD_O}
LD_LIB=${_ld_lib-$LD_LIB}
LD_PATH=${_ld_path-$LD_PATH}

probe_cc hostld "$host_ld"
host_ldflags_filter=$_flags_filter
add_host_ldflags $_flags $_ldflags
HOSTLD_O=${_ld_o-$HOSTLD_O}

if [ -z "$CC_DEPFLAGS" ] && [ "$dep_cc" != "$cc" ]; then
    probe_cc depcc "$dep_cc"
    CCDEP=${_DEPCMD:-$DEPCMD}
    CCDEP_FLAGS=${_DEPFLAGS:=$DEPFLAGS}
    DEPCCFLAGS=$_flags
fi

if $ar 2>&1 | grep -q Microsoft; then
    arflags="-nologo"
    ar_o='-out:$@'
elif $ar 2>&1 | grep -q 'Texas Instruments'; then
    arflags="rq"
    ar_o='$@'
elif $ar 2>&1 | grep -q 'Usage: ar.*-X.*any'; then
    arflags='-Xany -r -c'
    ar_o='$@'
elif $ar 2>&1 | grep -q "\[D\] "; then
    arflags="rcD"
    ar_o='$@'
else
    arflags="rc"
    ar_o='$@'
fi

add_cflags $extra_cflags
add_cxxflags $extra_cxxflags
add_asflags $extra_cflags

if test -n "$sysroot"; then
    case "$cc_type" in
        gcc|llvm_gcc|clang)
            add_cppflags --sysroot="$sysroot"
            add_ldflags --sysroot="$sysroot"
# On Darwin --sysroot may be ignored, -isysroot always affects headers and linking
            add_cppflags -isysroot "$sysroot"
            add_ldflags -isysroot "$sysroot"
        ;;
        tms470)
            add_cppflags -I"$sysinclude"
            add_ldflags  --sysroot="$sysroot"
        ;;
    esac
fi

if test "$cpu" = host; then
    enabled cross_compile &&
        die "--cpu=host makes no sense when cross-compiling."

    case "$cc_type" in
        gcc|llvm_gcc)
            check_native(){
                $cc $1=native -v -c -o $TMPO $TMPC >$TMPE 2>&1 || return
                sed -n "/cc1.*$1=/{
                            s/.*$1=\\([^ ]*\\).*/\\1/
                            p
                            q
                        }" $TMPE
            }
            cpu=$(check_native -march || check_native -mcpu)
        ;;
    esac

    test "${cpu:-host}" = host &&
        die "--cpu=host not supported with compiler $cc"
fi

# Deal with common $arch aliases
case "$arch" in
    aarch64|arm64)
        arch="aarch64"
    ;;
    arm*|iPad*|iPhone*)
        arch="arm"
    ;;
    mips*|IP*)
        arch="mips"
    ;;
    parisc*|hppa*)
        arch="parisc"
    ;;
    "Power Macintosh"|ppc*|powerpc*)
        arch="ppc"
    ;;
    s390|s390x)
        arch="s390"
    ;;
    sh4|sh)
        arch="sh4"
    ;;
    sun4u|sparc*)
        arch="sparc"
    ;;
    tilegx|tile-gx)
        arch="tilegx"
    ;;
    i[3-6]86*|i86pc|BePC|x86pc|x86_64|x86_32|amd64)
        arch="x86"
    ;;
esac

is_in $arch $ARCH_LIST || warn "unknown architecture $arch"
enable $arch

# Add processor-specific flags
if enabled aarch64; then

    case $cpu in
        armv*)
            cpuflags="-march=$cpu"
        ;;
        *)
            cpuflags="-mcpu=$cpu"
        ;;
    esac

elif enabled alpha; then

    cpuflags="-mcpu=$cpu"

elif enabled arm; then

    check_arm_arch() {
        check_cpp_condition stddef.h \
            "defined __ARM_ARCH_${1}__ || defined __TARGET_ARCH_${2:-$1}" \
            $cpuflags
    }

    probe_arm_arch() {
        if   check_arm_arch 4;        then echo armv4;
        elif check_arm_arch 4T;       then echo armv4t;
        elif check_arm_arch 5;        then echo armv5;
        elif check_arm_arch 5E;       then echo armv5e;
        elif check_arm_arch 5T;       then echo armv5t;
        elif check_arm_arch 5TE;      then echo armv5te;
        elif check_arm_arch 5TEJ;     then echo armv5te;
        elif check_arm_arch 6;        then echo armv6;
        elif check_arm_arch 6J;       then echo armv6j;
        elif check_arm_arch 6K;       then echo armv6k;
        elif check_arm_arch 6Z;       then echo armv6z;
        elif check_arm_arch 6ZK;      then echo armv6zk;
        elif check_arm_arch 6T2;      then echo armv6t2;
        elif check_arm_arch 7;        then echo armv7;
        elif check_arm_arch 7A  7_A;  then echo armv7-a;
        elif check_arm_arch 7S;       then echo armv7-a;
        elif check_arm_arch 7R  7_R;  then echo armv7-r;
        elif check_arm_arch 7M  7_M;  then echo armv7-m;
        elif check_arm_arch 7EM 7E_M; then echo armv7-m;
        elif check_arm_arch 8A  8_A;  then echo armv8-a;
        fi
    }

    [ "$cpu" = generic ] && cpu=$(probe_arm_arch)

    case $cpu in
        armv*)
            cpuflags="-march=$cpu"
            subarch=$(echo $cpu | sed 's/[^a-z0-9]//g')
        ;;
        *)
            cpuflags="-mcpu=$cpu"
            case $cpu in
                cortex-a*)                               subarch=armv7a  ;;
                cortex-r*)                               subarch=armv7r  ;;
                cortex-m*)                 enable thumb; subarch=armv7m  ;;
                arm11*)                                  subarch=armv6   ;;
                arm[79]*e*|arm9[24]6*|arm96*|arm102[26]) subarch=armv5te ;;
                armv4*|arm7*|arm9[24]*)                  subarch=armv4   ;;
                *)                             subarch=$(probe_arm_arch) ;;
            esac
        ;;
    esac

    case "$subarch" in
        armv5t*)    enable fast_clz                ;;
        armv[6-8]*)
            enable fast_clz
            disabled fast_unaligned || enable fast_unaligned
            ;;
    esac

elif enabled avr32; then

    case $cpu in
        ap7[02]0[0-2])
            subarch="avr32_ap"
            cpuflags="-mpart=$cpu"
        ;;
        ap)
            subarch="avr32_ap"
            cpuflags="-march=$cpu"
        ;;
        uc3[ab]*)
            subarch="avr32_uc"
            cpuflags="-mcpu=$cpu"
        ;;
        uc)
            subarch="avr32_uc"
            cpuflags="-march=$cpu"
        ;;
    esac

elif enabled bfin; then

    cpuflags="-mcpu=$cpu"

elif enabled mips; then

    cpuflags="-march=$cpu"

    case $cpu in
        24kc)
            disable mips32r5
            disable mips64r6
            disable mipsfpu
            disable mipsdspr1
            disable mipsdspr2
            disable msa
        ;;
        24kf*)
            disable mips32r5
            disable mips64r6
            disable mipsdspr1
            disable mipsdspr2
            disable msa
        ;;
        24kec|34kc|1004kc)
            disable mips32r5
            disable mips64r6
            disable mipsfpu
            disable mipsdspr2
            disable msa
        ;;
        24kef*|34kf*|1004kf*)
            disable mips32r5
            disable mips64r6
            disable mipsdspr2
            disable msa
        ;;
        74kc)
            disable mips32r5
            disable mips64r6
            disable mipsfpu
            disable msa
        ;;
        74kf)
            disable mips32r5
            disable mips64r6
            disable msa
        ;;
        p5600)
            disable mips64r6
            disable mipsdspr1
            disable mipsdspr2

            check_cflags "-mtune=p5600"
        ;;
        i6400)
            disable mips32r5
            disable mipsdspr1
            disable mipsdspr2
            disable mipsfpu

            check_cflags "-mtune=i6400 -mabi=64"
            check_ldflags "-mabi=64"
        ;;
        loongson*)
            disable mipsfpu
            disable mips32r2
            disable mips32r5
            disable mips64r6
            disable mipsdspr1
            disable mipsdspr2
            disable msa
            enable local_aligned_8 local_aligned_16 local_aligned_32
            enable simd_align_16
            enable fast_64bit
            enable fast_clz
            enable fast_cmov
            enable fast_unaligned
            disable aligned_stack
            case $cpu in
                loongson3*)
                    cpuflags="-march=loongson3a -mhard-float -fno-expensive-optimizations"
                ;;
                loongson2e)
                    cpuflags="-march=loongson2e -mhard-float -fno-expensive-optimizations"
                ;;
                loongson2f)
                    cpuflags="-march=loongson2f -mhard-float -fno-expensive-optimizations"
                ;;
            esac
        ;;
        generic)
            disable mips32r5
            disable mips64r6
            disable msa
        ;;
        *)
            disable mipsfpu
            disable mips32r2
            disable mips32r5
            disable mips64r6
            disable mipsdspr1
            disable mipsdspr2
            disable msa
        ;;
    esac

elif enabled ppc; then

    disable ldbrx

    case $(tolower $cpu) in
        601|ppc601|powerpc601)
            cpuflags="-mcpu=601"
            disable altivec
        ;;
        603*|ppc603*|powerpc603*)
            cpuflags="-mcpu=603"
            disable altivec
        ;;
        604*|ppc604*|powerpc604*)
            cpuflags="-mcpu=604"
            disable altivec
        ;;
        g3|75*|ppc75*|powerpc75*)
            cpuflags="-mcpu=750"
            disable altivec
        ;;
        g4|745*|ppc745*|powerpc745*)
            cpuflags="-mcpu=7450"
            disable vsx
        ;;
        74*|ppc74*|powerpc74*)
            cpuflags="-mcpu=7400"
            disable vsx
        ;;
        g5|970|ppc970|powerpc970)
            cpuflags="-mcpu=970"
            disable vsx
        ;;
        power[3-6]*)
            cpuflags="-mcpu=$cpu"
            disable vsx
        ;;
        power[7-8]*)
            cpuflags="-mcpu=$cpu"
        ;;
        cell)
            cpuflags="-mcpu=cell"
            enable ldbrx
            disable vsx
        ;;
        e500mc)
            cpuflags="-mcpu=e500mc"
            disable altivec
        ;;
        e500v2)
            cpuflags="-mcpu=8548 -mhard-float -mfloat-gprs=double"
            disable altivec
            disable dcbzl
        ;;
        e500)
            cpuflags="-mcpu=8540 -mhard-float"
            disable altivec
            disable dcbzl
        ;;
    esac

elif enabled sparc; then

    case $cpu in
        cypress|f93[04]|tsc701|sparcl*|supersparc|hypersparc|niagara|v[789])
            cpuflags="-mcpu=$cpu"
        ;;
        ultrasparc*|niagara[234])
            cpuflags="-mcpu=$cpu"
        ;;
    esac

elif enabled x86; then

    case $cpu in
        i[345]86|pentium)
            cpuflags="-march=$cpu"
            disable i686
            disable mmx
        ;;
        # targets that do NOT support nopl and conditional mov (cmov)
        pentium-mmx|k6|k6-[23]|winchip-c6|winchip2|c3)
            cpuflags="-march=$cpu"
            disable i686
        ;;
        # targets that do support nopl and conditional mov (cmov)
        i686|pentiumpro|pentium[23]|pentium-m|athlon|athlon-tbird|athlon-4|athlon-[mx]p|athlon64*|k8*|opteron*|athlon-fx\
        |core*|atom|bonnell|nehalem|westmere|silvermont|sandybridge|ivybridge|haswell|broadwell|amdfam10|barcelona|b[dt]ver*)
            cpuflags="-march=$cpu"
            enable i686
            enable fast_cmov
        ;;
        # targets that do support conditional mov but on which it's slow
        pentium4|pentium4m|prescott|nocona)
            cpuflags="-march=$cpu"
            enable i686
            disable fast_cmov
        ;;
    esac

fi

if [ "$cpu" != generic ]; then
    add_cflags  $cpuflags
    add_asflags $cpuflags
    test "$cc_type" = "$ld_type" && add_ldflags $cpuflags
fi

# compiler sanity check
check_exec <<EOF
int main(void){ return 0; }
EOF
if test "$?" != 0; then
    echo "$cc is unable to create an executable file."
    if test -z "$cross_prefix" && ! enabled cross_compile ; then
        echo "If $cc is a cross-compiler, use the --enable-cross-compile option."
        echo "Only do this if you know what cross compiling means."
    fi
    die "C compiler test failed."
fi

add_cppflags -D_ISOC99_SOURCE
add_cxxflags -D__STDC_CONSTANT_MACROS
check_cflags -std=c99
check_cc -D_FILE_OFFSET_BITS=64 <<EOF && add_cppflags -D_FILE_OFFSET_BITS=64
#include <stdlib.h>
EOF
check_cc -D_LARGEFILE_SOURCE <<EOF && add_cppflags -D_LARGEFILE_SOURCE
#include <stdlib.h>
EOF

add_host_cppflags -D_ISOC99_SOURCE
check_host_cflags -std=c99
check_host_cflags -Wall
check_host_cflags -O3

check_64bit(){
    arch32=$1
    arch64=$2
    expr=$3
    check_code cc "" "int test[2*($expr) - 1]" &&
        subarch=$arch64 || subarch=$arch32
}

case "$arch" in
    aarch64|alpha|ia64)
        spic=$shared
    ;;
    mips)
        check_64bit mips mips64 '_MIPS_SIM > 1'
        spic=$shared
    ;;
    parisc)
        check_64bit parisc parisc64 'sizeof(void *) > 4'
        spic=$shared
    ;;
    ppc)
        check_64bit ppc ppc64 'sizeof(void *) > 4'
        spic=$shared
    ;;
    s390)
        check_64bit s390 s390x 'sizeof(void *) > 4'
        spic=$shared
    ;;
    sparc)
        check_64bit sparc sparc64 'sizeof(void *) > 4'
        spic=$shared
    ;;
    x86)
        check_64bit x86_32 x86_64 'sizeof(void *) > 4'
        # Treat x32 as x64 for now. Note it also needs spic=$shared
        test "$subarch" = "x86_32" && check_cpp_condition stddef.h 'defined(__x86_64__)' &&
            subarch=x86_64
        if test "$subarch" = "x86_64"; then
            spic=$shared
        fi
    ;;
    ppc)
        check_cc <<EOF && subarch="ppc64"
        int test[(int)sizeof(char*) - 7];
EOF
    ;;
esac

enable $subarch
enabled spic && enable_weak pic

# OS specific
case $target_os in
    aix)
        SHFLAGS=-shared
        add_cppflags '-I\$(SRC_PATH)/compat/aix'
        enabled shared && add_ldflags -Wl,-brtl
        ;;
    android)
        disable symver
        enable section_data_rel_ro
        SLIB_INSTALL_NAME='$(SLIBNAME)'
        SLIB_INSTALL_LINKS=
        # soname not set on purpose
        SHFLAGS=-shared
        ;;
    haiku)
        prefix_default="/boot/common"
        network_extralibs="-lnetwork"
        host_libs=
        ;;
    sunos)
        SHFLAGS='-shared -Wl,-h,$$(@F)'
        enabled x86 && SHFLAGS="-mimpure-text $SHFLAGS"
        network_extralibs="-lsocket -lnsl"
        add_cppflags -D__EXTENSIONS__
        # When using suncc to build, the Solaris linker will mark
        # an executable with each instruction set encountered by
        # the Solaris assembler.  As our libraries contain their own
        # guards for processor-specific code, instead suppress
        # generation of the HWCAPS ELF section on Solaris x86 only.
        enabled_all suncc x86 &&
            echo "hwcap_1 = OVERRIDE;" > mapfile &&
            add_ldflags -Wl,-M,mapfile
        nm_default='nm -P -g'
        SLIB_CREATE_DEF_CMD='$(Q)perl $(SRC_PATH)/compat/solaris/make_sunver.pl $$(filter %.ver,$$^) $(OBJS) | grep -v @ > $(SUBDIR)lib$(NAME).ver-sol2'
        ;;
    netbsd)
        disable symver
        oss_indev_extralibs="-lossaudio"
        oss_outdev_extralibs="-lossaudio"
        enabled gcc || check_ldflags -Wl,-zmuldefs
        ;;
    openbsd|bitrig)
        disable symver
        SHFLAGS='-shared'
        SLIB_INSTALL_NAME='$(SLIBNAME).$(LIBMAJOR).$(LIBMINOR)'
        SLIB_INSTALL_LINKS=
        oss_indev_extralibs="-lossaudio"
        oss_outdev_extralibs="-lossaudio"
        ;;
    dragonfly)
        disable symver
        ;;
    freebsd)
        ;;
    bsd/os)
        add_extralibs -lpoll -lgnugetopt
        strip="strip -d"
        ;;
    darwin)
        enabled ppc && add_asflags -force_cpusubtype_ALL
        SHFLAGS='-dynamiclib -Wl,-single_module -Wl,-install_name,$(SHLIBDIR)/$(SLIBNAME_WITH_MAJOR),-current_version,$(LIBVERSION),-compatibility_version,$(LIBMAJOR)'
        enabled x86_32 && append SHFLAGS -Wl,-read_only_relocs,suppress
        strip="${strip} -x"
        add_ldflags -Wl,-dynamic,-search_paths_first
        SLIBSUF=".dylib"
        SLIBNAME_WITH_VERSION='$(SLIBPREF)$(FULLNAME).$(LIBVERSION)$(SLIBSUF)'
        SLIBNAME_WITH_MAJOR='$(SLIBPREF)$(FULLNAME).$(LIBMAJOR)$(SLIBSUF)'
        objformat="macho"
        enabled x86_64 && objformat="macho64"
        enabled_any pic shared x86_64 ||
            { check_cflags -mdynamic-no-pic && add_asflags -mdynamic-no-pic; }
        ;;
    mingw32*|mingw64*)
        if test $target_os = "mingw32ce"; then
            disable network
        else
            target_os=mingw32
        fi
        decklink_outdev_extralibs="$decklink_outdev_extralibs -lole32 -loleaut32"
        decklink_indev_extralibs="$decklink_indev_extralibs -lole32 -loleaut32"
        LIBTARGET=i386
        if enabled x86_64; then
            LIBTARGET="i386:x86-64"
        elif enabled arm; then
            LIBTARGET=arm-wince
        fi
        enabled shared && ! enabled small && check_cmd $windres --version && enable gnu_windres
        enabled x86_32 && check_ldflags -Wl,--large-address-aware
        shlibdir_default="$bindir_default"
        SLIBPREF=""
        SLIBSUF=".dll"
        SLIBNAME_WITH_VERSION='$(SLIBPREF)$(FULLNAME)-$(LIBVERSION)$(SLIBSUF)'
        SLIBNAME_WITH_MAJOR='$(SLIBPREF)$(FULLNAME)-$(LIBMAJOR)$(SLIBSUF)'
        dlltool="${cross_prefix}dlltool"
        if check_cmd lib.exe -list; then
            SLIB_EXTRA_CMD=-'sed -e "s/ @[^ ]*//" $$(@:$(SLIBSUF)=.orig.def) > $$(@:$(SLIBSUF)=.def); lib.exe /machine:$(LIBTARGET) /def:$$(@:$(SLIBSUF)=.def) /out:$(SUBDIR)$(SLIBNAME:$(SLIBSUF)=.lib)'
            if enabled x86_64; then
                LIBTARGET=x64
            fi
        elif check_cmd $dlltool --version; then
            SLIB_EXTRA_CMD=-'sed -e "s/ @[^ ]*//" $$(@:$(SLIBSUF)=.orig.def) > $$(@:$(SLIBSUF)=.def); $(DLLTOOL) -m $(LIBTARGET) -d $$(@:$(SLIBSUF)=.def) -l $(SUBDIR)$(SLIBNAME:$(SLIBSUF)=.lib) -D $(SLIBNAME_WITH_MAJOR)'
        fi
        SLIB_INSTALL_NAME='$(SLIBNAME_WITH_MAJOR)'
        SLIB_INSTALL_LINKS=
        SLIB_INSTALL_EXTRA_SHLIB='$(SLIBNAME:$(SLIBSUF)=.lib)'
        SLIB_INSTALL_EXTRA_LIB='lib$(SLIBNAME:$(SLIBSUF)=.dll.a) $(SLIBNAME_WITH_MAJOR:$(SLIBSUF)=.def)'
        SHFLAGS='-shared -Wl,--output-def,$$(@:$(SLIBSUF)=.orig.def) -Wl,--out-implib,$(SUBDIR)lib$(SLIBNAME:$(SLIBSUF)=.dll.a) -Wl,--enable-runtime-pseudo-reloc -Wl,--disable-auto-image-base'
        objformat="win32"
        ranlib=:
        enable dos_paths
        check_ldflags -Wl,--nxcompat,--dynamicbase
        # Lets work around some stupidity in binutils.
        # ld will strip relocations from executables even though we need them
        # for dynamicbase (ASLR).  Using -pie does retain the reloc section
        # however ld then forgets what the entry point should be (oops) so we
        # have to manually (re)set it.
        if enabled x86_32; then
            add_ldexeflags -Wl,--pic-executable,-e,_mainCRTStartup
        elif enabled x86_64; then
            add_ldexeflags -Wl,--pic-executable,-e,mainCRTStartup
            check_ldflags -Wl,--high-entropy-va # binutils 2.25
            # Set image base >4GB for extra entropy with HEASLR
            add_ldexeflags -Wl,--image-base,0x140000000
            append SHFLAGS -Wl,--image-base,0x180000000
        fi
        ;;
    win32|win64)
        disable symver
        if enabled shared; then
            # Link to the import library instead of the normal static library
            # for shared libs.
            LD_LIB='%.lib'
            # Cannot build both shared and static libs with MSVC or icl.
            disable static
        fi
        enabled x86_32 && check_ldflags -LARGEADDRESSAWARE
        shlibdir_default="$bindir_default"
        SLIBPREF=""
        SLIBSUF=".dll"
        SLIBNAME_WITH_VERSION='$(SLIBPREF)$(FULLNAME)-$(LIBVERSION)$(SLIBSUF)'
        SLIBNAME_WITH_MAJOR='$(SLIBPREF)$(FULLNAME)-$(LIBMAJOR)$(SLIBSUF)'
        SLIB_CREATE_DEF_CMD='$(SRC_PATH)/compat/windows/makedef $(SUBDIR)lib$(NAME).ver $(OBJS) > $$(@:$(SLIBSUF)=.def)'
        SLIB_INSTALL_NAME='$(SLIBNAME_WITH_MAJOR)'
        SLIB_INSTALL_LINKS=
        SLIB_INSTALL_EXTRA_SHLIB='$(SLIBNAME:$(SLIBSUF)=.lib)'
        SLIB_INSTALL_EXTRA_LIB='$(SLIBNAME_WITH_MAJOR:$(SLIBSUF)=.def)'
        SHFLAGS='-dll -def:$$(@:$(SLIBSUF)=.def) -implib:$(SUBDIR)$(SLIBNAME:$(SLIBSUF)=.lib)'
        objformat="win32"
        ranlib=:
        enable dos_paths
        ;;
    cygwin*)
        target_os=cygwin
        shlibdir_default="$bindir_default"
        SLIBPREF="cyg"
        SLIBSUF=".dll"
        SLIBNAME_WITH_VERSION='$(SLIBPREF)$(FULLNAME)-$(LIBVERSION)$(SLIBSUF)'
        SLIBNAME_WITH_MAJOR='$(SLIBPREF)$(FULLNAME)-$(LIBMAJOR)$(SLIBSUF)'
        SLIB_INSTALL_NAME='$(SLIBNAME_WITH_MAJOR)'
        SLIB_INSTALL_LINKS=
        SLIB_INSTALL_EXTRA_LIB='lib$(FULLNAME).dll.a'
        SHFLAGS='-shared -Wl,--out-implib,$(SUBDIR)lib$(FULLNAME).dll.a'
        objformat="win32"
        enable dos_paths
        enabled shared && ! enabled small && check_cmd $windres --version && enable gnu_windres
        ;;
    *-dos|freedos|opendos)
        network_extralibs="-lsocket"
        objformat="coff"
        enable dos_paths
        add_cppflags -U__STRICT_ANSI__
        ;;
    linux)
        enable dv1394
        enable section_data_rel_ro
        ;;
    irix*)
        target_os=irix
        ranlib="echo ignoring ranlib"
        ;;
    os/2*)
        strip="lxlite -CS"
        ln_s="cp -f"
        objformat="aout"
        add_cppflags -D_GNU_SOURCE
        add_ldflags -Zomf -Zbin-files -Zargs-wild -Zmap
        SHFLAGS='$(SUBDIR)$(NAME).def -Zdll -Zomf'
        LIBSUF="_s.a"
        SLIBPREF=""
        SLIBSUF=".dll"
        SLIBNAME_WITH_VERSION='$(SLIBPREF)$(NAME)-$(LIBVERSION)$(SLIBSUF)'
        SLIBNAME_WITH_MAJOR='$(SLIBPREF)$(shell echo $(NAME) | cut -c1-6)$(LIBMAJOR)$(SLIBSUF)'
        SLIB_CREATE_DEF_CMD='echo LIBRARY $(SLIBNAME_WITH_MAJOR) INITINSTANCE TERMINSTANCE > $(SUBDIR)$(NAME).def; \
            echo CODE PRELOAD MOVEABLE DISCARDABLE >> $(SUBDIR)$(NAME).def; \
            echo DATA PRELOAD MOVEABLE MULTIPLE NONSHARED >> $(SUBDIR)$(NAME).def; \
            echo EXPORTS >> $(SUBDIR)$(NAME).def; \
            emxexp $(OBJS) >> $(SUBDIR)$(NAME).def'
        SLIB_EXTRA_CMD='emximp -o $(SUBDIR)$(LIBPREF)$(NAME)_dll.a $(SUBDIR)$(NAME).def; \
            emximp -o $(SUBDIR)$(LIBPREF)$(NAME)_dll.lib $(SUBDIR)$(NAME).def;'
        SLIB_INSTALL_EXTRA_LIB='$(LIBPREF)$(NAME)_dll.a $(LIBPREF)$(NAME)_dll.lib'
        enable dos_paths
        enable_weak os2threads
        ;;
    gnu/kfreebsd)
        add_cppflags -D_BSD_SOURCE
        ;;
    gnu)
        ;;
    qnx)
        add_cppflags -D_QNX_SOURCE
        network_extralibs="-lsocket"
        ;;
    symbian)
        SLIBSUF=".dll"
        enable dos_paths
        add_cflags --include=$sysinclude/gcce/gcce.h -fvisibility=default
        add_cppflags -D__GCCE__ -D__SYMBIAN32__ -DSYMBIAN_OE_POSIX_SIGNALS
        add_ldflags -Wl,--target1-abs,--no-undefined \
                    -Wl,-Ttext,0x80000,-Tdata,0x1000000 -shared \
                    -Wl,--entry=_E32Startup -Wl,-u,_E32Startup
        add_extralibs -l:eexe.lib -l:usrt2_2.lib -l:dfpaeabi.dso \
                      -l:drtaeabi.dso -l:scppnwdl.dso -lsupc++ -lgcc \
                      -l:libc.dso -l:libm.dso -l:euser.dso -l:libcrt0.lib
        ;;
    osf1)
        add_cppflags -D_OSF_SOURCE -D_POSIX_PII -D_REENTRANT
        ;;
    minix)
        ;;
    plan9)
        add_cppflags -D_C99_SNPRINTF_EXTENSION  \
                     -D_REENTRANT_SOURCE        \
                     -D_RESEARCH_SOURCE         \
                     -DFD_SETSIZE=96            \
                     -DHAVE_SOCK_OPTS
        add_compat strtod.o strtod=avpriv_strtod
        network_extralibs='-lbsd'
        exeobjs=compat/plan9/main.o
        disable ffserver
        cp_f='cp'
        ;;
    none)
        ;;
    *)
        die "Unknown OS '$target_os'."
        ;;
esac

# determine libc flavour

probe_libc(){
    pfx=$1
    pfx_no_=${pfx%_}
    # uclibc defines __GLIBC__, so it needs to be checked before glibc.
    if check_${pfx}cpp_condition features.h "defined __UCLIBC__"; then
        eval ${pfx}libc_type=uclibc
        add_${pfx}cppflags -D_POSIX_C_SOURCE=200112 -D_XOPEN_SOURCE=600
    elif check_${pfx}cpp_condition features.h "defined __GLIBC__"; then
        eval ${pfx}libc_type=glibc
        add_${pfx}cppflags -D_POSIX_C_SOURCE=200112 -D_XOPEN_SOURCE=600
    # MinGW headers can be installed on Cygwin, so check for newlib first.
    elif check_${pfx}cpp_condition newlib.h "defined _NEWLIB_VERSION"; then
        eval ${pfx}libc_type=newlib
        add_${pfx}cppflags -U__STRICT_ANSI__
    # MinGW64 is backwards compatible with MinGW32, so check for it first.
    elif check_${pfx}cpp_condition _mingw.h "defined __MINGW64_VERSION_MAJOR"; then
        eval ${pfx}libc_type=mingw64
        if check_${pfx}cpp_condition _mingw.h "__MINGW64_VERSION_MAJOR < 3"; then
            add_compat msvcrt/snprintf.o
            add_cflags "-include $source_path/compat/msvcrt/snprintf.h"
        fi
        add_${pfx}cppflags -U__STRICT_ANSI__ -D__USE_MINGW_ANSI_STDIO=1
        eval test \$${pfx_no_}cc_type = "gcc" &&
            add_${pfx}cppflags -D__printf__=__gnu_printf__
    elif check_${pfx}cpp_condition _mingw.h "defined __MINGW_VERSION"  ||
         check_${pfx}cpp_condition _mingw.h "defined __MINGW32_VERSION"; then
        eval ${pfx}libc_type=mingw32
        check_${pfx}cpp_condition _mingw.h "__MINGW32_MAJOR_VERSION > 3 || \
            (__MINGW32_MAJOR_VERSION == 3 && __MINGW32_MINOR_VERSION >= 15)" ||
            die "ERROR: MinGW32 runtime version must be >= 3.15."
        add_${pfx}cppflags -U__STRICT_ANSI__ -D__USE_MINGW_ANSI_STDIO=1
        eval test \$${pfx_no_}cc_type = "gcc" &&
            add_${pfx}cppflags -D__printf__=__gnu_printf__
    elif check_${pfx}cpp_condition crtversion.h "defined _VC_CRT_MAJOR_VERSION"; then
        eval ${pfx}libc_type=msvcrt
        if check_${pfx}cpp_condition crtversion.h "_VC_CRT_MAJOR_VERSION < 14"; then
            if [ "$pfx" = host_ ]; then
                add_host_cppflags -Dsnprintf=_snprintf
            else
                add_compat strtod.o strtod=avpriv_strtod
                add_compat msvcrt/snprintf.o snprintf=avpriv_snprintf   \
                                             _snprintf=avpriv_snprintf  \
                                             vsnprintf=avpriv_vsnprintf
            fi
        fi
        # The MSVC 2010 headers (Win 7.0 SDK) set _WIN32_WINNT to
        # 0x601 by default unless something else is set by the user.
        # This can easily lead to us detecting functions only present
        # in such new versions and producing binaries requiring windows 7.0.
        # Therefore explicitly set the default to XP unless the user has
        # set something else on the command line.
        # Don't do this if WINAPI_FAMILY is set and is set to a non-desktop
        # family. For these cases, configure is free to use any functions
        # found in the SDK headers by default. (Alternatively, we could force
        # _WIN32_WINNT to 0x0602 in that case.)
        check_${pfx}cpp_condition stdlib.h "defined(_WIN32_WINNT)" ||
            { check_${pfx}cpp <<EOF && add_${pfx}cppflags -D_WIN32_WINNT=0x0502; }
#ifdef WINAPI_FAMILY
#include <winapifamily.h>
#if !WINAPI_FAMILY_PARTITION(WINAPI_PARTITION_DESKTOP)
#error not desktop
#endif
#endif
EOF
    elif check_${pfx}cpp_condition stddef.h "defined __KLIBC__"; then
        eval ${pfx}libc_type=klibc
    elif check_${pfx}cpp_condition sys/cdefs.h "defined __BIONIC__"; then
        eval ${pfx}libc_type=bionic
    elif check_${pfx}cpp_condition sys/brand.h "defined LABELED_BRAND_NAME"; then
        eval ${pfx}libc_type=solaris
        add_${pfx}cppflags -D__EXTENSIONS__ -D_XOPEN_SOURCE=600
    fi
    check_${pfx}cc <<EOF
#include <time.h>
void *v = localtime_r;
EOF
test "$?" != 0 && check_${pfx}cc -D_POSIX_C_SOURCE=200112 -D_XOPEN_SOURCE=600 <<EOF && add_${pfx}cppflags -D_POSIX_C_SOURCE=200112 -D_XOPEN_SOURCE=600
#include <time.h>
void *v = localtime_r;
EOF

}

probe_libc
test -n "$libc_type" && enable libc_$libc_type
probe_libc host_
test -n "$host_libc_type" && enable host_libc_$host_libc_type

case $libc_type in
    bionic)
        add_compat strtod.o strtod=avpriv_strtod
        ;;
esac

# hacks for compiler/libc/os combinations

if enabled_all tms470 libc_glibc; then
    CPPFLAGS="-I${source_path}/compat/tms470 ${CPPFLAGS}"
    add_cppflags -D__USER_LABEL_PREFIX__=
    add_cppflags -D__builtin_memset=memset
    add_cppflags -D__gnuc_va_list=va_list -D_VA_LIST_DEFINED
    add_cflags   -pds=48    # incompatible redefinition of macro
fi

if enabled_all ccc libc_glibc; then
    add_ldflags -Wl,-z,now  # calls to libots crash without this
fi

check_compile_assert flt_lim "float.h limits.h" "DBL_MAX == (double)DBL_MAX" ||
    add_cppflags '-I\$(SRC_PATH)/compat/float'

esc(){
    echo "$*" | sed 's/%/%25/g;s/:/%3a/g'
}

echo "config:$arch:$subarch:$cpu:$target_os:$(esc $cc_ident):$(esc $FFMPEG_CONFIGURATION)" >config.fate

check_cpp_condition stdlib.h "defined(__PIC__) || defined(__pic__) || defined(PIC)" && enable_weak pic

set_default libdir
: ${shlibdir_default:="$libdir"}
: ${pkgconfigdir_default:="$libdir/pkgconfig"}

set_default $PATHS_LIST
set_default nm

# we need to build at least one lib type
if ! enabled_any static shared; then
    cat <<EOF
At least one library type must be built.
Specify --enable-static to build the static libraries or --enable-shared to
build the shared libraries as well. To only build the shared libraries specify
--disable-static in addition to --enable-shared.
EOF
    exit 1;
fi

die_license_disabled() {
    enabled $1 || { enabled $2 && die "$2 is $1 and --enable-$1 is not specified."; }
}

die_license_disabled_gpl() {
    enabled $1 || { enabled $2 && die "$2 is incompatible with the gpl and --enable-$1 is not specified."; }
}

die_license_disabled gpl frei0r
die_license_disabled gpl libcdio
die_license_disabled gpl librubberband
die_license_disabled gpl libsmbclient
die_license_disabled gpl libutvideo
die_license_disabled gpl libvidstab
die_license_disabled gpl libx264
die_license_disabled gpl libx265
die_license_disabled gpl libxavs
die_license_disabled gpl libxvid
die_license_disabled gpl libzvbi
die_license_disabled gpl x11grab

die_license_disabled nonfree libaacplus
die_license_disabled nonfree libfaac
die_license_disabled nonfree nvenc
enabled gpl && die_license_disabled_gpl nonfree libfdk_aac
enabled gpl && die_license_disabled_gpl nonfree openssl

die_license_disabled version3 libopencore_amrnb
die_license_disabled version3 libopencore_amrwb
die_license_disabled version3 libsmbclient
die_license_disabled version3 libvo_aacenc
die_license_disabled version3 libvo_amrwbenc

enabled version3 && { enabled gpl && enable gplv3 || enable lgplv3; }

disabled optimizations || check_cflags -fomit-frame-pointer

enable_weak_pic() {
    disabled pic && return
    enable pic
    add_cppflags -DPIC
    case "$target_os" in
    mingw*|cygwin*)
        ;;
    *)
        add_cflags -fPIC
        ;;
    esac
    add_asflags  -fPIC
}

enabled pic && enable_weak_pic

check_cc <<EOF || die "Symbol mangling check failed."
int ff_extern;
EOF
sym=$($nm $TMPO | awk '/ff_extern/{ print substr($0, match($0, /[^ \t]*ff_extern/)) }')
extern_prefix=${sym%%ff_extern*}

check_cc <<EOF && enable_weak inline_asm
void foo(void) { __asm__ volatile ("" ::); }
EOF

_restrict=
for restrict_keyword in restrict __restrict__ __restrict; do
    check_cc <<EOF && _restrict=$restrict_keyword && break
void foo(char * $restrict_keyword p);
EOF
done

check_cc <<EOF && enable pragma_deprecated
void foo(void) { _Pragma("GCC diagnostic ignored \"-Wdeprecated-declarations\"") }
EOF

check_cc <<EOF && enable attribute_packed
struct { int x; } __attribute__((packed)) x;
EOF

check_cc <<EOF && enable attribute_may_alias
union { int x; } __attribute__((may_alias)) x;
EOF

check_cc <<EOF || die "endian test failed"
unsigned int endian = 'B' << 24 | 'I' << 16 | 'G' << 8 | 'E';
EOF
od -t x1 $TMPO | grep -q '42 *49 *47 *45' && enable bigendian

if ! enabled ppc64 || enabled bigendian; then
    disable vsx
fi

check_gas() {
    log "check_gas using '$as' as AS"
    # :vararg is used on aarch64, arm and ppc altivec
    check_as <<EOF || return 1
.macro m n, y:vararg=0
\n: .int \y
.endm
m x
EOF
    # .altmacro is only used in arm asm
    ! enabled arm || check_as <<EOF || return 1
.altmacro
EOF
    enable gnu_as
    return 0
}

if enabled_any arm aarch64 || enabled_all ppc altivec && enabled asm; then
    nogas=:
    enabled_any arm aarch64 && nogas=die
    enabled_all ppc altivec && [ $target_os_default != aix ] && nogas=warn
    as_noop=-v

    case $as_type in
        arm*) gaspp_as_type=armasm; as_noop=-h ;;
        gcc)  gaspp_as_type=gas ;;
        *)    gaspp_as_type=$as_type ;;
    esac

    [ $target_os = "darwin" ] && gaspp_as_type="apple-$gaspp_as_type"

    test "${as#*gas-preprocessor.pl}" != "$as" ||
    check_cmd gas-preprocessor.pl -arch $arch -as-type $gaspp_as_type -- ${as:=$cc} $as_noop &&
        gas="${gas:=gas-preprocessor.pl} -arch $arch -as-type $gaspp_as_type -- ${as:=$cc}"

    if ! check_gas ; then
        as=${gas:=$as}
        check_gas || \
            $nogas "GNU assembler not found, install/update gas-preprocessor"
    fi

    check_as <<EOF && enable as_func
.func test
.endfunc
EOF
fi

check_inline_asm inline_asm_labels '"1:\n"'

check_inline_asm inline_asm_nonlocal_labels '"Label:\n"'

if enabled aarch64; then
    enabled armv8 && check_insn armv8 'prfm   pldl1strm, [x0]'
    # internal assembler in clang 3.3 does not support this instruction
    enabled neon && check_insn neon 'ext   v0.8B, v0.8B, v1.8B, #1'
    enabled vfp  && check_insn vfp  'fmadd d0,    d0,    d1,    d2'

    map 'enabled_any ${v}_external ${v}_inline || disable $v' $ARCH_EXT_LIST_ARM

elif enabled alpha; then

    check_cflags -mieee

elif enabled arm; then

    enabled msvc && check_cpp_condition stddef.h "defined _M_ARMT" && enable thumb

    check_cpp_condition stddef.h "defined __thumb__" && check_cc <<EOF && enable_weak thumb
float func(float a, float b){ return a+b; }
EOF

    enabled thumb && check_cflags -mthumb || check_cflags -marm

    if     check_cpp_condition stddef.h "defined __ARM_PCS_VFP"; then
        enable vfp_args
    elif check_cpp_condition stddef.h "defined _M_ARM_FP && _M_ARM_FP >= 30"; then
        enable vfp_args
    elif ! check_cpp_condition stddef.h "defined __ARM_PCS || defined __SOFTFP__" && [ $target_os != darwin ]; then
        case "${cross_prefix:-$cc}" in
            *hardfloat*)         enable vfp_args;   fpabi=vfp ;;
            *) check_ld "cc" <<EOF && enable vfp_args && fpabi=vfp || fpabi=soft ;;
__asm__ (".eabi_attribute 28, 1");
int main(void) { return 0; }
EOF
        esac
        warn "Compiler does not indicate floating-point ABI, guessing $fpabi."
    fi

    enabled armv5te && check_insn armv5te 'qadd r0, r0, r0'
    enabled armv6   && check_insn armv6   'sadd16 r0, r0, r0'
    enabled armv6t2 && check_insn armv6t2 'movt r0, #0'
    enabled neon    && check_insn neon    'vadd.i16 q0, q0, q0'
    enabled vfp     && check_insn vfp     'fadds s0, s0, s0'
    enabled vfpv3   && check_insn vfpv3   'vmov.f32 s0, #1.0'
    enabled setend  && check_insn setend  'setend be'

    [ $target_os = linux ] || [ $target_os = android ] ||
        map 'enabled_any ${v}_external ${v}_inline || disable $v' \
            $ARCH_EXT_LIST_ARM

    check_inline_asm asm_mod_q '"add r0, %Q0, %R0" :: "r"((long long)0)'

    check_as <<EOF && enable as_dn_directive
ra .dn d0.i16
.unreq ra
EOF

    # llvm's integrated assembler supports .object_arch from llvm 3.5
    [ "$objformat" = elf ] && check_as <<EOF && enable as_object_arch
.object_arch armv4
EOF

    [ $target_os != win32 ] && enabled_all armv6t2 shared !pic && enable_weak_pic

elif enabled mips; then

    enabled loongson2 && check_inline_asm loongson2 '"dmult.g $8, $9, $10"'
    enabled loongson3 && check_inline_asm loongson3 '"gsldxc1 $f0, 0($2, $3)"'
    enabled mmi && check_inline_asm mmi '"punpcklhw $f0, $f0, $f0"'

    # Enable minimum ISA based on selected options
    if enabled mips64 && (enabled mipsdspr1 || enabled mipsdspr2); then
        add_cflags "-mips64r2"
        add_asflags "-mips64r2"
    elif enabled mips64 && enabled mipsfpu && disabled loongson2 && disabled loongson3; then
        add_cflags "-mips64"
        add_asflags "-mips64"
    elif enabled mipsdspr1 || enabled mipsdspr2; then
        add_cflags "-mips32r2 -mfp32"
        add_asflags "-mips32r2 -mfp32"
    elif enabled mips32r5 || enabled mips64r6; then
        check_cflags "-mfp64"
        check_ldflags "-mfp64"
    fi

    enabled mips32r5  && check_cflags "-mips32r5 -msched-weight -mload-store-pairs -funroll-loops" &&
     check_ldflags "-mips32r5" &&
     check_inline_asm mips32r5  '"ulw $t0, ($t1)"'
    enabled mips64r6  && check_cflags "-mips64r6 -msched-weight -mload-store-pairs -funroll-loops" &&
     check_ldflags "-mips64r6" &&
     check_inline_asm mips64r6  '"aui $t0, $t1, 1"'
    enabled mipsdspr1 && add_cflags "-mdsp" && add_asflags "-mdsp" &&
     check_inline_asm mipsdspr1 '"addu.qb $t0, $t1, $t2"'
    enabled mipsdspr2 && add_cflags "-mdspr2" && add_asflags "-mdspr2" &&
     check_inline_asm mipsdspr2 '"absq_s.qb $t0, $t1"'
    enabled mipsfpu   && add_cflags "-mhard-float" && add_asflags "-mhard-float" &&
     check_inline_asm mipsfpu   '"madd.d $f0, $f2, $f4, $f6"'
    enabled msa       && check_cflags "-mmsa" && check_ldflags "-mmsa" &&
     check_inline_asm msa       '"addvi.b $w0, $w1, 1"'

    enabled mips32r5 && add_asflags "-mips32r5 -mfp64"
    enabled mips64r6 && add_asflags "-mips64r6 -mfp64"
    enabled msa && add_asflags "-mmsa"

elif enabled parisc; then

    if enabled gcc; then
        case $($cc -dumpversion) in
            4.[3-9].*) check_cflags -fno-optimize-sibling-calls ;;
        esac
    fi

elif enabled ppc; then

    enable local_aligned_8 local_aligned_16 local_aligned_32

    check_inline_asm dcbzl     '"dcbzl 0, %0" :: "r"(0)'
    check_inline_asm ibm_asm   '"add 0, 0, 0"'
    check_inline_asm ppc4xx    '"maclhw r10, r11, r12"'
    check_inline_asm xform_asm '"lwzx %1, %y0" :: "Z"(*(int*)0), "r"(0)'

    # AltiVec flags: The FSF version of GCC differs from the Apple version
    if enabled altivec; then
        check_cflags -maltivec -mabi=altivec &&
        { check_header altivec.h && inc_altivec_h="#include <altivec.h>" ; } ||
        check_cflags -faltivec

        # check if our compiler supports Motorola AltiVec C API
        check_cc <<EOF || disable altivec
$inc_altivec_h
int main(void) {
    vector signed int v1 = (vector signed int) { 0 };
    vector signed int v2 = (vector signed int) { 1 };
    v1 = vec_add(v1, v2);
    return 0;
}
EOF

        enabled altivec || warn "Altivec disabled, possibly missing --cpu flag"
    fi

    if enabled vsx; then
        check_cflags -mvsx &&
        check_builtin vec_vsx_ld "altivec.h" "__builtin_vec_vsx_ld" || disable vsx
    fi

    if enabled power8; then
        check_cpp_condition "altivec.h" "defined(_ARCH_PWR8)" || disable power8
    fi

elif enabled x86; then

    check_builtin rdtsc    intrin.h   "__rdtsc()"
    check_builtin mm_empty mmintrin.h "_mm_empty()"

    enable local_aligned_8 local_aligned_16 local_aligned_32

    # check whether EBP is available on x86
    # As 'i' is stored on the stack, this program will crash
    # if the base pointer is used to access it because the
    # base pointer is cleared in the inline assembly code.
    check_exec_crash <<EOF && enable ebp_available
volatile int i=0;
__asm__ volatile ("xorl %%ebp, %%ebp" ::: "%ebp");
return i;
EOF

    # check whether EBX is available on x86
    check_inline_asm ebx_available '""::"b"(0)' &&
        check_inline_asm ebx_available '"":::"%ebx"'

    # check whether xmm clobbers are supported
    check_inline_asm xmm_clobbers '"":::"%xmm0"'

    check_inline_asm inline_asm_direct_symbol_refs '"movl '$extern_prefix'test, %eax"' ||
        check_inline_asm inline_asm_direct_symbol_refs '"movl '$extern_prefix'test(%rip), %eax"'

    # check whether binutils is new enough to compile SSSE3/MMXEXT
    enabled ssse3  && check_inline_asm ssse3_inline  '"pabsw %xmm0, %xmm0"'
    enabled mmxext && check_inline_asm mmxext_inline '"pmaxub %mm0, %mm1"'

    if ! disabled_any asm mmx yasm; then
        if check_cmd $yasmexe --version; then
            enabled x86_64 && yasm_extra="-m amd64"
            yasm_debug="-g dwarf2"
        elif check_cmd nasm -v; then
            yasmexe=nasm
            yasm_debug="-g -F dwarf"
            if enabled x86_64; then
                case "$objformat" in
                    elf)   objformat=elf64 ;;
                    win32) objformat=win64 ;;
                esac
            fi
        fi

        YASMFLAGS="-f $objformat $yasm_extra"
        enabled pic               && append YASMFLAGS "-DPIC"
        test -n "$extern_prefix"  && append YASMFLAGS "-DPREFIX"
        case "$objformat" in
            elf*) enabled debug && append YASMFLAGS $yasm_debug ;;
        esac

        check_yasm "movbe ecx, [5]" && enable yasm ||
            die "yasm/nasm not found or too old. Use --disable-yasm for a crippled build."
        check_yasm "vextracti128 xmm0, ymm0, 0"      || disable avx2_external
        check_yasm "vpmacsdd xmm0, xmm1, xmm2, xmm3" || disable xop_external
        check_yasm "vfmaddps ymm0, ymm1, ymm2, ymm3" || disable fma4_external
        check_yasm "CPU amdnop" || disable cpunop
    fi

    case "$cpu" in
        athlon*|opteron*|k8*|pentium|pentium-mmx|prescott|nocona|atom|geode)
            disable fast_clz
        ;;
    esac

fi

check_code cc arm_neon.h "int16x8_t test = vdupq_n_s16(0)" && enable intrinsics_neon

check_ldflags -Wl,--as-needed
check_ldflags -Wl,-z,noexecstack

if check_func dlopen; then
    ldl=
elif check_func dlopen -ldl; then
    ldl=-ldl
fi

frei0r_filter_extralibs='$ldl'
frei0r_src_filter_extralibs='$ldl'
ladspa_filter_extralibs='$ldl'
nvenc_encoder_extralibs='$ldl'

if ! disabled network; then
    check_func getaddrinfo $network_extralibs
    check_func getservbyport $network_extralibs
    check_func inet_aton $network_extralibs

    check_type netdb.h "struct addrinfo"
    check_type netinet/in.h "struct group_source_req" -D_BSD_SOURCE
    check_type netinet/in.h "struct ip_mreq_source" -D_BSD_SOURCE
    check_type netinet/in.h "struct ipv6_mreq" -D_DARWIN_C_SOURCE
    check_type poll.h "struct pollfd"
    check_type netinet/sctp.h "struct sctp_event_subscribe"
    check_struct "sys/types.h sys/socket.h" "struct sockaddr" sa_len
    check_type netinet/in.h "struct sockaddr_in6"
    check_type "sys/types.h sys/socket.h" "struct sockaddr_storage"
    check_type "sys/types.h sys/socket.h" socklen_t

    # Prefer arpa/inet.h over winsock2
    if check_header arpa/inet.h ; then
        check_func closesocket
    elif check_header winsock2.h ; then
        check_func_headers winsock2.h closesocket -lws2 &&
            network_extralibs="-lws2" ||
        { check_func_headers winsock2.h closesocket -lws2_32 &&
            network_extralibs="-lws2_32"; } || disable winsock2_h network
        check_func_headers ws2tcpip.h getaddrinfo $network_extralibs

        check_type ws2tcpip.h socklen_t
        check_type ws2tcpip.h "struct addrinfo"
        check_type ws2tcpip.h "struct group_source_req"
        check_type ws2tcpip.h "struct ip_mreq_source"
        check_type ws2tcpip.h "struct ipv6_mreq"
        check_type winsock2.h "struct pollfd"
        check_struct winsock2.h "struct sockaddr" sa_len
        check_type ws2tcpip.h "struct sockaddr_in6"
        check_type ws2tcpip.h "struct sockaddr_storage"
    else
        disable network
    fi
fi

check_builtin atomic_cas_ptr atomic.h "void **ptr; void *oldval, *newval; atomic_cas_ptr(ptr, oldval, newval)"
check_builtin atomic_compare_exchange "" "int *ptr, *oldval; int newval; __atomic_compare_exchange_n(ptr, oldval, newval, 0, __ATOMIC_SEQ_CST, __ATOMIC_SEQ_CST)"
check_builtin machine_rw_barrier mbarrier.h "__machine_rw_barrier()"
check_builtin MemoryBarrier windows.h "MemoryBarrier()"
check_builtin sarestart signal.h "SA_RESTART"
check_builtin sync_val_compare_and_swap "" "int *ptr; int oldval, newval; __sync_val_compare_and_swap(ptr, oldval, newval)"
check_builtin gmtime_r time.h "time_t *time; struct tm *tm; gmtime_r(time, tm)"
check_builtin localtime_r time.h "time_t *time; struct tm *tm; localtime_r(time, tm)"

case "$custom_allocator" in
    jemalloc)
        # jemalloc by default does not use a prefix
        require libjemalloc jemalloc/jemalloc.h malloc -ljemalloc
    ;;
    tcmalloc)
        require_pkg_config libtcmalloc gperftools/tcmalloc.h tc_malloc
        malloc_prefix=tc_
    ;;
esac

check_func_headers malloc.h _aligned_malloc     && enable aligned_malloc
check_func  ${malloc_prefix}memalign            && enable memalign
check_func  ${malloc_prefix}posix_memalign      && enable posix_memalign

check_func  access
check_func_headers time.h clock_gettime || { check_func_headers time.h clock_gettime -lrt && add_extralibs -lrt && LIBRT="-lrt"; }
check_func  fcntl
check_func  fork
check_func  gethrtime
check_func  getopt
check_func  getrusage
check_func  gettimeofday
check_func  isatty
check_func  mach_absolute_time
check_func  mkstemp
check_func  mmap
check_func  mprotect
# Solaris has nanosleep in -lrt, OpenSolaris no longer needs that
check_func_headers time.h nanosleep || { check_func_headers time.h nanosleep -lrt && add_extralibs -lrt && LIBRT="-lrt"; }
check_func  sched_getaffinity
check_func  setrlimit
check_struct "sys/stat.h" "struct stat" st_mtim.tv_nsec -D_BSD_SOURCE
check_func  strerror_r
check_func  sysconf
check_func  sysctl
check_func  usleep

check_func_headers conio.h kbhit
check_func_headers io.h setmode
check_func_headers lzo/lzo1x.h lzo1x_999_compress
check_func_headers stdlib.h getenv
check_func_headers sys/stat.h lstat

check_func_headers windows.h CoTaskMemFree -lole32
check_func_headers windows.h GetProcessAffinityMask
check_func_headers windows.h GetProcessTimes
check_func_headers windows.h GetSystemTimeAsFileTime
check_func_headers windows.h MapViewOfFile
check_func_headers windows.h PeekNamedPipe
check_func_headers windows.h SetConsoleTextAttribute
check_func_headers windows.h SetConsoleCtrlHandler
check_func_headers windows.h Sleep
check_func_headers windows.h VirtualAlloc
check_struct windows.h "CONDITION_VARIABLE" Ptr
check_func_headers glob.h glob
enabled xlib &&
    check_func_headers "X11/Xlib.h X11/extensions/Xvlib.h" XvGetPortAttribute -lXv -lX11 -lXext

check_header direct.h
check_header dirent.h
check_header dlfcn.h
check_header d3d11.h
check_header dxva.h
check_header dxva2api.h -D_WIN32_WINNT=0x0600
check_header io.h
check_header libcrystalhd/libcrystalhd_if.h
check_header mach/mach_time.h
check_header malloc.h
check_header net/udplite.h
check_header poll.h
check_header sys/mman.h
check_header sys/param.h
check_header sys/resource.h
check_header sys/select.h
check_header sys/time.h
check_header sys/un.h
check_header termios.h
check_header unistd.h
check_header valgrind/valgrind.h
check_header vdpau/vdpau.h
check_header vdpau/vdpau_x11.h
check_header VideoDecodeAcceleration/VDADecoder.h
check_header VideoToolbox/VideoToolbox.h
check_header windows.h
check_header X11/extensions/XvMClib.h
check_header asm/types.h

check_lib2 "windows.h shellapi.h" CommandLineToArgvW -lshell32
check_lib2 "windows.h wincrypt.h" CryptGenRandom -ladvapi32
check_lib2 "windows.h psapi.h" GetProcessMemoryInfo -lpsapi
check_lib "CoreServices/CoreServices.h" UTGetOSTypeFromString "-framework CoreServices"

check_struct "sys/time.h sys/resource.h" "struct rusage" ru_maxrss

check_type "windows.h dxva.h" "DXVA_PicParams_HEVC" -DWINAPI_FAMILY=WINAPI_FAMILY_DESKTOP_APP -D_CRT_BUILD_DESKTOP_APP=0
check_type "windows.h d3d11.h" "ID3D11VideoDecoder"
check_type "windows.h d3d11.h" "ID3D11VideoContext"
check_type "d3d9.h dxva2api.h" DXVA2_ConfigPictureDecode -D_WIN32_WINNT=0x0602

check_type "va/va.h" "VAPictureParameterBufferHEVC"

check_type "vdpau/vdpau.h" "VdpPictureInfoHEVC"

check_cpp_condition windows.h "!WINAPI_FAMILY_PARTITION(WINAPI_PARTITION_DESKTOP)" && enable winrt || disable winrt

if ! disabled w32threads && ! enabled pthreads; then
    check_func_headers "windows.h process.h" _beginthreadex &&
        enable w32threads || disable w32threads
    if ! enabled w32threads && enabled winrt; then
        check_func_headers "windows.h" CreateThread &&
            enable w32threads || disable w32threads
    fi
fi

# check for some common methods of building with pthread support
# do this before the optional library checks as some of them require pthreads
if ! disabled pthreads && ! enabled w32threads && ! enabled os2threads; then
    enable pthreads
    if check_func pthread_join -pthread && check_func pthread_create -pthread; then
        add_cflags -pthread
        add_extralibs -pthread
    elif check_func pthread_join -pthreads && check_func pthread_create -pthreads; then
        add_cflags -pthreads
        add_extralibs -pthreads
    elif check_func pthread_join -ldl -pthread && check_func pthread_create -ldl -pthread; then
        add_cflags -ldl -pthread
        add_extralibs -ldl -pthread
    elif check_func pthread_join -lpthreadGC2 && check_func pthread_create -lpthreadGC2; then
        add_extralibs -lpthreadGC2
    elif check_lib pthread.h pthread_join -lpthread && check_lib pthread.h pthread_create -lpthread; then
        :
    elif ! check_func pthread_join && ! check_func pthread_create; then
        disable pthreads
    fi
    check_code cc "pthread.h" "static pthread_mutex_t atomic_lock = PTHREAD_MUTEX_INITIALIZER" || disable pthreads
fi


if enabled pthreads; then
  check_func pthread_cancel
fi

disabled  zlib || check_lib   zlib.h      zlibVersion -lz   || disable  zlib
disabled bzlib || check_lib2 bzlib.h BZ2_bzlibVersion -lbz2 || disable bzlib
disabled  lzma || check_lib2  lzma.h lzma_version_number -llzma || disable lzma

check_lib math.h sin -lm && LIBM="-lm"
disabled crystalhd || check_lib libcrystalhd/libcrystalhd_if.h DtsCrystalHDVersion -lcrystalhd || disable crystalhd

atan2f_args=2
copysign_args=2
ldexpf_args=2
powf_args=2

for func in $MATH_FUNCS; do
    eval check_mathfunc $func \${${func}_args:-1}
done

# these are off by default, so fail if requested and not available
enabled avfoundation_indev && { check_header_oc AVFoundation/AVFoundation.h || disable avfoundation_indev; }
enabled avfoundation_indev && { check_lib2 CoreGraphics/CoreGraphics.h CGGetActiveDisplayList -framework CoreGraphics ||
                                check_lib2 ApplicationServices/ApplicationServices.h CGGetActiveDisplayList -framework ApplicationServices; }
enabled avisynth          && { { check_lib2 "windows.h" LoadLibrary; } ||
                               { check_lib2 "dlfcn.h" dlopen -ldl; } ||
                               die "ERROR: LoadLibrary/dlopen not found for avisynth"; }
enabled chromaprint       && require chromaprint chromaprint.h chromaprint_get_version -lchromaprint
enabled decklink          && { check_header DeckLinkAPI.h || die "ERROR: DeckLinkAPI.h header not found"; }
enabled frei0r            && { check_header frei0r.h || die "ERROR: frei0r.h header not found"; }
enabled gnutls            && require_pkg_config gnutls gnutls/gnutls.h gnutls_global_init
enabled ladspa            && { check_header ladspa.h || die "ERROR: ladspa.h header not found"; }
enabled libiec61883       && require libiec61883 libiec61883/iec61883.h iec61883_cmp_connect -lraw1394 -lavc1394 -lrom1394 -liec61883
enabled libaacplus        && require "libaacplus >= 2.0.0" aacplus.h aacplusEncOpen -laacplus
enabled libass            && require_pkg_config libass ass/ass.h ass_library_init
enabled libbluray         && require_pkg_config libbluray libbluray/bluray.h bd_open
enabled libbs2b           && require_pkg_config libbs2b bs2b.h bs2b_open
enabled libcelt           && require libcelt celt/celt.h celt_decode -lcelt0 &&
                             { check_lib celt/celt.h celt_decoder_create_custom -lcelt0 ||
                               die "ERROR: libcelt must be installed and version must be >= 0.11.0."; }
enabled libcaca           && require_pkg_config caca caca.h caca_create_canvas
enabled libdcadec         && require_pkg_config dcadec libdcadec/dca_context.h dcadec_context_create &&
                             check_struct libdcadec/dca_context.h "struct dcadec_exss_info" matrix_encoding
enabled libfaac           && require2 libfaac "stdint.h faac.h" faacEncGetVersion -lfaac
enabled libfdk_aac        && { use_pkg_config fdk-aac "fdk-aac/aacenc_lib.h" aacEncOpen ||
                               { require libfdk_aac fdk-aac/aacenc_lib.h aacEncOpen -lfdk-aac &&
                                 warn "using libfdk without pkg-config"; } }
flite_libs="-lflite_cmu_time_awb -lflite_cmu_us_awb -lflite_cmu_us_kal -lflite_cmu_us_kal16 -lflite_cmu_us_rms -lflite_cmu_us_slt -lflite_usenglish -lflite_cmulex -lflite"
enabled libflite          && require2 libflite "flite/flite.h" flite_init $flite_libs
enabled fontconfig        && enable libfontconfig
enabled libfontconfig     && require_pkg_config fontconfig "fontconfig/fontconfig.h" FcInit
enabled libfreetype       && require_libfreetype
enabled libfribidi        && require_pkg_config fribidi fribidi.h fribidi_version_info
enabled libgme            && require  libgme gme/gme.h gme_new_emu -lgme -lstdc++
enabled libgsm            && { for gsm_hdr in "gsm.h" "gsm/gsm.h"; do
                                   check_lib "${gsm_hdr}" gsm_create -lgsm && break;
                               done || die "ERROR: libgsm not found"; }
enabled libilbc           && require libilbc ilbc.h WebRtcIlbcfix_InitDecode -lilbc
<<<<<<< HEAD
enabled libkvazaar        && require_pkg_config "kvazaar >= 0.7.0" kvazaar.h kvz_api_get
=======
enabled libkvazaar        && require_pkg_config "kvazaar >= 0.7.1" kvazaar.h kvz_api_get
>>>>>>> 233d2fa0
enabled libmfx            && require_pkg_config libmfx "mfx/mfxvideo.h" MFXInit
enabled libmodplug        && require_pkg_config libmodplug libmodplug/modplug.h ModPlug_Load
enabled libmp3lame        && require "libmp3lame >= 3.98.3" lame/lame.h lame_set_VBR_quality -lmp3lame
enabled libnut            && require libnut libnut.h nut_demuxer_init -lnut
enabled libopencore_amrnb && require libopencore_amrnb opencore-amrnb/interf_dec.h Decoder_Interface_init -lopencore-amrnb
enabled libopencore_amrwb && require libopencore_amrwb opencore-amrwb/dec_if.h D_IF_init -lopencore-amrwb
enabled libopencv         && require_pkg_config opencv opencv/cxcore.h cvCreateImageHeader
enabled libopenh264       && require_pkg_config openh264 wels/codec_api.h WelsGetCodecVersion
enabled libopenjpeg       && { check_lib openjpeg.h opj_version -lopenmj2 -DOPJ_STATIC ||
                               check_lib openjpeg-1.5/openjpeg.h opj_version -lopenjpeg -DOPJ_STATIC ||
                               check_lib openjpeg.h opj_version -lopenjpeg -DOPJ_STATIC ||
                               die "ERROR: libopenjpeg not found"; }
enabled libopus           && require_pkg_config opus opus_multistream.h opus_multistream_decoder_create
enabled libpulse          && require_pkg_config libpulse pulse/pulseaudio.h pa_context_new
enabled libquvi           && require_pkg_config libquvi quvi/quvi.h quvi_init
enabled librtmp           && require_pkg_config librtmp librtmp/rtmp.h RTMP_Socket
enabled librubberband     && require_pkg_config "rubberband >= 1.8.1" rubberband/rubberband-c.h rubberband_new
enabled libschroedinger   && require_pkg_config schroedinger-1.0 schroedinger/schro.h schro_init
enabled libshine          && require_pkg_config shine shine/layer3.h shine_encode_buffer
enabled libsmbclient      && { use_pkg_config smbclient libsmbclient.h smbc_init ||
                               require smbclient libsmbclient.h smbc_init -lsmbclient; }
enabled libsnappy         && require snappy snappy-c.h snappy_compress -lsnappy
enabled libsoxr           && require libsoxr soxr.h soxr_create -lsoxr && LIBSOXR="-lsoxr"
enabled libssh            && require_pkg_config libssh libssh/sftp.h sftp_init
enabled libspeex          && require_pkg_config speex speex/speex.h speex_decoder_init -lspeex
enabled libstagefright_h264 && require_cpp libstagefright_h264 "binder/ProcessState.h media/stagefright/MetaData.h
    media/stagefright/MediaBufferGroup.h media/stagefright/MediaDebug.h media/stagefright/MediaDefs.h
    media/stagefright/OMXClient.h media/stagefright/OMXCodec.h" android::OMXClient -lstagefright -lmedia -lutils -lbinder -lgnustl_static
enabled libtesseract      && require_pkg_config tesseract tesseract/capi.h TessBaseAPICreate
enabled libtheora         && require libtheora theora/theoraenc.h th_info_init -ltheoraenc -ltheoradec -logg
enabled libtwolame        && require libtwolame twolame.h twolame_init -ltwolame &&
                             { check_lib twolame.h twolame_encode_buffer_float32_interleaved -ltwolame ||
                               die "ERROR: libtwolame must be installed and version must be >= 0.3.10"; }
enabled libutvideo        && require_cpp utvideo "stdint.h stdlib.h utvideo/utvideo.h utvideo/Codec.h" 'CCodec*' -lutvideo -lstdc++
enabled libv4l2           && require_pkg_config libv4l2 libv4l2.h v4l2_ioctl
enabled libvidstab        && require_pkg_config "vidstab >= 0.98" vid.stab/libvidstab.h vsMotionDetectInit
enabled libvo_aacenc      && require libvo_aacenc vo-aacenc/voAAC.h voGetAACEncAPI -lvo-aacenc
enabled libvo_amrwbenc    && require libvo_amrwbenc vo-amrwbenc/enc_if.h E_IF_init -lvo-amrwbenc
enabled libvorbis         && require libvorbis vorbis/vorbisenc.h vorbis_info_init -lvorbisenc -lvorbis -logg

enabled libvpx            && {
    enabled libvpx_vp8_decoder && {
        use_pkg_config "vpx >= 0.9.1" "vpx/vpx_decoder.h vpx/vp8dx.h" vpx_codec_vp8_dx ||
            check_lib2 "vpx/vpx_decoder.h vpx/vp8dx.h" vpx_codec_dec_init_ver -lvpx ||
                die "ERROR: libvpx decoder version must be >=0.9.1";
    }
    enabled libvpx_vp8_encoder && {
        use_pkg_config "vpx >= 0.9.7" "vpx/vpx_encoder.h vpx/vp8cx.h" vpx_codec_vp8_cx ||
            check_lib2 "vpx/vpx_encoder.h vpx/vp8cx.h" "vpx_codec_enc_init_ver VP8E_SET_MAX_INTRA_BITRATE_PCT" -lvpx ||
                die "ERROR: libvpx encoder version must be >=0.9.7";
    }
    enabled libvpx_vp9_decoder && {
        use_pkg_config "vpx >= 1.3.0" "vpx/vpx_decoder.h vpx/vp8dx.h" vpx_codec_vp9_dx ||
            check_lib2 "vpx/vpx_decoder.h vpx/vp8dx.h" "vpx_codec_vp9_dx" -lvpx ||
                disable libvpx_vp9_decoder;
    }
    enabled libvpx_vp9_encoder && {
        use_pkg_config "vpx >= 1.3.0" "vpx/vpx_encoder.h vpx/vp8cx.h" vpx_codec_vp9_cx ||
            check_lib2 "vpx/vpx_encoder.h vpx/vp8cx.h" "vpx_codec_vp9_cx VP9E_SET_AQ_MODE" -lvpx ||
                disable libvpx_vp9_encoder;
    }
    if disabled_all libvpx_vp8_decoder libvpx_vp9_decoder libvpx_vp8_encoder libvpx_vp9_encoder; then
        die "libvpx enabled but no supported decoders found"
    fi
}

enabled libwavpack        && require libwavpack wavpack/wavpack.h WavpackOpenFileOutput  -lwavpack
enabled libwebp           && {
    enabled libwebp_encoder      && require_pkg_config "libwebp >= 0.2.0" webp/encode.h WebPGetEncoderVersion
    enabled libwebp_anim_encoder && { use_pkg_config "libwebpmux >= 0.4.0" webp/mux.h WebPAnimEncoderOptionsInit || disable libwebp_anim_encoder; } }
enabled libx264           && { use_pkg_config x264 "stdint.h x264.h" x264_encoder_encode ||
                               { require libx264 x264.h x264_encoder_encode -lx264 &&
                                 warn "using libx264 without pkg-config"; } } &&
                             { check_cpp_condition x264.h "X264_BUILD >= 118" ||
                               die "ERROR: libx264 must be installed and version must be >= 0.118."; } &&
                             { check_cpp_condition x264.h "X264_MPEG2" &&
                               enable libx262; }
enabled libx265           && require_pkg_config x265 x265.h x265_api_get &&
                             { check_cpp_condition x265.h "X265_BUILD >= 57" ||
                               die "ERROR: libx265 version must be >= 57."; }
enabled libxavs           && require libxavs xavs.h xavs_encoder_encode -lxavs
enabled libxvid           && require libxvid xvid.h xvid_global -lxvidcore
enabled libzimg           && require_pkg_config zimg zimg.h zimg_get_api_version
enabled libzmq            && require_pkg_config libzmq zmq.h zmq_ctx_new
enabled libzvbi           && require libzvbi libzvbi.h vbi_decoder_new -lzvbi
enabled mmal              && { check_lib interface/mmal/mmal.h mmal_port_connect -lmmal_core -lmmal_util -lmmal_vc_client -lbcm_host ||
                                { ! enabled cross_compile && {
                                    add_cflags -isystem/opt/vc/include/ -isystem/opt/vc/include/interface/vmcs_host/linux -isystem/opt/vc/include/interface/vcos/pthreads -fgnu89-inline ;
                                    add_extralibs -L/opt/vc/lib/ -lmmal_core -lmmal_util -lmmal_vc_client -lbcm_host ;
                                    check_lib interface/mmal/mmal.h mmal_port_connect ; }
                                check_lib interface/mmal/mmal.h mmal_port_connect ; } ||
                               die "ERROR: mmal not found"; }
enabled nvenc             && { check_header nvEncodeAPI.h || die "ERROR: nvEncodeAPI.h not found."; } &&
                             { check_cpp_condition nvEncodeAPI.h "NVENCAPI_MAJOR_VERSION >= 5" ||
                               die "ERROR: NVENC API version 4 or older is not supported"; } &&
                             { [ $target_os != cygwin ] || die "ERROR: NVENC is not supported on Cygwin currently."; }
enabled openal            && { { for al_libs in "${OPENAL_LIBS}" "-lopenal" "-lOpenAL32"; do
                               check_lib 'AL/al.h' alGetError "${al_libs}" && break; done } ||
                               die "ERROR: openal not found"; } &&
                             { check_cpp_condition "AL/al.h" "defined(AL_VERSION_1_1)" ||
                               die "ERROR: openal must be installed and version must be 1.1 or compatible"; }
enabled opencl            && { check_lib2 OpenCL/cl.h clEnqueueNDRangeKernel -Wl,-framework,OpenCL ||
                               check_lib2 CL/cl.h clEnqueueNDRangeKernel -lOpenCL ||
                               die "ERROR: opencl not found"; } &&
                             { check_cpp_condition "OpenCL/cl.h" "defined(CL_VERSION_1_2)" ||
                               check_cpp_condition "CL/cl.h" "defined(CL_VERSION_1_2)" ||
                               die "ERROR: opencl must be installed and version must be 1.2 or compatible"; }
enabled opengl            && { check_lib GL/glx.h glXGetProcAddress "-lGL" ||
                               check_lib2 windows.h wglGetProcAddress "-lopengl32 -lgdi32" ||
                               check_lib2 OpenGL/gl3.h glGetError "-Wl,-framework,OpenGL" ||
                               check_lib2 ES2/gl.h glGetError "-isysroot=${sysroot} -Wl,-framework,OpenGLES" ||
                               die "ERROR: opengl not found."
                             }
enabled openssl           && { check_lib openssl/ssl.h SSL_library_init -lssl -lcrypto ||
                               check_lib openssl/ssl.h SSL_library_init -lssl32 -leay32 ||
                               check_lib openssl/ssl.h SSL_library_init -lssl -lcrypto -lws2_32 -lgdi32 ||
                               die "ERROR: openssl not found"; }
enabled qtkit_indev      && { check_header_oc QTKit/QTKit.h || disable qtkit_indev; }

if enabled gnutls; then
    { check_lib2 gmp.h mpz_export -lgmp && enable gmp; } ||
    { check_lib gcrypt.h gcry_mpi_new -lgcrypt && enable gcrypt; }
fi

# libdc1394 check
if enabled libdc1394; then
    { require_pkg_config libdc1394-2 dc1394/dc1394.h dc1394_new &&
        enable libdc1394_2; } ||
    { check_lib libdc1394/dc1394_control.h dc1394_create_handle -ldc1394_control -lraw1394 &&
        enable libdc1394_1; } ||
    die "ERROR: No version of libdc1394 found "
fi
if ! disabled sdl; then
    SDL_CONFIG="${cross_prefix}sdl-config"
    if check_pkg_config sdl SDL_events.h SDL_PollEvent; then
        check_cpp_condition SDL.h "(SDL_MAJOR_VERSION<<16 | SDL_MINOR_VERSION<<8 | SDL_PATCHLEVEL) >= 0x010201" $sdl_cflags &&
        check_cpp_condition SDL.h "(SDL_MAJOR_VERSION<<16 | SDL_MINOR_VERSION<<8 | SDL_PATCHLEVEL) < 0x010300" $sdl_cflags &&
        enable sdl
    else
        if "${SDL_CONFIG}" --version > /dev/null 2>&1; then
            sdl_cflags=$("${SDL_CONFIG}" --cflags)
            sdl_libs=$("${SDL_CONFIG}" --libs)
            check_func_headers SDL_version.h SDL_Linked_Version $sdl_cflags $sdl_libs &&
            check_cpp_condition SDL.h "(SDL_MAJOR_VERSION<<16 | SDL_MINOR_VERSION<<8 | SDL_PATCHLEVEL) >= 0x010201" $sdl_cflags &&
            check_cpp_condition SDL.h "(SDL_MAJOR_VERSION<<16 | SDL_MINOR_VERSION<<8 | SDL_PATCHLEVEL) < 0x010300" $sdl_cflags &&
            enable sdl
        elif enabled sdl ; then
            die "ERROR: SDL not found"
        else
            disable sdl
        fi
    fi
    if test $target_os = "mingw32"; then
        sdl_libs="$sdl_libs -mconsole"
    fi
fi
enabled sdl && add_cflags $sdl_cflags && add_extralibs $sdl_libs

disabled securetransport || { check_func SecIdentityCreate "-Wl,-framework,CoreFoundation -Wl,-framework,Security" &&
    check_lib2 "Security/SecureTransport.h Security/Security.h" "SSLCreateContext SecItemImport" "-Wl,-framework,CoreFoundation -Wl,-framework,Security" &&
    enable securetransport; }

makeinfo --version > /dev/null 2>&1 && enable makeinfo  || disable makeinfo
enabled makeinfo \
    && [ 0$(makeinfo --version | grep "texinfo" | sed 's/.*texinfo[^0-9]*\([0-9]*\)\..*/\1/') -ge 5 ] \
    && enable makeinfo_html || disable makeinfo_html
disabled makeinfo_html && texi2html --help 2> /dev/null | grep -q 'init-file' && enable texi2html || disable texi2html
perl -v            > /dev/null 2>&1 && enable perl      || disable perl
pod2man --help     > /dev/null 2>&1 && enable pod2man   || disable pod2man
rsync --help 2> /dev/null | grep -q 'contimeout' && enable rsync_contimeout || disable rsync_contimeout

check_header linux/fb.h
check_header linux/videodev.h
check_header linux/videodev2.h
check_code cc linux/videodev2.h "struct v4l2_frmsizeenum vfse; vfse.discrete.width = 0;" && enable_safe struct_v4l2_frmivalenum_discrete

check_header sys/videoio.h
check_code cc sys/videoio.h "struct v4l2_frmsizeenum vfse; vfse.discrete.width = 0;" && enable_safe struct_v4l2_frmivalenum_discrete

check_func_headers "windows.h vfw.h" capCreateCaptureWindow "$vfwcap_indev_extralibs"
# check that WM_CAP_DRIVER_CONNECT is defined to the proper value
# w32api 3.12 had it defined wrong
check_cpp_condition vfw.h "WM_CAP_DRIVER_CONNECT > WM_USER" && enable vfwcap_defines

check_type "dshow.h" IBaseFilter

# check for ioctl_meteor.h, ioctl_bt848.h and alternatives
{ check_header dev/bktr/ioctl_meteor.h &&
  check_header dev/bktr/ioctl_bt848.h; } ||
{ check_header machine/ioctl_meteor.h &&
  check_header machine/ioctl_bt848.h; } ||
{ check_header dev/video/meteor/ioctl_meteor.h &&
  check_header dev/video/bktr/ioctl_bt848.h; } ||
check_header dev/ic/bt8xx.h

check_header sndio.h
if check_struct sys/soundcard.h audio_buf_info bytes; then
    enable_safe sys/soundcard.h
else
    check_cc -D__BSD_VISIBLE -D__XSI_VISIBLE <<EOF && add_cppflags -D__BSD_VISIBLE -D__XSI_VISIBLE && enable_safe sys/soundcard.h
    #include <sys/soundcard.h>
    audio_buf_info abc;
EOF
fi
check_header soundcard.h

enabled_any alsa_indev alsa_outdev &&
    check_lib2 alsa/asoundlib.h snd_pcm_htimestamp -lasound

enabled jack_indev && check_lib2 jack/jack.h jack_client_open -ljack && check_func sem_timedwait &&
    check_func jack_port_get_latency_range -ljack

enabled_any sndio_indev sndio_outdev && check_lib2 sndio.h sio_open -lsndio

if enabled libcdio; then
    check_lib2 "cdio/cdda.h cdio/paranoia.h" cdio_cddap_open -lcdio_paranoia -lcdio_cdda -lcdio ||
    check_lib2 "cdio/paranoia/cdda.h cdio/paranoia/paranoia.h" cdio_cddap_open -lcdio_paranoia -lcdio_cdda -lcdio ||
    die "ERROR: No usable libcdio/cdparanoia found"
fi

enabled xlib &&
    check_lib X11/Xlib.h XOpenDisplay -lX11 || disable xlib

if ! disabled libxcb; then
    check_pkg_config "xcb >= 1.4" xcb/xcb.h xcb_connect || {
        enabled libxcb && die "ERROR: libxcb >= 1.4 not found";
    } && disable x11grab && enable libxcb

if enabled libxcb; then
    disabled libxcb_shm || {
        check_pkg_config xcb-shm xcb/shm.h xcb_shm_attach || {
            enabled libxcb_shm && die "ERROR: libxcb_shm not found";
        } && check_header sys/shm.h && enable libxcb_shm; }

    disabled libxcb_xfixes || {
        check_pkg_config xcb-xfixes xcb/xfixes.h xcb_xfixes_get_cursor_image || {
            enabled libxcb_xfixes && die "ERROR: libxcb_xfixes not found";
        } && enable libxcb_xfixes; }

    disabled libxcb_shape || {
        check_pkg_config xcb-shape xcb/shape.h xcb_shape_get_rectangles || {
            enabled libxcb_shape && die "ERROR: libxcb_shape not found";
        } && enable libxcb_shape; }

    add_cflags $xcb_cflags $xcb_shm_cflags $xcb_xfixes_cflags $xcb_shape_cflags
    add_extralibs $xcb_libs $xcb_shm_libs $xcb_xfixes_libs $xcb_shape_libs
fi
fi

if enabled x11grab; then
    enabled xlib || die "ERROR: Xlib not found"
    require Xext X11/extensions/XShm.h XShmCreateImage -lXext
    require Xfixes X11/extensions/Xfixes.h XFixesGetCursorImage -lXfixes
fi

check_func_headers "windows.h" CreateDIBSection "$gdigrab_indev_extralibs"

enabled dxva2api_h &&
    check_cc <<EOF && enable dxva2api_cobj
#define _WIN32_WINNT 0x0600
#define COBJMACROS
#include <windows.h>
#include <d3d9.h>
#include <dxva2api.h>
int main(void) { IDirectXVideoDecoder *o = NULL; IDirectXVideoDecoder_Release(o); return 0; }
EOF

enabled vaapi &&
    check_lib va/va.h vaInitialize -lva ||
    disable vaapi

enabled vaapi && enabled xlib &&
    check_lib2 "va/va.h va/va_x11.h" vaGetDisplay -lva -lva-x11 &&
    enable vaapi_x11

enabled vdpau &&
    check_cpp_condition vdpau/vdpau.h "defined VDP_DECODER_PROFILE_MPEG4_PART2_ASP" ||
    disable vdpau

enabled vdpau && enabled xlib &&
    check_func_headers "vdpau/vdpau.h vdpau/vdpau_x11.h" vdp_device_create_x11 -lvdpau &&
    prepend ffmpeg_libs $($ldflags_filter "-lvdpau") &&
    enable vdpau_x11

# Funny iconv installations are not unusual, so check it after all flags have been set
disabled iconv || check_func_headers iconv.h iconv || check_lib2 iconv.h iconv -liconv || disable iconv

enabled debug && add_cflags -g"$debuglevel" && add_asflags -g"$debuglevel"

# add some useful compiler flags if supported
check_cflags -Wdeclaration-after-statement
check_cflags -Wall
check_cflags -Wdisabled-optimization
check_cflags -Wpointer-arith
check_cflags -Wredundant-decls
check_cflags -Wwrite-strings
check_cflags -Wtype-limits
check_cflags -Wundef
check_cflags -Wmissing-prototypes
check_cflags -Wno-pointer-to-int-cast
check_cflags -Wstrict-prototypes
check_cflags -Wempty-body
enabled extra_warnings && check_cflags -Winline

check_disable_warning(){
    warning_flag=-W${1#-Wno-}
    test_cflags $warning_flag && add_cflags $1
}

check_disable_warning -Wno-parentheses
check_disable_warning -Wno-switch
check_disable_warning -Wno-format-zero-length
check_disable_warning -Wno-pointer-sign

# add some linker flags
check_ldflags -Wl,--warn-common
check_ldflags -Wl,-rpath-link=libpostproc:libswresample:libswscale:libavfilter:libavdevice:libavformat:libavcodec:libavutil:libavresample
enabled rpath && add_ldexeflags -Wl,-rpath,$libdir
enabled rpath && add_ldlibflags -Wl,-rpath,$libdir
test_ldflags -Wl,-Bsymbolic && append SHFLAGS -Wl,-Bsymbolic

# add some strip flags
# -wN '..@*' is more selective than -x, but not available everywhere.
check_stripflags -wN \'..@*\' || check_stripflags -x

enabled neon_clobber_test &&
    check_ldflags -Wl,--wrap,avcodec_open2              \
                  -Wl,--wrap,avcodec_decode_audio4      \
                  -Wl,--wrap,avcodec_decode_video2      \
                  -Wl,--wrap,avcodec_decode_subtitle2   \
                  -Wl,--wrap,avcodec_encode_audio2      \
                  -Wl,--wrap,avcodec_encode_video2      \
                  -Wl,--wrap,avcodec_encode_subtitle    \
                  -Wl,--wrap,swr_convert                \
                  -Wl,--wrap,avresample_convert ||
    disable neon_clobber_test

enabled xmm_clobber_test &&
    check_ldflags -Wl,--wrap,avcodec_open2              \
                  -Wl,--wrap,avcodec_decode_audio4      \
                  -Wl,--wrap,avcodec_decode_video2      \
                  -Wl,--wrap,avcodec_decode_subtitle2   \
                  -Wl,--wrap,avcodec_encode_audio2      \
                  -Wl,--wrap,avcodec_encode_video2      \
                  -Wl,--wrap,avcodec_encode_subtitle    \
                  -Wl,--wrap,swr_convert                \
                  -Wl,--wrap,avresample_convert         \
                  -Wl,--wrap,sws_scale ||
    disable xmm_clobber_test

echo "X { local: *; };" > $TMPV
if test_ldflags -Wl,--version-script,$TMPV; then
    append SHFLAGS '-Wl,--version-script,\$(SUBDIR)lib\$(NAME).ver'
elif test_ldflags -Wl,-M,$TMPV; then
    append SHFLAGS '-Wl,-M,\$(SUBDIR)lib\$(NAME).ver-sol2'
fi

check_cc <<EOF && enable symver_asm_label
void ff_foo(void) __asm__ ("av_foo@VERSION");
void ff_foo(void) { ${inline_asm+__asm__($quotes);} }
EOF
    check_cc <<EOF && enable symver_gnu_asm
__asm__(".symver ff_foo,av_foo@VERSION");
void ff_foo(void) {}
EOF

if [ -z "$optflags" ]; then
    if enabled small; then
        optflags=$cflags_size
    elif enabled optimizations; then
        optflags=$cflags_speed
    else
        optflags=$cflags_noopt
    fi
fi

check_optflags(){
    check_cflags "$@"
    enabled lto && check_ldflags "$@"
}


if enabled lto; then
    test "$cc_type" != "$ld_type" && die "LTO requires same compiler and linker"
    check_cflags  -flto
    check_ldflags -flto $cpuflags
    disable inline_asm_direct_symbol_refs
fi

check_optflags $optflags
check_optflags -fno-math-errno
check_optflags -fno-signed-zeros

enabled ftrapv && check_cflags -ftrapv

check_cc -mno-red-zone <<EOF && noredzone_flags="-mno-red-zone"
int x;
EOF


if enabled icc; then
    # Just warnings, no remarks
    check_cflags -w1
    # -wd: Disable following warnings
    # 144, 167, 556: -Wno-pointer-sign
    # 188: enumerated type mixed with another type
    # 1292: attribute "foo" ignored
    # 1419: external declaration in primary source file
    # 10006: ignoring unknown option -fno-signed-zeros
    # 10148: ignoring unknown option -Wno-parentheses
    # 10156: ignoring option '-W'; no argument required
    # 13200: No EMMS instruction before call to function
    # 13203: No EMMS instruction before return from function
    check_cflags -wd144,167,188,556,1292,1419,10006,10148,10156,13200,13203
    # 11030: Warning unknown option --as-needed
    # 10156: ignoring option '-export'; no argument required
    check_ldflags -wd10156,11030
    # icc 11.0 and 11.1 work with ebp_available, but don't pass the test
    enable ebp_available
    # The test above does not test linking
    enabled lto && disable symver_asm_label
    if enabled x86_32; then
        icc_version=$($cc -dumpversion)
        test ${icc_version%%.*} -ge 11 &&
            check_cflags -falign-stack=maintain-16-byte ||
            disable aligned_stack
    fi
elif enabled ccc; then
    # disable some annoying warnings
    add_cflags -msg_disable bitnotint
    add_cflags -msg_disable mixfuncvoid
    add_cflags -msg_disable nonstandcast
    add_cflags -msg_disable unsupieee
elif enabled gcc; then
    check_optflags -fno-tree-vectorize
    check_cflags -Werror=format-security
    check_cflags -Werror=implicit-function-declaration
    check_cflags -Werror=missing-prototypes
    check_cflags -Werror=return-type
    check_cflags -Werror=vla
    check_cflags -Wformat
    check_cflags -fdiagnostics-color=auto
    enabled extra_warnings || check_disable_warning -Wno-maybe-uninitialized
elif enabled llvm_gcc; then
    check_cflags -mllvm -stack-alignment=16
elif enabled clang; then
    check_cflags -mllvm -stack-alignment=16
    check_cflags -Qunused-arguments
    check_cflags -Werror=implicit-function-declaration
    check_cflags -Werror=missing-prototypes
    check_cflags -Werror=return-type
elif enabled cparser; then
    add_cflags -Wno-missing-variable-declarations
    add_cflags -Wno-empty-statement
elif enabled armcc; then
    add_cflags -W${armcc_opt},--diag_suppress=4343 # hardfp compat
    add_cflags -W${armcc_opt},--diag_suppress=3036 # using . as system include dir
    # 2523: use of inline assembly is deprecated
    add_cflags -W${armcc_opt},--diag_suppress=2523
    add_cflags -W${armcc_opt},--diag_suppress=1207
    add_cflags -W${armcc_opt},--diag_suppress=1293 # assignment in condition
    add_cflags -W${armcc_opt},--diag_suppress=3343 # hardfp compat
    add_cflags -W${armcc_opt},--diag_suppress=167  # pointer sign
    add_cflags -W${armcc_opt},--diag_suppress=513  # pointer sign
elif enabled tms470; then
    add_cflags -pds=824 -pds=837
    disable inline_asm
elif enabled pathscale; then
    add_cflags -fstrict-overflow -OPT:wrap_around_unsafe_opt=OFF
elif enabled_any msvc icl; then
    enabled x86_32 && disable aligned_stack
    enabled_all x86_32 debug && add_cflags -Oy-
    enabled debug && add_ldflags -debug
    enable pragma_deprecated
    if enabled icl; then
        # -Qansi-alias is basically -fstrict-aliasing, but does not work
        # (correctly) on icl 13.x.
        check_cpp_condition "windows.h" "__ICL < 1300 || __ICL >= 1400" &&
            add_cflags -Qansi-alias
        # Some inline asm is not compilable in debug
        if enabled debug; then
            disable ebp_available
            disable ebx_available
        fi
    fi
    # msvcrt10 x64 incorrectly enables log2, only msvcrt12 (MSVC 2013) onwards actually has log2.
    check_cpp_condition crtversion.h "_VC_CRT_MAJOR_VERSION >= 12" || disable log2
    # The CRT headers contain __declspec(restrict) in a few places, but if redefining
    # restrict, this might break. MSVC 2010 and 2012 fail with __declspec(__restrict)
    # (as it ends up if the restrict redefine is done before including stdlib.h), while
    # MSVC 2013 and newer can handle it fine.
    # If this declspec fails, force including stdlib.h before the restrict redefinition
    # happens in config.h.
    if [ $_restrict != restrict ]; then
        check_cc <<EOF || add_cflags -FIstdlib.h
__declspec($_restrict) void* foo(int);
EOF
    fi
    check_func strtoll || add_cflags -Dstrtoll=_strtoi64
fi

for pfx in "" host_; do
    varname=${pfx%_}cc_type
    eval "type=\$$varname"
    if [ $type = "msvc" ]; then
        check_${pfx}cc <<EOF || add_${pfx}cflags -Dinline=__inline
static inline int foo(int a) { return a; }
EOF
    fi
done

case $as_type in
    clang)
        add_asflags -Qunused-arguments
    ;;
esac

case $ld_type in
    clang)
        check_ldflags -Qunused-arguments
    ;;
esac

case $target_os in
    osf1)
        enabled ccc && add_ldflags '-Wl,-expect_unresolved,*'
    ;;
    plan9)
        add_cppflags -Dmain=plan9_main
    ;;
esac

enable frame_thread_encoder

enabled asm || { arch=c; disable $ARCH_LIST $ARCH_EXT_LIST; }

check_deps $CONFIG_LIST       \
           $CONFIG_EXTRA      \
           $HAVE_LIST         \
           $ALL_COMPONENTS    \

enabled threads && ! enabled pthreads && ! enabled atomics_native && die "non pthread threading without atomics not supported, try adding --enable-pthreads or --cpu=i486 or higher if you are on x86"


if test $target_os = "haiku"; then
    disable memalign
    disable posix_memalign
fi

enabled_all dxva2 dxva2api_cobj CoTaskMemFree &&
    prepend ffmpeg_libs $($ldflags_filter "-lole32" "-luser32") &&
    enable dxva2_lib

! enabled_any memalign posix_memalign aligned_malloc &&
    enabled simd_align_16 && enable memalign_hack

# add_dep lib dep
# -> enable ${lib}_deps_${dep}
# -> add $dep to ${lib}_deps only once
add_dep() {
    lib=$1
    dep=$2
    enabled "${lib}_deps_${dep}" && return 0
    enable  "${lib}_deps_${dep}"
    prepend "${lib}_deps" $dep
}

# merge deps lib components
# merge all ${component}_deps into ${lib}_deps and ${lib}_deps_*
merge_deps() {
    lib=$1
    shift
    for comp in $*; do
        enabled $comp || continue
        eval "dep=\"\$${comp}_deps\""
        for d in $dep; do
            add_dep $lib $d
        done
    done
}

merge_deps libavfilter $FILTER_LIST

map 'enabled $v && intrinsics=${v#intrinsics_}' $INTRINSICS_LIST

for thread in $THREADS_LIST; do
    if enabled $thread; then
        test -n "$thread_type" &&
            die "ERROR: Only one thread type must be selected." ||
            thread_type="$thread"
    fi
done

enabled zlib && add_cppflags -DZLIB_CONST

# conditional library dependencies, in linking order
enabled amovie_filter       && prepend avfilter_deps "avformat avcodec"
enabled aresample_filter    && prepend avfilter_deps "swresample"
enabled asyncts_filter      && prepend avfilter_deps "avresample"
enabled atempo_filter       && prepend avfilter_deps "avcodec"
enabled cover_rect_filter   && prepend avfilter_deps "avformat avcodec"
enabled ebur128_filter && enabled swresample && prepend avfilter_deps "swresample"
enabled elbg_filter         && prepend avfilter_deps "avcodec"
enabled fftfilt_filter      && prepend avfilter_deps "avcodec"
enabled find_rect_filter    && prepend avfilter_deps "avformat avcodec"
enabled mcdeint_filter      && prepend avfilter_deps "avcodec"
enabled movie_filter    && prepend avfilter_deps "avformat avcodec"
enabled pan_filter          && prepend avfilter_deps "swresample"
enabled pp_filter           && prepend avfilter_deps "postproc"
enabled removelogo_filter   && prepend avfilter_deps "avformat avcodec swscale"
enabled resample_filter && prepend avfilter_deps "avresample"
enabled sab_filter          && prepend avfilter_deps "swscale"
enabled scale_filter    && prepend avfilter_deps "swscale"
enabled scale2ref_filter    && prepend avfilter_deps "swscale"
enabled showspectrum_filter && prepend avfilter_deps "avcodec"
enabled smartblur_filter    && prepend avfilter_deps "swscale"
enabled subtitles_filter    && prepend avfilter_deps "avformat avcodec"
enabled uspp_filter         && prepend avfilter_deps "avcodec"

enabled lavfi_indev         && prepend avdevice_deps "avfilter"

enabled opus_decoder    && prepend avcodec_deps "swresample"

expand_deps(){
    lib_deps=${1}_deps
    eval "deps=\$$lib_deps"
    append $lib_deps $(map 'eval echo \$${v}_deps' $deps)
    unique $lib_deps
}

#we have to remove gpl from the deps here as some code assumes all lib deps are libs
postproc_deps="$(filter_out 'gpl' $postproc_deps)"

map 'expand_deps $v' $LIBRARY_LIST

echo "install prefix            $prefix"
echo "source path               $source_path"
echo "C compiler                $cc"
echo "C library                 $libc_type"
if test "$host_cc" != "$cc"; then
    echo "host C compiler           $host_cc"
    echo "host C library            $host_libc_type"
fi
echo "ARCH                      $arch ($cpu)"
if test "$build_suffix" != ""; then
    echo "build suffix              $build_suffix"
fi
if test "$progs_suffix" != ""; then
    echo "progs suffix              $progs_suffix"
fi
if test "$extra_version" != ""; then
    echo "version string suffix     $extra_version"
fi
echo "big-endian                ${bigendian-no}"
echo "runtime cpu detection     ${runtime_cpudetect-no}"
if enabled x86; then
    echo "${yasmexe}                      ${yasm-no}"
    echo "MMX enabled               ${mmx-no}"
    echo "MMXEXT enabled            ${mmxext-no}"
    echo "3DNow! enabled            ${amd3dnow-no}"
    echo "3DNow! extended enabled   ${amd3dnowext-no}"
    echo "SSE enabled               ${sse-no}"
    echo "SSSE3 enabled             ${ssse3-no}"
    echo "AVX enabled               ${avx-no}"
    echo "XOP enabled               ${xop-no}"
    echo "FMA3 enabled              ${fma3-no}"
    echo "FMA4 enabled              ${fma4-no}"
    echo "i686 features enabled     ${i686-no}"
    echo "CMOV is fast              ${fast_cmov-no}"
    echo "EBX available             ${ebx_available-no}"
    echo "EBP available             ${ebp_available-no}"
fi
if enabled aarch64; then
    echo "NEON enabled              ${neon-no}"
    echo "VFP enabled               ${vfp-no}"
fi
if enabled arm; then
    echo "ARMv5TE enabled           ${armv5te-no}"
    echo "ARMv6 enabled             ${armv6-no}"
    echo "ARMv6T2 enabled           ${armv6t2-no}"
    echo "VFP enabled               ${vfp-no}"
    echo "NEON enabled              ${neon-no}"
    echo "THUMB enabled             ${thumb-no}"
fi
if enabled mips; then
    echo "MIPS FPU enabled          ${mipsfpu-no}"
    echo "MIPS32R5 enabled          ${mips32r5-no}"
    echo "MIPS64R6 enabled          ${mips64r6-no}"
    echo "MIPS DSP R1 enabled       ${mipsdspr1-no}"
    echo "MIPS DSP R2 enabled       ${mipsdspr2-no}"
    echo "MIPS MSA enabled          ${msa-no}"
    echo "LOONGSON MMI enabled      ${mmi-no}"
fi
if enabled ppc; then
    echo "AltiVec enabled           ${altivec-no}"
    echo "VSX enabled               ${vsx-no}"
    echo "POWER8 enabled            ${power8-no}"
    echo "PPC 4xx optimizations     ${ppc4xx-no}"
    echo "dcbzl available           ${dcbzl-no}"
fi
echo "debug symbols             ${debug-no}"
echo "strip symbols             ${stripping-no}"
echo "optimize for size         ${small-no}"
echo "optimizations             ${optimizations-no}"
echo "static                    ${static-no}"
echo "shared                    ${shared-no}"
echo "postprocessing support    ${postproc-no}"
echo "new filter support        ${avfilter-no}"
echo "network support           ${network-no}"
echo "threading support         ${thread_type-no}"
echo "safe bitstream reader     ${safe_bitstream_reader-no}"
echo "SDL support               ${sdl-no}"
echo "opencl enabled            ${opencl-no}"
echo "texi2html enabled         ${texi2html-no}"
echo "perl enabled              ${perl-no}"
echo "pod2man enabled           ${pod2man-no}"
echo "makeinfo enabled          ${makeinfo-no}"
echo "makeinfo supports HTML    ${makeinfo_html-no}"
test -n "$random_seed" &&
    echo "random seed               ${random_seed}"
echo

echo "Enabled programs:"
print_enabled '' $PROGRAM_LIST | print_in_columns
echo

echo "External libraries:"
print_enabled '' $EXTERNAL_LIBRARY_LIST | print_in_columns
echo

for type in decoder encoder hwaccel parser demuxer muxer protocol filter bsf indev outdev; do
    echo "Enabled ${type}s:"
    eval list=\$$(toupper $type)_LIST
    print_enabled '_*' $list | print_in_columns
    echo
done

license="LGPL version 2.1 or later"
if enabled nonfree; then
    license="nonfree and unredistributable"
elif enabled gplv3; then
    license="GPL version 3 or later"
elif enabled lgplv3; then
    license="LGPL version 3 or later"
elif enabled gpl; then
    license="GPL version 2 or later"
fi

echo "License: $license"

echo "Creating config.mak, config.h, and doc/config.texi..."

test -e Makefile || echo "include $source_path/Makefile" > Makefile

enabled stripping || strip="echo skipping strip"

config_files="$TMPH config.mak doc/config.texi"

cat > config.mak <<EOF
# Automatically generated by configure - do not modify!
ifndef FFMPEG_CONFIG_MAK
FFMPEG_CONFIG_MAK=1
FFMPEG_CONFIGURATION=$FFMPEG_CONFIGURATION
prefix=$prefix
LIBDIR=\$(DESTDIR)$libdir
SHLIBDIR=\$(DESTDIR)$shlibdir
INCDIR=\$(DESTDIR)$incdir
BINDIR=\$(DESTDIR)$bindir
DATADIR=\$(DESTDIR)$datadir
DOCDIR=\$(DESTDIR)$docdir
MANDIR=\$(DESTDIR)$mandir
PKGCONFIGDIR=\$(DESTDIR)$pkgconfigdir
SRC_PATH=$source_path
ifndef MAIN_MAKEFILE
SRC_PATH:=\$(SRC_PATH:.%=..%)
endif
CC_IDENT=$cc_ident
ARCH=$arch
INTRINSICS=$intrinsics
CC=$cc
CXX=$cxx
AS=$as
LD=$ld
DEPCC=$dep_cc
DEPCCFLAGS=$DEPCCFLAGS \$(CPPFLAGS)
DEPAS=$as
DEPASFLAGS=$DEPASFLAGS \$(CPPFLAGS)
YASM=$yasmexe
DEPYASM=$yasmexe
AR=$ar
ARFLAGS=$arflags
AR_O=$ar_o
RANLIB=$ranlib
STRIP=$strip
CP=cp -p
LN_S=$ln_s
CPPFLAGS=$CPPFLAGS
CFLAGS=$CFLAGS
CXXFLAGS=$CXXFLAGS
ASFLAGS=$ASFLAGS
AS_C=$AS_C
AS_O=$AS_O
CC_C=$CC_C
CC_E=$CC_E
CC_O=$CC_O
CXX_C=$CXX_C
CXX_O=$CXX_O
LD_O=$LD_O
LD_LIB=$LD_LIB
LD_PATH=$LD_PATH
DLLTOOL=$dlltool
WINDRES=$windres
DEPWINDRES=$dep_cc
DOXYGEN=$doxygen
LDFLAGS=$LDFLAGS
LDEXEFLAGS=$LDEXEFLAGS
LDLIBFLAGS=$LDLIBFLAGS
SHFLAGS=$(echo $($ldflags_filter $SHFLAGS))
ASMSTRIPFLAGS=$ASMSTRIPFLAGS
YASMFLAGS=$YASMFLAGS
BUILDSUF=$build_suffix
PROGSSUF=$progs_suffix
FULLNAME=$FULLNAME
LIBPREF=$LIBPREF
LIBSUF=$LIBSUF
LIBNAME=$LIBNAME
SLIBPREF=$SLIBPREF
SLIBSUF=$SLIBSUF
EXESUF=$EXESUF
EXTRA_VERSION=$extra_version
CCDEP=$CCDEP
CXXDEP=$CXXDEP
CCDEP_FLAGS=$CCDEP_FLAGS
ASDEP=$ASDEP
ASDEP_FLAGS=$ASDEP_FLAGS
CC_DEPFLAGS=$CC_DEPFLAGS
AS_DEPFLAGS=$AS_DEPFLAGS
HOSTCC=$host_cc
HOSTLD=$host_ld
HOSTCFLAGS=$host_cflags
HOSTCPPFLAGS=$host_cppflags
HOSTEXESUF=$HOSTEXESUF
HOSTLDFLAGS=$host_ldflags
HOSTLIBS=$host_libs
DEPHOSTCC=$host_cc
DEPHOSTCCFLAGS=$DEPHOSTCCFLAGS \$(HOSTCCFLAGS)
HOSTCCDEP=$HOSTCCDEP
HOSTCCDEP_FLAGS=$HOSTCCDEP_FLAGS
HOSTCC_DEPFLAGS=$HOSTCC_DEPFLAGS
HOSTCC_C=$HOSTCC_C
HOSTCC_O=$HOSTCC_O
HOSTLD_O=$HOSTLD_O
TARGET_EXEC=$target_exec $target_exec_args
TARGET_PATH=$target_path
TARGET_SAMPLES=${target_samples:-\$(SAMPLES)}
CFLAGS-ffplay=$sdl_cflags
ZLIB=$($ldflags_filter -lz)
LIB_INSTALL_EXTRA_CMD=$LIB_INSTALL_EXTRA_CMD
EXTRALIBS=$extralibs
COMPAT_OBJS=$compat_objs
EXEOBJS=$exeobjs
INSTALL=$install
LIBTARGET=${LIBTARGET}
SLIBNAME=${SLIBNAME}
SLIBNAME_WITH_VERSION=${SLIBNAME_WITH_VERSION}
SLIBNAME_WITH_MAJOR=${SLIBNAME_WITH_MAJOR}
SLIB_CREATE_DEF_CMD=${SLIB_CREATE_DEF_CMD}
SLIB_EXTRA_CMD=${SLIB_EXTRA_CMD}
SLIB_INSTALL_NAME=${SLIB_INSTALL_NAME}
SLIB_INSTALL_LINKS=${SLIB_INSTALL_LINKS}
SLIB_INSTALL_EXTRA_LIB=${SLIB_INSTALL_EXTRA_LIB}
SLIB_INSTALL_EXTRA_SHLIB=${SLIB_INSTALL_EXTRA_SHLIB}
SAMPLES:=${samples:-\$(FATE_SAMPLES)}
NOREDZONE_FLAGS=$noredzone_flags
EOF

get_version(){
    lcname=lib${1}
    name=$(toupper $lcname)
    file=$source_path/$lcname/version.h
    eval $(awk "/#define ${name}_VERSION_M/ { print \$2 \"=\" \$3 }" "$file")
    enabled raise_major && eval ${name}_VERSION_MAJOR=$((${name}_VERSION_MAJOR+100))
    eval ${name}_VERSION=\$${name}_VERSION_MAJOR.\$${name}_VERSION_MINOR.\$${name}_VERSION_MICRO
    eval echo "${lcname}_VERSION=\$${name}_VERSION" >> config.mak
    eval echo "${lcname}_VERSION_MAJOR=\$${name}_VERSION_MAJOR" >> config.mak
    eval echo "${lcname}_VERSION_MINOR=\$${name}_VERSION_MINOR" >> config.mak
}

map 'get_version $v' $LIBRARY_LIST

map 'eval echo "${v}_FFLIBS=\$${v}_deps" >> config.mak' $LIBRARY_LIST

print_program_libs(){
    eval "program_libs=\$${1}_libs"
    eval echo "LIBS-${1}=${program_libs}" >> config.mak
}

map 'print_program_libs $v' $PROGRAM_LIST

cat > $TMPH <<EOF
/* Automatically generated by configure - do not modify! */
#ifndef FFMPEG_CONFIG_H
#define FFMPEG_CONFIG_H
#define FFMPEG_CONFIGURATION "$(c_escape $FFMPEG_CONFIGURATION)"
#define FFMPEG_LICENSE "$(c_escape $license)"
#define CONFIG_THIS_YEAR 2015
#define FFMPEG_DATADIR "$(eval c_escape $datadir)"
#define AVCONV_DATADIR "$(eval c_escape $datadir)"
#define CC_IDENT "$(c_escape ${cc_ident:-Unknown compiler})"
#define av_restrict $_restrict
#define EXTERN_PREFIX "${extern_prefix}"
#define EXTERN_ASM ${extern_prefix}
#define BUILDSUF "$build_suffix"
#define SLIBSUF "$SLIBSUF"
#define HAVE_MMX2 HAVE_MMXEXT
#define SWS_MAX_FILTER_SIZE $sws_max_filter_size
EOF

test -n "$assert_level" &&
    echo "#define ASSERT_LEVEL $assert_level" >>$TMPH

test -n "$malloc_prefix" &&
    echo "#define MALLOC_PREFIX $malloc_prefix" >>$TMPH

if enabled yasm; then
    append config_files $TMPASM
    printf '' >$TMPASM
fi

enabled getenv || echo "#define getenv(x) NULL" >> $TMPH


mkdir -p doc
mkdir -p tests
mkdir -p tests/api
echo "@c auto-generated by configure - do not modify! " > doc/config.texi

print_config ARCH_   "$config_files" $ARCH_LIST
print_config HAVE_   "$config_files" $HAVE_LIST
print_config CONFIG_ "$config_files" $CONFIG_LIST       \
                                     $CONFIG_EXTRA      \
                                     $ALL_COMPONENTS    \

echo "#endif /* FFMPEG_CONFIG_H */" >> $TMPH
echo "endif # FFMPEG_CONFIG_MAK" >> config.mak

# Do not overwrite an unchanged config.h to avoid superfluous rebuilds.
cp_if_changed $TMPH config.h
touch .config

enabled yasm && cp_if_changed $TMPASM config.asm

cat > $TMPH <<EOF
/* Generated by ffconf */
#ifndef AVUTIL_AVCONFIG_H
#define AVUTIL_AVCONFIG_H
EOF

print_config AV_HAVE_ $TMPH $HAVE_LIST_PUB

echo "#endif /* AVUTIL_AVCONFIG_H */" >> $TMPH

cp_if_changed $TMPH libavutil/avconfig.h

if test -n "$WARNINGS"; then
    printf "\n%s%s$WARNINGS%s" "$warn_color" "$bold_color" "$reset_color"
    enabled fatal_warnings && exit 1
fi

# build pkg-config files

lib_version(){
    eval printf "\"lib${1}${build_suffix} >= \$LIB$(toupper ${1})_VERSION, \""
}

pkgconfig_generate(){
    name=$1
    shortname=${name#lib}${build_suffix}
    comment=$2
    version=$3
    libs=$4
    requires=$(map 'lib_version $v' $(eval echo \$${name#lib}_deps))
    requires=${requires%, }
    enabled ${name#lib} || return 0
    mkdir -p $name
    cat <<EOF > $name/$name${build_suffix}.pc
prefix=$prefix
exec_prefix=\${prefix}
libdir=$libdir
includedir=$incdir

Name: $name
Description: $comment
Version: $version
Requires: $(enabled shared || echo $requires)
Requires.private: $(enabled shared && echo $requires)
Conflicts:
Libs: -L\${libdir} $(enabled rpath && echo "-Wl,-rpath,\${libdir}") -l${shortname} $(enabled shared || echo $libs)
Libs.private: $(enabled shared && echo $libs)
Cflags: -I\${includedir}
EOF

mkdir -p doc/examples/pc-uninstalled
includedir=${source_path}
[ "$includedir" = . ] && includedir="\${pcfiledir}/../../.."
    cat <<EOF > doc/examples/pc-uninstalled/$name.pc
prefix=
exec_prefix=
libdir=\${pcfiledir}/../../../$name
includedir=${includedir}

Name: $name
Description: $comment
Version: $version
Requires: $requires
Conflicts:
Libs: -L\${libdir} -Wl,-rpath,\${libdir} -l${shortname} $(enabled shared || echo $libs)
Cflags: -I\${includedir}
EOF
}

pkgconfig_generate libavutil     "FFmpeg utility library"               "$LIBAVUTIL_VERSION"     "$LIBRT $LIBM"
pkgconfig_generate libavcodec    "FFmpeg codec library"                 "$LIBAVCODEC_VERSION"    "$extralibs"
pkgconfig_generate libavformat   "FFmpeg container format library"      "$LIBAVFORMAT_VERSION"   "$extralibs"
pkgconfig_generate libavdevice   "FFmpeg device handling library"       "$LIBAVDEVICE_VERSION"   "$extralibs"
pkgconfig_generate libavfilter   "FFmpeg audio/video filtering library" "$LIBAVFILTER_VERSION"   "$extralibs"
pkgconfig_generate libpostproc   "FFmpeg postprocessing library"        "$LIBPOSTPROC_VERSION"   ""
pkgconfig_generate libavresample "Libav audio resampling library"       "$LIBAVRESAMPLE_VERSION" "$LIBM"
pkgconfig_generate libswscale    "FFmpeg image rescaling library"       "$LIBSWSCALE_VERSION"    "$LIBM"
pkgconfig_generate libswresample "FFmpeg audio resampling library"      "$LIBSWRESAMPLE_VERSION" "$LIBM $LIBSOXR"<|MERGE_RESOLUTION|>--- conflicted
+++ resolved
@@ -2552,10 +2552,7 @@
 libilbc_decoder_deps="libilbc"
 libilbc_encoder_deps="libilbc"
 libkvazaar_encoder_deps="libkvazaar"
-<<<<<<< HEAD
 libmodplug_demuxer_deps="libmodplug"
-=======
->>>>>>> 233d2fa0
 libmp3lame_encoder_deps="libmp3lame"
 libmp3lame_encoder_select="audio_frame_queue"
 libopencore_amrnb_decoder_deps="libopencore_amrnb"
@@ -5349,11 +5346,7 @@
                                    check_lib "${gsm_hdr}" gsm_create -lgsm && break;
                                done || die "ERROR: libgsm not found"; }
 enabled libilbc           && require libilbc ilbc.h WebRtcIlbcfix_InitDecode -lilbc
-<<<<<<< HEAD
-enabled libkvazaar        && require_pkg_config "kvazaar >= 0.7.0" kvazaar.h kvz_api_get
-=======
 enabled libkvazaar        && require_pkg_config "kvazaar >= 0.7.1" kvazaar.h kvz_api_get
->>>>>>> 233d2fa0
 enabled libmfx            && require_pkg_config libmfx "mfx/mfxvideo.h" MFXInit
 enabled libmodplug        && require_pkg_config libmodplug libmodplug/modplug.h ModPlug_Load
 enabled libmp3lame        && require "libmp3lame >= 3.98.3" lame/lame.h lame_set_VBR_quality -lmp3lame
