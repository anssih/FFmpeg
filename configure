#!/bin/sh
#
# FFmpeg configure script
#
# Copyright (c) 2000-2002 Fabrice Bellard
# Copyright (c) 2005-2008 Diego Biurrun
# Copyright (c) 2005-2008 Mans Rullgard
#

# Prevent locale nonsense from breaking basic text processing.
LC_ALL=C
export LC_ALL

# make sure we are running under a compatible shell
# try to make this part work with most shells

try_exec(){
    echo "Trying shell $1"
    type "$1" > /dev/null 2>&1 && exec "$@"
}

unset foo
(: ${foo%%bar}) 2> /dev/null
E1="$?"

(: ${foo?}) 2> /dev/null
E2="$?"

if test "$E1" != 0 || test "$E2" = 0; then
    echo "Broken shell detected.  Trying alternatives."
    export FF_CONF_EXEC
    if test "0$FF_CONF_EXEC" -lt 1; then
        FF_CONF_EXEC=1
        try_exec bash "$0" "$@"
    fi
    if test "0$FF_CONF_EXEC" -lt 2; then
        FF_CONF_EXEC=2
        try_exec ksh "$0" "$@"
    fi
    if test "0$FF_CONF_EXEC" -lt 3; then
        FF_CONF_EXEC=3
        try_exec /usr/xpg4/bin/sh "$0" "$@"
    fi
    echo "No compatible shell script interpreter found."
    echo "This configure script requires a POSIX-compatible shell"
    echo "such as bash or ksh."
    echo "THIS IS NOT A BUG IN FFMPEG, DO NOT REPORT IT AS SUCH."
    echo "Instead, install a working POSIX-compatible shell."
    echo "Disabling this configure test will create a broken FFmpeg."
    if test "$BASH_VERSION" = '2.04.0(1)-release'; then
        echo "This bash version ($BASH_VERSION) is broken on your platform."
        echo "Upgrade to a later version if available."
    fi
    exit 1
fi

test -d /usr/xpg4/bin && PATH=/usr/xpg4/bin:$PATH

show_help(){
    cat <<EOF
Usage: configure [options]
Options: [defaults in brackets after descriptions]

Help options:
  --help                   print this message
  --quiet                  Suppress showing informative output
  --list-decoders          show all available decoders
  --list-encoders          show all available encoders
  --list-hwaccels          show all available hardware accelerators
  --list-demuxers          show all available demuxers
  --list-muxers            show all available muxers
  --list-parsers           show all available parsers
  --list-protocols         show all available protocols
  --list-bsfs              show all available bitstream filters
  --list-indevs            show all available input devices
  --list-outdevs           show all available output devices
  --list-filters           show all available filters

Standard options:
  --logfile=FILE           log tests and output to FILE [ffbuild/config.log]
  --disable-logging        do not log configure debug information
  --fatal-warnings         fail if any configure warning is generated
  --prefix=PREFIX          install in PREFIX [$prefix_default]
  --bindir=DIR             install binaries in DIR [PREFIX/bin]
  --datadir=DIR            install data files in DIR [PREFIX/share/ffmpeg]
  --docdir=DIR             install documentation in DIR [PREFIX/share/doc/ffmpeg]
  --libdir=DIR             install libs in DIR [PREFIX/lib]
  --shlibdir=DIR           install shared libs in DIR [LIBDIR]
  --incdir=DIR             install includes in DIR [PREFIX/include]
  --mandir=DIR             install man page in DIR [PREFIX/share/man]
  --pkgconfigdir=DIR       install pkg-config files in DIR [LIBDIR/pkgconfig]
  --enable-rpath           use rpath to allow installing libraries in paths
                           not part of the dynamic linker search path
                           use rpath when linking programs (USE WITH CARE)
  --install-name-dir=DIR   Darwin directory name for installed targets

Licensing options:
  --enable-gpl             allow use of GPL code, the resulting libs
                           and binaries will be under GPL [no]
  --enable-version3        upgrade (L)GPL to version 3 [no]
  --enable-nonfree         allow use of nonfree code, the resulting libs
                           and binaries will be unredistributable [no]

Configuration options:
  --disable-static         do not build static libraries [no]
  --enable-shared          build shared libraries [no]
  --enable-small           optimize for size instead of speed
  --disable-runtime-cpudetect disable detecting CPU capabilities at runtime (smaller binary)
  --enable-gray            enable full grayscale support (slower color)
  --disable-swscale-alpha  disable alpha channel support in swscale
  --disable-all            disable building components, libraries and programs
  --disable-autodetect     disable automatically detected external libraries [no]

Program options:
  --disable-programs       do not build command line programs
  --disable-ffmpeg         disable ffmpeg build
  --disable-ffplay         disable ffplay build
  --disable-ffprobe        disable ffprobe build
  --disable-ffserver       disable ffserver build

Documentation options:
  --disable-doc            do not build documentation
  --disable-htmlpages      do not build HTML documentation pages
  --disable-manpages       do not build man documentation pages
  --disable-podpages       do not build POD documentation pages
  --disable-txtpages       do not build text documentation pages

Component options:
  --disable-avdevice       disable libavdevice build
  --disable-avcodec        disable libavcodec build
  --disable-avformat       disable libavformat build
  --disable-swresample     disable libswresample build
  --disable-swscale        disable libswscale build
  --disable-postproc       disable libpostproc build
  --disable-avfilter       disable libavfilter build
  --enable-avresample      enable libavresample build [no]
  --disable-pthreads       disable pthreads [autodetect]
  --disable-w32threads     disable Win32 threads [autodetect]
  --disable-os2threads     disable OS/2 threads [autodetect]
  --disable-network        disable network support [no]
  --disable-dct            disable DCT code
  --disable-dwt            disable DWT code
  --disable-error-resilience disable error resilience code
  --disable-lsp            disable LSP code
  --disable-lzo            disable LZO decoder code
  --disable-mdct           disable MDCT code
  --disable-rdft           disable RDFT code
  --disable-fft            disable FFT code
  --disable-faan           disable floating point AAN (I)DCT code
  --disable-pixelutils     disable pixel utils in libavutil

Individual component options:
  --disable-everything     disable all components listed below
  --disable-encoder=NAME   disable encoder NAME
  --enable-encoder=NAME    enable encoder NAME
  --disable-encoders       disable all encoders
  --disable-decoder=NAME   disable decoder NAME
  --enable-decoder=NAME    enable decoder NAME
  --disable-decoders       disable all decoders
  --disable-hwaccel=NAME   disable hwaccel NAME
  --enable-hwaccel=NAME    enable hwaccel NAME
  --disable-hwaccels       disable all hwaccels
  --disable-muxer=NAME     disable muxer NAME
  --enable-muxer=NAME      enable muxer NAME
  --disable-muxers         disable all muxers
  --disable-demuxer=NAME   disable demuxer NAME
  --enable-demuxer=NAME    enable demuxer NAME
  --disable-demuxers       disable all demuxers
  --enable-parser=NAME     enable parser NAME
  --disable-parser=NAME    disable parser NAME
  --disable-parsers        disable all parsers
  --enable-bsf=NAME        enable bitstream filter NAME
  --disable-bsf=NAME       disable bitstream filter NAME
  --disable-bsfs           disable all bitstream filters
  --enable-protocol=NAME   enable protocol NAME
  --disable-protocol=NAME  disable protocol NAME
  --disable-protocols      disable all protocols
  --enable-indev=NAME      enable input device NAME
  --disable-indev=NAME     disable input device NAME
  --disable-indevs         disable input devices
  --enable-outdev=NAME     enable output device NAME
  --disable-outdev=NAME    disable output device NAME
  --disable-outdevs        disable output devices
  --disable-devices        disable all devices
  --enable-filter=NAME     enable filter NAME
  --disable-filter=NAME    disable filter NAME
  --disable-filters        disable all filters
  --disable-v4l2_m2m       disable V4L2 mem2mem code [autodetect]

External library support:

  Using any of the following switches will allow FFmpeg to link to the
  corresponding external library. All the components depending on that library
  will become enabled, if all their other dependencies are met and they are not
  explicitly disabled. E.g. --enable-libwavpack will enable linking to
  libwavpack and allow the libwavpack encoder to be built, unless it is
  specifically disabled with --disable-encoder=libwavpack.

  Note that only the system libraries are auto-detected. All the other external
  libraries must be explicitly enabled.

  Also note that the following help text describes the purpose of the libraries
  themselves, not all their features will necessarily be usable by FFmpeg.

  --disable-alsa           disable ALSA support [autodetect]
  --disable-appkit         disable Apple AppKit framework [autodetect]
  --disable-avfoundation   disable Apple AVFoundation framework [autodetect]
  --enable-avisynth        enable reading of AviSynth script files [no]
  --disable-bzlib          disable bzlib [autodetect]
  --disable-coreimage      disable Apple CoreImage framework [autodetect]
  --enable-chromaprint     enable audio fingerprinting with chromaprint [no]
  --enable-frei0r          enable frei0r video filtering [no]
  --enable-gcrypt          enable gcrypt, needed for rtmp(t)e support
                           if openssl, librtmp or gmp is not used [no]
  --enable-gmp             enable gmp, needed for rtmp(t)e support
                           if openssl or librtmp is not used [no]
  --enable-gnutls          enable gnutls, needed for https support
                           if openssl is not used [no]
  --disable-iconv          disable iconv [autodetect]
  --enable-jni             enable JNI support [no]
  --enable-ladspa          enable LADSPA audio filtering [no]
  --enable-libass          enable libass subtitles rendering,
                           needed for subtitles and ass filter [no]
  --enable-libbluray       enable BluRay reading using libbluray [no]
  --enable-libbs2b         enable bs2b DSP library [no]
  --enable-libcaca         enable textual display using libcaca [no]
  --enable-libcelt         enable CELT decoding via libcelt [no]
  --enable-libcdio         enable audio CD grabbing with libcdio [no]
  --enable-libdc1394       enable IIDC-1394 grabbing using libdc1394
                           and libraw1394 [no]
  --enable-libfdk-aac      enable AAC de/encoding via libfdk-aac [no]
  --enable-libflite        enable flite (voice synthesis) support via libflite [no]
  --enable-libfontconfig   enable libfontconfig, useful for drawtext filter [no]
  --enable-libfreetype     enable libfreetype, needed for drawtext filter [no]
  --enable-libfribidi      enable libfribidi, improves drawtext filter [no]
  --enable-libgme          enable Game Music Emu via libgme [no]
  --enable-libgsm          enable GSM de/encoding via libgsm [no]
  --enable-libiec61883     enable iec61883 via libiec61883 [no]
  --enable-libilbc         enable iLBC de/encoding via libilbc [no]
  --enable-libjack         enable JACK audio sound server [no]
  --enable-libkvazaar      enable HEVC encoding via libkvazaar [no]
  --enable-libmodplug      enable ModPlug via libmodplug [no]
  --enable-libmp3lame      enable MP3 encoding via libmp3lame [no]
  --enable-libopencore-amrnb enable AMR-NB de/encoding via libopencore-amrnb [no]
  --enable-libopencore-amrwb enable AMR-WB decoding via libopencore-amrwb [no]
  --enable-libopencv       enable video filtering via libopencv [no]
  --enable-libopenh264     enable H.264 encoding via OpenH264 [no]
  --enable-libopenjpeg     enable JPEG 2000 de/encoding via OpenJPEG [no]
  --enable-libopenmpt      enable decoding tracked files via libopenmpt [no]
  --enable-libopus         enable Opus de/encoding via libopus [no]
  --enable-libpulse        enable Pulseaudio input via libpulse [no]
  --enable-librsvg         enable SVG rasterization via librsvg [no]
  --enable-librubberband   enable rubberband needed for rubberband filter [no]
  --enable-librtmp         enable RTMP[E] support via librtmp [no]
  --enable-libshine        enable fixed-point MP3 encoding via libshine [no]
  --enable-libsmbclient    enable Samba protocol via libsmbclient [no]
  --enable-libsnappy       enable Snappy compression, needed for hap encoding [no]
  --enable-libsoxr         enable Include libsoxr resampling [no]
  --enable-libspeex        enable Speex de/encoding via libspeex [no]
  --enable-libssh          enable SFTP protocol via libssh [no]
  --enable-libtesseract    enable Tesseract, needed for ocr filter [no]
  --enable-libtheora       enable Theora encoding via libtheora [no]
  --enable-libtwolame      enable MP2 encoding via libtwolame [no]
  --enable-libv4l2         enable libv4l2/v4l-utils [no]
  --enable-libvidstab      enable video stabilization using vid.stab [no]
  --enable-libvmaf         enable vmaf filter via libvmaf [no]
  --enable-libvo-amrwbenc  enable AMR-WB encoding via libvo-amrwbenc [no]
  --enable-libvorbis       enable Vorbis en/decoding via libvorbis,
                           native implementation exists [no]
  --enable-libvpx          enable VP8 and VP9 de/encoding via libvpx [no]
  --enable-libwavpack      enable wavpack encoding via libwavpack [no]
  --enable-libwebp         enable WebP encoding via libwebp [no]
  --enable-libx264         enable H.264 encoding via x264 [no]
  --enable-libx265         enable HEVC encoding via x265 [no]
  --enable-libxavs         enable AVS encoding via xavs [no]
  --enable-libxcb          enable X11 grabbing using XCB [autodetect]
  --enable-libxcb-shm      enable X11 grabbing shm communication [autodetect]
  --enable-libxcb-xfixes   enable X11 grabbing mouse rendering [autodetect]
  --enable-libxcb-shape    enable X11 grabbing shape rendering [autodetect]
  --enable-libxvid         enable Xvid encoding via xvidcore,
                           native MPEG-4/Xvid encoder exists [no]
  --enable-libxml2         enable XML parsing using the C library libxml2 [no]
  --enable-libzimg         enable z.lib, needed for zscale filter [no]
  --enable-libzmq          enable message passing via libzmq [no]
  --enable-libzvbi         enable teletext support via libzvbi [no]
  --disable-lzma           disable lzma [autodetect]
  --enable-decklink        enable Blackmagic DeckLink I/O support [no]
  --enable-libndi_newtek   enable Newteck NDI I/O support [no]
  --enable-mediacodec      enable Android MediaCodec support [no]
  --enable-libmysofa       enable libmysofa, needed for sofalizer filter [no]
  --enable-openal          enable OpenAL 1.1 capture support [no]
  --enable-opencl          enable OpenCL code
  --enable-opengl          enable OpenGL rendering [no]
  --enable-openssl         enable openssl, needed for https support
                           if gnutls is not used [no]
  --disable-sndio          disable sndio support [autodetect]
  --disable-schannel       disable SChannel SSP, needed for TLS support on
                           Windows if openssl and gnutls are not used [autodetect]
  --disable-sdl2           disable sdl2 [autodetect]
  --disable-securetransport disable Secure Transport, needed for TLS support
                           on OSX if openssl and gnutls are not used [autodetect]
  --disable-xlib           disable xlib [autodetect]
  --disable-zlib           disable zlib [autodetect]

  The following libraries provide various hardware acceleration features:
  --disable-audiotoolbox   disable Apple AudioToolbox code [autodetect]
  --disable-cuda           disable dynamically linked Nvidia CUDA code [autodetect]
  --enable-cuda-sdk        enable CUDA features that require the CUDA SDK [no]
  --disable-cuvid          disable Nvidia CUVID support [autodetect]
  --disable-d3d11va        disable Microsoft Direct3D 11 video acceleration code [autodetect]
  --disable-dxva2          disable Microsoft DirectX 9 video acceleration code [autodetect]
  --enable-libdrm          enable DRM code (Linux) [no]
  --enable-libmfx          enable Intel MediaSDK (AKA Quick Sync Video) code via libmfx [no]
  --enable-libnpp          enable Nvidia Performance Primitives-based code [no]
  --enable-mmal            enable Broadcom Multi-Media Abstraction Layer (Raspberry Pi) via MMAL [no]
  --disable-nvdec          disable Nvidia video decoding acceleration (via hwaccel) [autodetect]
  --disable-nvenc          disable Nvidia video encoding code [autodetect]
  --enable-omx             enable OpenMAX IL code [no]
  --enable-omx-rpi         enable OpenMAX IL code for Raspberry Pi [no]
  --enable-rkmpp           enable Rockchip Media Process Platform code [no]
  --disable-vaapi          disable Video Acceleration API (mainly Unix/Intel) code [autodetect]
  --disable-vdpau          disable Nvidia Video Decode and Presentation API for Unix code [autodetect]
  --disable-videotoolbox   disable VideoToolbox code [autodetect]

Toolchain options:
  --arch=ARCH              select architecture [$arch]
  --cpu=CPU                select the minimum required CPU (affects
                           instruction selection, may crash on older CPUs)
  --cross-prefix=PREFIX    use PREFIX for compilation tools [$cross_prefix]
  --progs-suffix=SUFFIX    program name suffix []
  --enable-cross-compile   assume a cross-compiler is used
  --sysroot=PATH           root of cross-build tree
  --sysinclude=PATH        location of cross-build system headers
  --target-os=OS           compiler targets OS [$target_os]
  --target-exec=CMD        command to run executables on target
  --target-path=DIR        path to view of build directory on target
  --target-samples=DIR     path to samples directory on target
  --tempprefix=PATH        force fixed dir/prefix instead of mktemp for checks
  --toolchain=NAME         set tool defaults according to NAME
  --nm=NM                  use nm tool NM [$nm_default]
  --ar=AR                  use archive tool AR [$ar_default]
  --as=AS                  use assembler AS [$as_default]
  --ln_s=LN_S              use symbolic link tool LN_S [$ln_s_default]
  --strip=STRIP            use strip tool STRIP [$strip_default]
  --windres=WINDRES        use windows resource compiler WINDRES [$windres_default]
  --x86asmexe=EXE          use nasm-compatible assembler EXE [$x86asmexe_default]
  --cc=CC                  use C compiler CC [$cc_default]
  --cxx=CXX                use C compiler CXX [$cxx_default]
  --objcc=OCC              use ObjC compiler OCC [$cc_default]
  --dep-cc=DEPCC           use dependency generator DEPCC [$cc_default]
  --nvcc=NVCC              use Nvidia CUDA compiler NVCC [$nvcc_default]
  --ld=LD                  use linker LD [$ld_default]
  --pkg-config=PKGCONFIG   use pkg-config tool PKGCONFIG [$pkg_config_default]
  --pkg-config-flags=FLAGS pass additional flags to pkgconf []
  --ranlib=RANLIB          use ranlib RANLIB [$ranlib_default]
  --doxygen=DOXYGEN        use DOXYGEN to generate API doc [$doxygen_default]
  --host-cc=HOSTCC         use host C compiler HOSTCC
  --host-cflags=HCFLAGS    use HCFLAGS when compiling for host
  --host-cppflags=HCPPFLAGS use HCPPFLAGS when compiling for host
  --host-ld=HOSTLD         use host linker HOSTLD
  --host-ldflags=HLDFLAGS  use HLDFLAGS when linking for host
  --host-libs=HLIBS        use libs HLIBS when linking for host
  --host-os=OS             compiler host OS [$target_os]
  --extra-cflags=ECFLAGS   add ECFLAGS to CFLAGS [$CFLAGS]
  --extra-cxxflags=ECFLAGS add ECFLAGS to CXXFLAGS [$CXXFLAGS]
  --extra-objcflags=FLAGS  add FLAGS to OBJCFLAGS [$CFLAGS]
  --extra-ldflags=ELDFLAGS add ELDFLAGS to LDFLAGS [$LDFLAGS]
  --extra-ldexeflags=ELDFLAGS add ELDFLAGS to LDEXEFLAGS [$LDEXEFLAGS]
  --extra-ldsoflags=ELDFLAGS add ELDFLAGS to LDSOFLAGS [$LDSOFLAGS]
  --extra-libs=ELIBS       add ELIBS [$ELIBS]
  --extra-version=STRING   version string suffix []
  --optflags=OPTFLAGS      override optimization-related compiler flags
  --nvccflags=NVCCFLAGS    override nvcc flags [$nvccflags_default]
  --build-suffix=SUFFIX    library name suffix []
  --enable-pic             build position-independent code
  --enable-thumb           compile for Thumb instruction set
  --enable-lto             use link-time optimization
  --env="ENV=override"     override the environment variables

Advanced options (experts only):
  --malloc-prefix=PREFIX   prefix malloc and related names with PREFIX
  --custom-allocator=NAME  use a supported custom allocator
  --disable-symver         disable symbol versioning
  --enable-hardcoded-tables use hardcoded tables instead of runtime generation
  --disable-safe-bitstream-reader
                           disable buffer boundary checking in bitreaders
                           (faster, but may crash)
  --sws-max-filter-size=N  the max filter size swscale uses [$sws_max_filter_size_default]

Optimization options (experts only):
  --disable-asm            disable all assembly optimizations
  --disable-altivec        disable AltiVec optimizations
  --disable-vsx            disable VSX optimizations
  --disable-power8         disable POWER8 optimizations
  --disable-amd3dnow       disable 3DNow! optimizations
  --disable-amd3dnowext    disable 3DNow! extended optimizations
  --disable-mmx            disable MMX optimizations
  --disable-mmxext         disable MMXEXT optimizations
  --disable-sse            disable SSE optimizations
  --disable-sse2           disable SSE2 optimizations
  --disable-sse3           disable SSE3 optimizations
  --disable-ssse3          disable SSSE3 optimizations
  --disable-sse4           disable SSE4 optimizations
  --disable-sse42          disable SSE4.2 optimizations
  --disable-avx            disable AVX optimizations
  --disable-xop            disable XOP optimizations
  --disable-fma3           disable FMA3 optimizations
  --disable-fma4           disable FMA4 optimizations
  --disable-avx2           disable AVX2 optimizations
  --disable-aesni          disable AESNI optimizations
  --disable-armv5te        disable armv5te optimizations
  --disable-armv6          disable armv6 optimizations
  --disable-armv6t2        disable armv6t2 optimizations
  --disable-vfp            disable VFP optimizations
  --disable-neon           disable NEON optimizations
  --disable-inline-asm     disable use of inline assembly
  --disable-x86asm         disable use of standalone x86 assembly
  --disable-mipsdsp        disable MIPS DSP ASE R1 optimizations
  --disable-mipsdspr2      disable MIPS DSP ASE R2 optimizations
  --disable-msa            disable MSA optimizations
  --disable-mipsfpu        disable floating point MIPS optimizations
  --disable-mmi            disable Loongson SIMD optimizations
  --disable-fast-unaligned consider unaligned accesses slow

Developer options (useful when working on FFmpeg itself):
  --disable-debug          disable debugging symbols
  --enable-debug=LEVEL     set the debug level [$debuglevel]
  --disable-optimizations  disable compiler optimizations
  --enable-extra-warnings  enable more compiler warnings
  --disable-stripping      disable stripping of executables and shared libraries
  --assert-level=level     0(default), 1 or 2, amount of assertion testing,
                           2 causes a slowdown at runtime.
  --enable-memory-poisoning fill heap uninitialized allocated space with arbitrary data
  --valgrind=VALGRIND      run "make fate" tests through valgrind to detect memory
                           leaks and errors, using the specified valgrind binary.
                           Cannot be combined with --target-exec
  --enable-ftrapv          Trap arithmetic overflows
  --samples=PATH           location of test samples for FATE, if not set use
                           \$FATE_SAMPLES at make invocation time.
  --enable-neon-clobber-test check NEON registers for clobbering (should be
                           used only for debugging purposes)
  --enable-xmm-clobber-test check XMM registers for clobbering (Win64-only;
                           should be used only for debugging purposes)
  --enable-random          randomly enable/disable components
  --disable-random
  --enable-random=LIST     randomly enable/disable specific components or
  --disable-random=LIST    component groups. LIST is a comma-separated list
                           of NAME[:PROB] entries where NAME is a component
                           (group) and PROB the probability associated with
                           NAME (default 0.5).
  --random-seed=VALUE      seed value for --enable/disable-random
  --disable-valgrind-backtrace do not print a backtrace under Valgrind
                           (only applies to --disable-optimizations builds)
  --enable-osfuzz          Enable building fuzzer tool
  --libfuzzer=PATH         path to libfuzzer
  --ignore-tests=TESTS     comma-separated list (without "fate-" prefix
                           in the name) of tests whose result is ignored
  --enable-linux-perf      enable Linux Performance Monitor API

NOTE: Object files are built at the place where configure is launched.
EOF
  exit 0
}

quotes='""'
if test -t 1 && which tput >/dev/null 2>&1; then
    ncolors=$(tput colors)
    if test -n "$ncolors" && test $ncolors -ge 8; then
        bold_color=$(tput bold)
        warn_color=$(tput setaf 3)
        error_color=$(tput setaf 1)
        reset_color=$(tput sgr0)
    fi
    # 72 used instead of 80 since that's the default of pr
    ncols=$(tput cols)
fi
: ${ncols:=72}

log(){
    echo "$@" >> $logfile
}

log_file(){
    log BEGIN $1
    pr -n -t $1 >> $logfile
    log END $1
}

warn(){
    log "WARNING: $*"
    WARNINGS="${WARNINGS}WARNING: $*\n"
}

die(){
    log "$@"
    echo "$error_color$bold_color$@$reset_color"
    cat <<EOF

If you think configure made a mistake, make sure you are using the latest
version from Git.  If the latest version fails, report the problem to the
ffmpeg-user@ffmpeg.org mailing list or IRC #ffmpeg on irc.freenode.net.
EOF
    if disabled logging; then
        cat <<EOF
Rerun configure with logging enabled (do not use --disable-logging), and
include the log this produces with your report.
EOF
    else
        cat <<EOF
Include the log file "$logfile" produced by configure as this will help
solve the problem.
EOF
    fi
    exit 1
}

# Avoid locale weirdness, besides we really just want to translate ASCII.
toupper(){
    echo "$@" | tr abcdefghijklmnopqrstuvwxyz ABCDEFGHIJKLMNOPQRSTUVWXYZ
}

tolower(){
    echo "$@" | tr ABCDEFGHIJKLMNOPQRSTUVWXYZ abcdefghijklmnopqrstuvwxyz
}

c_escape(){
    echo "$*" | sed 's/["\\]/\\\0/g'
}

sh_quote(){
    v=$(echo "$1" | sed "s/'/'\\\\''/g")
    test "x$v" = "x${v#*[!A-Za-z0-9_/.+-]}" || v="'$v'"
    echo "$v"
}

cleanws(){
    echo "$@" | sed 's/^ *//;s/[[:space:]][[:space:]]*/ /g;s/ *$//'
}

filter(){
    pat=$1
    shift
    for v; do
        eval "case '$v' in $pat) printf '%s ' '$v' ;; esac"
    done
}

filter_out(){
    pat=$1
    shift
    for v; do
        eval "case '$v' in $pat) ;; *) printf '%s ' '$v' ;; esac"
    done
}

map(){
    m=$1
    shift
    for v; do eval $m; done
}

add_suffix(){
    suffix=$1
    shift
    for v; do echo ${v}${suffix}; done
}

set_all(){
    value=$1
    shift
    for var in $*; do
        eval $var=$value
    done
}

set_weak(){
    value=$1
    shift
    for var; do
        eval : \${$var:=$value}
    done
}

sanitize_var_name(){
    echo $@ | sed 's/[^A-Za-z0-9_]/_/g'
}

set_sanitized(){
    var=$1
    shift
    eval $(sanitize_var_name "$var")='$*'
}

get_sanitized(){
    eval echo \$$(sanitize_var_name "$1")
}

pushvar(){
    for pvar in $*; do
        eval level=\${${pvar}_level:=0}
        eval ${pvar}_${level}="\$$pvar"
        eval ${pvar}_level=$(($level+1))
    done
}

popvar(){
    for pvar in $*; do
        eval level=\${${pvar}_level:-0}
        test $level = 0 && continue
        eval level=$(($level-1))
        eval $pvar="\${${pvar}_${level}}"
        eval ${pvar}_level=$level
        eval unset ${pvar}_${level}
    done
}

request(){
    for var in $*; do
        eval ${var}_requested=yes
        eval $var=
    done
}

enable(){
    set_all yes $*
}

disable(){
    set_all no $*
}

enable_weak(){
    set_weak yes $*
}

disable_weak(){
    set_weak no $*
}

enable_sanitized(){
    for var; do
        enable $(echo "$var" | sed 's/[^A-Za-z0-9_]/_/g')
    done
}

disable_sanitized(){
    for var; do
        disable $(echo "$var" | sed 's/[^A-Za-z0-9_]/_/g')
    done
}

do_enable_deep(){
    for var; do
        enabled $var && continue
        eval sel="\$${var}_select"
        eval sgs="\$${var}_suggest"
        pushvar var sgs
        enable_deep $sel
        popvar sgs
        enable_deep_weak $sgs
        popvar var
    done
}

enable_deep(){
    do_enable_deep $*
    enable $*
}

enable_deep_weak(){
    for var; do
        disabled $var && continue
        pushvar var
        do_enable_deep $var
        popvar var
        enable_weak $var
    done
}

requested(){
    test "${1#!}" = "$1" && op='=' || op=!=
    eval test "x\$${1#!}_requested" $op "xyes"
}

enabled(){
    test "${1#!}" = "$1" && op='=' || op=!=
    eval test "x\$${1#!}" $op "xyes"
}

disabled(){
    test "${1#!}" = "$1" && op='=' || op=!=
    eval test "x\$${1#!}" $op "xno"
}

enabled_all(){
    for opt; do
        enabled $opt || return 1
    done
}

disabled_all(){
    for opt; do
        disabled $opt || return 1
    done
}

enabled_any(){
    for opt; do
        enabled $opt && return 0
    done
}

disabled_any(){
    for opt; do
        disabled $opt && return 0
    done
    return 1
}

set_default(){
    for opt; do
        eval : \${$opt:=\$${opt}_default}
    done
}

is_in(){
    value=$1
    shift
    for var in $*; do
        [ $var = $value ] && return 0
    done
    return 1
}

check_deps(){
    for cfg; do
        enabled ${cfg}_checking && die "Circular dependency for $cfg."
        disabled ${cfg}_checking && continue
        enable ${cfg}_checking

        eval dep_all="\$${cfg}_deps"
        eval dep_any="\$${cfg}_deps_any"
        eval dep_con="\$${cfg}_conflict"
        eval dep_sel="\$${cfg}_select"
        eval dep_sgs="\$${cfg}_suggest"
        eval dep_ifa="\$${cfg}_if"
        eval dep_ifn="\$${cfg}_if_any"

        pushvar cfg dep_all dep_any dep_con dep_sel dep_sgs dep_ifa dep_ifn
        check_deps $dep_all $dep_any $dep_con $dep_sel $dep_sgs $dep_ifa $dep_ifn
        popvar cfg dep_all dep_any dep_con dep_sel dep_sgs dep_ifa dep_ifn

        [ -n "$dep_ifa" ] && { enabled_all $dep_ifa && enable_weak $cfg; }
        [ -n "$dep_ifn" ] && { enabled_any $dep_ifn && enable_weak $cfg; }
        enabled_all  $dep_all || { disable $cfg && requested $cfg && die "ERROR: $cfg requested, but not all dependencies are satisfied: $dep_all"; }
        enabled_any  $dep_any || { disable $cfg && requested $cfg && die "ERROR: $cfg requested, but not any dependency is satisfied: $dep_any"; }
        disabled_all $dep_con || { disable $cfg && requested $cfg && die "ERROR: $cfg requested, but some conflicting dependencies are unsatisfied: $dep_con"; }
        disabled_any $dep_sel && { disable $cfg && requested $cfg && die "ERROR: $cfg requested, but some selected dependency is unsatisfied: $dep_sel"; }

        enabled $cfg && enable_deep_weak $dep_sel $dep_sgs

        for dep in $dep_all $dep_any $dep_sel $dep_sgs; do
            # filter out library deps, these do not belong in extralibs
            is_in $dep $LIBRARY_LIST && continue
            enabled $dep && eval append ${cfg}_extralibs ${dep}_extralibs
        done

        disable ${cfg}_checking
    done
}

print_config(){
    pfx=$1
    files=$2
    shift 2
    map 'eval echo "$v \${$v:-no}"' "$@" |
    awk "BEGIN { split(\"$files\", files) }
        {
            c = \"$pfx\" toupper(\$1);
            v = \$2;
            sub(/yes/, 1, v);
            sub(/no/,  0, v);
            for (f in files) {
                file = files[f];
                if (file ~ /\\.h\$/) {
                    printf(\"#define %s %d\\n\", c, v) >>file;
                } else if (file ~ /\\.asm\$/) {
                    printf(\"%%define %s %d\\n\", c, v) >>file;
                } else if (file ~ /\\.mak\$/) {
                    n = -v ? \"\" : \"!\";
                    printf(\"%s%s=yes\\n\", n, c) >>file;
                } else if (file ~ /\\.texi\$/) {
                    pre = -v ? \"\" : \"@c \";
                    yesno = \$2;
                    c2 = tolower(c);
                    gsub(/_/, \"-\", c2);
                    printf(\"%s@set %s %s\\n\", pre, c2, yesno) >>file;
                }
            }
        }"
}

print_enabled(){
    suf=$1
    shift
    for v; do
        enabled $v && printf "%s\n" ${v%$suf}
    done
}

append(){
    var=$1
    shift
    eval "$var=\"\$$var $*\""
}

prepend(){
    var=$1
    shift
    eval "$var=\"$* \$$var\""
}

unique(){
    var=$1
    uniq_list=""
    for tok in $(eval echo \$$var); do
        uniq_list="$(filter_out $tok $uniq_list) $tok"
    done
    eval "$var=\"${uniq_list}\""
}

resolve(){
    var=$1
    tmpvar=
    for entry in $(eval echo \$$var); do
        tmpvar="$tmpvar $(eval echo \$${entry})"
    done
    eval "$var=\"${tmpvar}\""
}

add_cppflags(){
    append CPPFLAGS "$@"
}

add_cflags(){
    append CFLAGS $($cflags_filter "$@")
}

add_cflags_headers(){
    append CFLAGS_HEADERS $($cflags_filter "$@")
}

add_cxxflags(){
    append CXXFLAGS $($cflags_filter "$@")
}

add_asflags(){
    append ASFLAGS $($asflags_filter "$@")
}

add_objcflags(){
    append OBJCFLAGS $($objcflags_filter "$@")
}

add_ldflags(){
    append LDFLAGS $($ldflags_filter "$@")
}

add_ldexeflags(){
    append LDEXEFLAGS $($ldflags_filter "$@")
}

add_ldsoflags(){
    append LDSOFLAGS $($ldflags_filter "$@")
}

add_stripflags(){
    append ASMSTRIPFLAGS "$@"
}

add_extralibs(){
    prepend extralibs $($ldflags_filter "$@")
}

add_host_cppflags(){
    append host_cppflags "$@"
}

add_host_cflags(){
    append host_cflags $($host_cflags_filter "$@")
}

add_host_ldflags(){
    append host_ldflags $($host_ldflags_filter "$@")
}

add_compat(){
    append compat_objs $1
    shift
    map 'add_cppflags -D$v' "$@"
}

check_cmd(){
    log "$@"
    "$@" >> $logfile 2>&1
}

check_stat(){
    log check_stat "$@"
    stat "$1" >> $logfile 2>&1
}

cc_o(){
    eval printf '%s\\n' $CC_O
}

cc_e(){
    eval printf '%s\\n' $CC_E
}

check_cc(){
    log check_cc "$@"
    cat > $TMPC
    log_file $TMPC
    check_cmd $cc $CPPFLAGS $CFLAGS "$@" $CC_C $(cc_o $TMPO) $TMPC
}

check_cxx(){
    log check_cxx "$@"
    cat > $TMPCPP
    log_file $TMPCPP
    check_cmd $cxx $CPPFLAGS $CFLAGS $CXXFLAGS "$@" $CXX_C -o $TMPO $TMPCPP
}

check_objcc(){
    log check_objcc "$@"
    cat > $TMPM
    log_file $TMPM
    check_cmd $objcc -Werror=missing-prototypes $CPPFLAGS $CFLAGS $OBJCFLAGS "$@" $OBJCC_C $(cc_o $TMPO) $TMPM
}

check_cpp(){
    log check_cpp "$@"
    cat > $TMPC
    log_file $TMPC
    check_cmd $cc $CPPFLAGS $CFLAGS "$@" $(cc_e $TMPO) $TMPC
}

as_o(){
    eval printf '%s\\n' $AS_O
}

check_as(){
    log check_as "$@"
    cat > $TMPS
    log_file $TMPS
    check_cmd $as $CPPFLAGS $ASFLAGS "$@" $AS_C $(as_o $TMPO) $TMPS
}

check_inline_asm(){
    log check_inline_asm "$@"
    name="$1"
    code="$2"
    shift 2
    disable $name
    check_cc "$@" <<EOF && enable $name
void foo(void){ __asm__ volatile($code); }
EOF
}

check_inline_asm_flags(){
    log check_inline_asm_flags "$@"
    name="$1"
    code="$2"
    flags=''
    shift 2
    while [ "$1" != "" ]; do
      append flags $1
      shift
    done;
    disable $name
    cat > $TMPC <<EOF
void foo(void){ __asm__ volatile($code); }
EOF
    log_file $TMPC
    check_cmd $cc $CPPFLAGS $CFLAGS $flags "$@" $CC_C $(cc_o $TMPO) $TMPC &&
    enable $name && add_cflags $flags && add_asflags $flags && add_ldflags $flags
}

check_insn(){
    log check_insn "$@"
    check_inline_asm ${1}_inline "\"$2\""
    echo "$2" | check_as && enable ${1}_external || disable ${1}_external
}

check_x86asm(){
    log check_x86asm "$@"
    echo "$1" > $TMPS
    log_file $TMPS
    shift 1
    check_cmd $x86asmexe $X86ASMFLAGS -Werror "$@" -o $TMPO $TMPS
}

ld_o(){
    eval printf '%s\\n' $LD_O
}

check_ld(){
    log check_ld "$@"
    type=$1
    shift 1
    flags=$(filter_out '-l*|*.so' $@)
    libs=$(filter '-l*|*.so' $@)
    check_$type $($cflags_filter $flags) || return
    flags=$($ldflags_filter $flags)
    libs=$($ldflags_filter $libs)
    check_cmd $ld $LDFLAGS $LDEXEFLAGS $flags $(ld_o $TMPE) $TMPO $libs $extralibs
}

print_include(){
    hdr=$1
    test "${hdr%.h}" = "${hdr}" &&
        echo "#include $hdr"    ||
        echo "#include <$hdr>"
}

check_code(){
    log check_code "$@"
    check=$1
    headers=$2
    code=$3
    shift 3
    {
        for hdr in $headers; do
            print_include $hdr
        done
        echo "int main(void) { $code; return 0; }"
    } | check_$check "$@"
}

check_cppflags(){
    log check_cppflags "$@"
    check_cpp "$@" <<EOF && append CPPFLAGS "$@"
#include <stdlib.h>
EOF
}

test_cflags(){
    log test_cflags "$@"
    set -- $($cflags_filter "$@")
    check_cc "$@" <<EOF
int x;
EOF
}

check_cflags(){
    log check_cflags "$@"
    test_cflags "$@" && add_cflags "$@"
}

check_cxxflags(){
    log check_cxxflags "$@"
    set -- $($cflags_filter "$@")
    check_cxx "$@" <<EOF && append CXXFLAGS "$@"
int x;
EOF
}

test_objcflags(){
    log test_objcflags "$@"
    set -- $($objcflags_filter "$@")
    check_objcc "$@" <<EOF
int x;
EOF
}

check_objcflags(){
    log check_objcflags "$@"
    test_objcflags "$@" && add_objcflags "$@"
}

test_ldflags(){
    log test_ldflags "$@"
    check_ld "cc" "$@" <<EOF
int main(void){ return 0; }
EOF
}

check_ldflags(){
    log check_ldflags "$@"
    test_ldflags "$@" && add_ldflags "$@"
}

test_stripflags(){
    log test_stripflags "$@"
    # call check_cc to get a fresh TMPO
    check_cc <<EOF
int main(void) { return 0; }
EOF
    check_cmd $strip $ASMSTRIPFLAGS "$@" $TMPO
}

check_stripflags(){
    log check_stripflags "$@"
    test_stripflags "$@" && add_stripflags "$@"
}

check_header(){
    log check_header "$@"
    headers=$1
    shift
    disable_sanitized $headers
    {
        for hdr in $headers; do
            print_include $hdr
        done
        echo "int x;"
    } | check_cpp "$@" && enable_sanitized $headers
}

check_header_objcc(){
    log check_header_objcc "$@"
    rm -f -- "$TMPO"
    header=$1
    shift
    disable_sanitized $header
    {
       echo "#include <$header>"
       echo "int main(void) { return 0; }"
    } | check_objcc && check_stat "$TMPO" && enable_sanitized $header
}

check_apple_framework(){
    log check_apple_framework "$@"
    framework="$1"
    name="$(tolower $framework)"
    header="${framework}/${framework}.h"
    disable $name
    check_header_objcc $header &&
        enable $name && eval ${name}_extralibs='"-framework $framework"'
}

check_func(){
    log check_func "$@"
    func=$1
    shift
    disable $func
    check_ld "cc" "$@" <<EOF && enable $func
extern int $func();
int main(void){ $func(); }
EOF
}

check_complexfunc(){
    log check_complexfunc "$@"
    func=$1
    narg=$2
    shift 2
    test $narg = 2 && args="f, g" || args="f * I"
    disable $func
    check_ld "cc" "$@" <<EOF && enable $func
#include <complex.h>
#include <math.h>
float foo(complex float f, complex float g) { return $func($args); }
int main(void){ return (int) foo; }
EOF
}

check_mathfunc(){
    log check_mathfunc "$@"
    func=$1
    narg=$2
    shift 2
    test $narg = 2 && args="f, g" || args="f"
    disable $func
    check_ld "cc" "$@" <<EOF && enable $func
#include <math.h>
float foo(float f, float g) { return $func($args); }
int main(void){ return (int) foo; }
EOF
}

check_func_headers(){
    log check_func_headers "$@"
    headers=$1
    funcs=$2
    shift 2
    {
        for hdr in $headers; do
            print_include $hdr
        done
        echo "#include <stdint.h>"
        for func in $funcs; do
            echo "long check_$func(void) { return (long) $func; }"
        done
        echo "int main(void) { int ret = 0;"
        # LTO could optimize out the test functions without this
        for func in $funcs; do
            echo " ret |= ((intptr_t)check_$func) & 0xFFFF;"
        done
        echo "return ret; }"
    } | check_ld "cc" "$@" && enable $funcs && enable_sanitized $headers
}

check_class_headers_cpp(){
    log check_class_headers_cpp "$@"
    headers=$1
    classes=$2
    shift 2
    {
        for hdr in $headers; do
            echo "#include <$hdr>"
        done
        echo "int main(void) { "
        i=1
        for class in $classes; do
            echo "$class obj$i;"
            i=$(expr $i + 1)
        done
        echo "return 0; }"
    } | check_ld "cxx" "$@" && enable $funcs && enable_sanitized $headers
}

check_cpp_condition(){
    log check_cpp_condition "$@"
    header=$1
    condition=$2
    shift 2
    check_cpp "$@" <<EOF
#include <$header>
#if !($condition)
#error "unsatisfied condition: $condition"
#endif
EOF
}

test_cflags_cc(){
    log test_cflags_cc "$@"
    flags=$1
    header=$2
    condition=$3
    shift 3
    set -- $($cflags_filter "$flags")
    check_cc "$@" <<EOF
#include <$header>
#if !($condition)
#error "unsatisfied condition: $condition"
#endif
EOF
}

check_lib(){
    log check_lib "$@"
    name="$1"
    headers="$2"
    funcs="$3"
    shift 3
    disable $name
    check_func_headers "$headers" "$funcs" "$@" &&
        enable $name && eval ${name}_extralibs="\$@"
}

check_lib_cpp(){
    log check_lib_cpp "$@"
    name="$1"
    headers="$2"
    classes="$3"
    shift 3
    disable $name
    check_class_headers_cpp "$headers" "$classes" "$@" &&
        enable $name && eval ${name}_extralibs="\$@"
}

test_pkg_config(){
    log test_pkg_config "$@"
    name="$1"
    pkg_version="$2"
    pkg="${2%% *}"
    headers="$3"
    funcs="$4"
    shift 4
    disable $name
    check_cmd $pkg_config --exists --print-errors $pkg_version || return
    pkg_cflags=$($pkg_config --cflags $pkg_config_flags $pkg)
    pkg_libs=$($pkg_config --libs $pkg_config_flags $pkg)
    check_func_headers "$headers" "$funcs" $pkg_cflags $pkg_libs "$@" &&
        enable $name &&
        set_sanitized "${name}_cflags"    $pkg_cflags &&
        set_sanitized "${name}_extralibs" $pkg_libs
}

check_pkg_config(){
    log check_pkg_config "$@"
    name="$1"
    test_pkg_config "$@" &&
        eval add_cflags \$${name}_cflags
}

check_exec(){
    check_ld "cc" "$@" && { enabled cross_compile || $TMPE >> $logfile 2>&1; }
}

check_exec_crash(){
    log check_exec_crash "$@"
    code=$(cat)

    # exit() is not async signal safe.  _Exit (C99) and _exit (POSIX)
    # are safe but may not be available everywhere.  Thus we use
    # raise(SIGTERM) instead.  The check is run in a subshell so we
    # can redirect the "Terminated" message from the shell.  SIGBUS
    # is not defined by standard C so it is used conditionally.

    (check_exec "$@") >> $logfile 2>&1 <<EOF
#include <signal.h>
static void sighandler(int sig){
    raise(SIGTERM);
}
int foo(void){
    $code
}
int (*func_ptr)(void) = foo;
int main(void){
    signal(SIGILL, sighandler);
    signal(SIGFPE, sighandler);
    signal(SIGSEGV, sighandler);
#ifdef SIGBUS
    signal(SIGBUS, sighandler);
#endif
    return func_ptr();
}
EOF
}

check_type(){
    log check_type "$@"
    headers=$1
    type=$2
    shift 2
    disable_sanitized "$type"
    check_code cc "$headers" "$type v" "$@" && enable_sanitized "$type"
}

check_struct(){
    log check_struct "$@"
    headers=$1
    struct=$2
    member=$3
    shift 3
    disable_sanitized "${struct}_${member}"
    check_code cc "$headers" "const void *p = &(($struct *)0)->$member" "$@" &&
        enable_sanitized "${struct}_${member}"
}

check_builtin(){
    log check_builtin "$@"
    name=$1
    headers=$2
    builtin=$3
    shift 3
    disable "$name"
    check_code ld "$headers" "$builtin" "cc" "$@" && enable "$name"
}

check_compile_assert(){
    log check_compile_assert "$@"
    name=$1
    headers=$2
    condition=$3
    shift 3
    disable "$name"
    check_code cc "$headers" "char c[2 * !!($condition) - 1]" "$@" && enable "$name"
}

require(){
    log require "$@"
    name_version="$1"
    name="${1%% *}"
    headers="$2"
    func="$3"
    shift 3
    check_lib $name "$headers" $func "$@" || die "ERROR: $name_version not found"
}

require_cpp(){
    name="$1"
    headers="$2"
    classes="$3"
    shift 3
    check_lib_cpp "$headers" "$classes" "$@" || die "ERROR: $name not found"
}

require_header(){
    log require "$@"
    headers="$1"
    shift
    check_header "$headers" "$@" || die "ERROR: $headers not found"
}

require_cpp_condition(){
    log require "$@"
    header="$1"
    condition="$2"
    shift 2
    check_cpp_condition "$header" "$condition" "$@" || die "ERROR: $condition not satisfied"
}

require_pkg_config(){
    log require_pkg_config "$@"
    pkg_version="$2"
    check_pkg_config "$@" || die "ERROR: $pkg_version not found using pkg-config$pkg_config_fail_message"
}

hostcc_e(){
    eval printf '%s\\n' $HOSTCC_E
}

hostcc_o(){
    eval printf '%s\\n' $HOSTCC_O
}

check_host_cc(){
    log check_host_cc "$@"
    cat > $TMPC
    log_file $TMPC
    check_cmd $host_cc $host_cflags "$@" $HOSTCC_C $(hostcc_o $TMPO) $TMPC
}

check_host_cpp(){
    log check_host_cpp "$@"
    cat > $TMPC
    log_file $TMPC
    check_cmd $host_cc $host_cppflags $host_cflags "$@" $(hostcc_e $TMPO) $TMPC
}

check_host_cppflags(){
    log check_host_cppflags "$@"
    check_host_cpp "$@" <<EOF && append host_cppflags "$@"
#include <stdlib.h>
EOF
}

check_host_cflags(){
    log check_host_cflags "$@"
    set -- $($host_cflags_filter "$@")
    check_host_cc "$@" <<EOF && append host_cflags "$@"
int x;
EOF
}

check_host_cpp_condition(){
    log check_host_cpp_condition "$@"
    header=$1
    condition=$2
    shift 2
    check_host_cpp "$@" <<EOF
#include <$header>
#if !($condition)
#error "unsatisfied condition: $condition"
#endif
EOF
}

cp_if_changed(){
    cmp -s "$1" "$2" && { test "$quiet" != "yes" && echo "$2 is unchanged"; } && return
    mkdir -p "$(dirname $2)"
    cp -f "$1" "$2"
}

# CONFIG_LIST contains configurable options, while HAVE_LIST is for
# system-dependent things.

AVCODEC_COMPONENTS="
    bsfs
    decoders
    encoders
    hwaccels
    parsers
"

AVDEVICE_COMPONENTS="
    indevs
    outdevs
"

AVFILTER_COMPONENTS="
    filters
"

AVFORMAT_COMPONENTS="
    demuxers
    muxers
    protocols
"

COMPONENT_LIST="
    $AVCODEC_COMPONENTS
    $AVDEVICE_COMPONENTS
    $AVFILTER_COMPONENTS
    $AVFORMAT_COMPONENTS
"

EXAMPLE_LIST="
    avio_dir_cmd_example
    avio_reading_example
    decode_audio_example
    decode_video_example
    demuxing_decoding_example
    encode_audio_example
    encode_video_example
    extract_mvs_example
    filter_audio_example
    filtering_audio_example
    filtering_video_example
    http_multiclient_example
    hw_decode_example
    metadata_example
    muxing_example
    qsvdec_example
    remuxing_example
    resampling_audio_example
    scaling_video_example
    transcode_aac_example
    transcoding_example
"

EXTERNAL_AUTODETECT_LIBRARY_LIST="
    alsa
    appkit
    avfoundation
    bzlib
    coreimage
    iconv
    libxcb
    libxcb_shm
    libxcb_shape
    libxcb_xfixes
    lzma
    schannel
    sdl2
    securetransport
    sndio
    xlib
    zlib
"

EXTERNAL_LIBRARY_GPL_LIST="
    avisynth
    frei0r
    libcdio
    librubberband
    libvidstab
    libx264
    libx265
    libxavs
    libxvid
"

EXTERNAL_LIBRARY_NONFREE_LIST="
    decklink
    libndi_newtek
    libfdk_aac
    openssl
"

EXTERNAL_LIBRARY_VERSION3_LIST="
    gmp
    libopencore_amrnb
    libopencore_amrwb
    libvmaf
    libvo_amrwbenc
    rkmpp
"

EXTERNAL_LIBRARY_GPLV3_LIST="
    libsmbclient
"

EXTERNAL_LIBRARY_LIST="
    $EXTERNAL_LIBRARY_GPL_LIST
    $EXTERNAL_LIBRARY_NONFREE_LIST
    $EXTERNAL_LIBRARY_VERSION3_LIST
    $EXTERNAL_LIBRARY_GPLV3_LIST
    chromaprint
    gcrypt
    gnutls
    jni
    ladspa
    libass
    libbluray
    libbs2b
    libcaca
    libcelt
    libdc1394
    libdrm
    libflite
    libfontconfig
    libfreetype
    libfribidi
    libgme
    libgsm
    libiec61883
    libilbc
    libjack
    libkvazaar
    libmodplug
    libmp3lame
    libmysofa
    libopencv
    libopenh264
    libopenjpeg
    libopenmpt
    libopus
    libpulse
    librsvg
    librtmp
    libshine
    libsmbclient
    libsnappy
    libsoxr
    libspeex
    libssh
    libtesseract
    libtheora
    libtwolame
    libv4l2
    libvorbis
    libvpx
    libwavpack
    libwebp
    libxml2
    libzimg
    libzmq
    libzvbi
    mediacodec
    openal
    opencl
    opengl
"

HWACCEL_AUTODETECT_LIBRARY_LIST="
    audiotoolbox
    crystalhd
    cuda
    cuvid
    d3d11va
    dxva2
    nvdec
    nvenc
    vaapi
    vdpau
    videotoolbox
    v4l2_m2m
    xvmc
"

# catchall list of things that require external libs to link
EXTRALIBS_LIST="
    cpu_init
    cws2fws
"

HWACCEL_LIBRARY_NONFREE_LIST="
    cuda_sdk
    libnpp
"

HWACCEL_LIBRARY_LIST="
    $HWACCEL_LIBRARY_NONFREE_LIST
    libmfx
    mmal
    omx
"

DOCUMENT_LIST="
    doc
    htmlpages
    manpages
    podpages
    txtpages
"

FEATURE_LIST="
    ftrapv
    gray
    hardcoded_tables
    omx_rpi
    runtime_cpudetect
    safe_bitstream_reader
    shared
    small
    static
    swscale_alpha
"

LIBRARY_LIST="
    avcodec
    avdevice
    avfilter
    avformat
    avresample
    avutil
    postproc
    swresample
    swscale
"

LICENSE_LIST="
    gpl
    nonfree
    version3
"

PROGRAM_LIST="
    ffplay
    ffprobe
    ffserver
    ffmpeg
"

SUBSYSTEM_LIST="
    dct
    dwt
    error_resilience
    faan
    fast_unaligned
    fft
    lsp
    lzo
    mdct
    pixelutils
    network
    rdft
"

# COMPONENT_LIST needs to come last to ensure correct dependency checking
CONFIG_LIST="
    $DOCUMENT_LIST
    $EXAMPLE_LIST
    $EXTERNAL_LIBRARY_LIST
    $EXTERNAL_AUTODETECT_LIBRARY_LIST
    $HWACCEL_LIBRARY_LIST
    $HWACCEL_AUTODETECT_LIBRARY_LIST
    $FEATURE_LIST
    $LICENSE_LIST
    $LIBRARY_LIST
    $PROGRAM_LIST
    $SUBSYSTEM_LIST
    autodetect
    fontconfig
    linux_perf
    memory_poisoning
    neon_clobber_test
    ossfuzz
    pic
    thumb
    valgrind_backtrace
    xmm_clobber_test
    $COMPONENT_LIST
"

THREADS_LIST="
    pthreads
    os2threads
    w32threads
"

ATOMICS_LIST="
    atomics_gcc
    atomics_suncc
    atomics_win32
"

AUTODETECT_LIBS="
    $EXTERNAL_AUTODETECT_LIBRARY_LIST
    $HWACCEL_AUTODETECT_LIBRARY_LIST
    $THREADS_LIST
"

ARCH_LIST="
    aarch64
    alpha
    arm
    avr32
    avr32_ap
    avr32_uc
    bfin
    ia64
    m68k
    mips
    mips64
    parisc
    ppc
    ppc64
    s390
    sh4
    sparc
    sparc64
    tilegx
    tilepro
    tomi
    x86
    x86_32
    x86_64
"

ARCH_EXT_LIST_ARM="
    armv5te
    armv6
    armv6t2
    armv8
    neon
    vfp
    vfpv3
    setend
"

ARCH_EXT_LIST_MIPS="
    mipsfpu
    mips32r2
    mips32r5
    mips64r2
    mips32r6
    mips64r6
    mipsdsp
    mipsdspr2
    msa
"

ARCH_EXT_LIST_LOONGSON="
    loongson2
    loongson3
    mmi
"

ARCH_EXT_LIST_X86_SIMD="
    aesni
    amd3dnow
    amd3dnowext
    avx
    avx2
    fma3
    fma4
    mmx
    mmxext
    sse
    sse2
    sse3
    sse4
    sse42
    ssse3
    xop
"

ARCH_EXT_LIST_PPC="
    altivec
    dcbzl
    ldbrx
    power8
    ppc4xx
    vsx
"

ARCH_EXT_LIST_X86="
    $ARCH_EXT_LIST_X86_SIMD
    cpunop
    i686
"

ARCH_EXT_LIST="
    $ARCH_EXT_LIST_ARM
    $ARCH_EXT_LIST_PPC
    $ARCH_EXT_LIST_X86
    $ARCH_EXT_LIST_MIPS
    $ARCH_EXT_LIST_LOONGSON
"

ARCH_FEATURES="
    aligned_stack
    fast_64bit
    fast_clz
    fast_cmov
    local_aligned
    simd_align_16
    simd_align_32
"

BUILTIN_LIST="
    atomic_cas_ptr
    machine_rw_barrier
    MemoryBarrier
    mm_empty
    rdtsc
    sarestart
    sem_timedwait
    sync_val_compare_and_swap
"
HAVE_LIST_CMDLINE="
    inline_asm
    symver
    x86asm
"

HAVE_LIST_PUB="
    bigendian
    fast_unaligned
"

HEADERS_LIST="
    arpa_inet_h
    asm_types_h
    cdio_paranoia_h
    cdio_paranoia_paranoia_h
    cuda_h
    dispatch_dispatch_h
    dev_bktr_ioctl_bt848_h
    dev_bktr_ioctl_meteor_h
    dev_ic_bt8xx_h
    dev_video_bktr_ioctl_bt848_h
    dev_video_meteor_ioctl_meteor_h
    direct_h
    dirent_h
    dxgidebug_h
    dxva_h
    ES2_gl_h
    gsm_h
    io_h
    machine_ioctl_bt848_h
    machine_ioctl_meteor_h
    malloc_h
    opencv2_core_core_c_h
    OpenGL_gl3_h
    poll_h
    sys_param_h
    sys_resource_h
    sys_select_h
    sys_soundcard_h
    sys_time_h
    sys_un_h
    sys_videoio_h
    termios_h
    udplite_h
    unistd_h
    valgrind_valgrind_h
    windows_h
    winsock2_h
"

INTRINSICS_LIST="
    intrinsics_neon
"

COMPLEX_FUNCS="
    cabs
    cexp
"

MATH_FUNCS="
    atanf
    atan2f
    cbrt
    cbrtf
    copysign
    cosf
    erf
    exp2
    exp2f
    expf
    hypot
    isfinite
    isinf
    isnan
    ldexpf
    llrint
    llrintf
    log2
    log2f
    log10f
    lrint
    lrintf
    powf
    rint
    round
    roundf
    sinf
    trunc
    truncf
"

SYSTEM_FEATURES="
    atomics_native
    dos_paths
    libc_msvcrt
    MMAL_PARAMETER_VIDEO_MAX_NUM_CALLBACKS
    section_data_rel_ro
    threads
    uwp
    winrt
"

SYSTEM_FUNCS="
    access
    aligned_malloc
    arc4random
    clock_gettime
    closesocket
    CommandLineToArgvW
    fcntl
    getaddrinfo
    gethrtime
    getopt
    GetProcessAffinityMask
    GetProcessMemoryInfo
    GetProcessTimes
    getrusage
    GetSystemTimeAsFileTime
    gettimeofday
    glob
    glXGetProcAddress
    gmtime_r
    inet_aton
    isatty
    kbhit
    localtime_r
    lstat
    lzo1x_999_compress
    mach_absolute_time
    MapViewOfFile
    memalign
    mkstemp
    mmap
    mprotect
    nanosleep
    PeekNamedPipe
    posix_memalign
    pthread_cancel
    sched_getaffinity
    SetConsoleTextAttribute
    SetConsoleCtrlHandler
    setmode
    setrlimit
    Sleep
    strerror_r
    sysconf
    sysctl
    usleep
    UTGetOSTypeFromString
    VirtualAlloc
    wglGetProcAddress
"

SYSTEM_LIBRARIES="
    vaapi_drm
    vaapi_x11
    vdpau_x11
    wincrypt
"

TOOLCHAIN_FEATURES="
    as_arch_directive
    as_fpu_directive
    as_func
    as_object_arch
    asm_mod_q
    blocks_extension
    ebp_available
    ebx_available
    gnu_as
    gnu_windres
    ibm_asm
    inline_asm_direct_symbol_refs
    inline_asm_labels
    inline_asm_nonlocal_labels
    pragma_deprecated
    rsync_contimeout
    symver_asm_label
    symver_gnu_asm
    vfp_args
    xform_asm
    xmm_clobbers
"

TYPES_LIST="
    CONDITION_VARIABLE_Ptr
    kCMVideoCodecType_HEVC
    socklen_t
    struct_addrinfo
    struct_group_source_req
    struct_ip_mreq_source
    struct_ipv6_mreq
    struct_msghdr_msg_flags
    struct_pollfd
    struct_rusage_ru_maxrss
    struct_sctp_event_subscribe
    struct_sockaddr_in6
    struct_sockaddr_sa_len
    struct_sockaddr_storage
    struct_stat_st_mtim_tv_nsec
    struct_v4l2_frmivalenum_discrete
"

HAVE_LIST="
    $ARCH_EXT_LIST
    $(add_suffix _external $ARCH_EXT_LIST)
    $(add_suffix _inline   $ARCH_EXT_LIST)
    $ARCH_FEATURES
    $ATOMICS_LIST
    $BUILTIN_LIST
    $COMPLEX_FUNCS
    $HAVE_LIST_CMDLINE
    $HAVE_LIST_PUB
    $HEADERS_LIST
    $INTRINSICS_LIST
    $MATH_FUNCS
    $SYSTEM_FEATURES
    $SYSTEM_FUNCS
    $SYSTEM_LIBRARIES
    $THREADS_LIST
    $TOOLCHAIN_FEATURES
    $TYPES_LIST
    makeinfo
    makeinfo_html
    perl
    pod2man
    texi2html
"

# options emitted with CONFIG_ prefix but not available on the command line
CONFIG_EXTRA="
    aandcttables
    ac3dsp
    adts_header
    audio_frame_queue
    audiodsp
    blockdsp
    bswapdsp
    cabac
    cbs
    cbs_h264
    cbs_h265
    cbs_mpeg2
    dirac_parse
    dvprofile
    exif
    faandct
    faanidct
    fdctdsp
    flacdsp
    fmtconvert
    frame_thread_encoder
    g722dsp
    golomb
    gplv3
    h263dsp
    h264chroma
    h264dsp
    h264parse
    h264pred
    h264qpel
    hevcparse
    hpeldsp
    huffman
    huffyuvdsp
    huffyuvencdsp
    idctdsp
    iirfilter
    mdct15
    intrax8
    iso_media
    ividsp
    jpegtables
    lgplv3
    libx262
    llauddsp
    llviddsp
    llvidencdsp
    lpc
    lzf
    me_cmp
    mpeg_er
    mpegaudio
    mpegaudiodsp
    mpegaudioheader
    mpegvideo
    mpegvideoenc
    mss34dsp
    pixblockdsp
    qpeldsp
    qsv
    qsvdec
    qsvenc
    qsvvpp
    rangecoder
    riffdec
    riffenc
    rtpdec
    rtpenc_chain
    rv34dsp
    sinewin
    snappy
    srtp
    startcode
    texturedsp
    texturedspenc
    tpeldsp
    vaapi_1
    vaapi_encode
    vc1dsp
    videodsp
    vp3dsp
    vp56dsp
    vp8dsp
    wma_freqs
    wmv2dsp
"

CMDLINE_SELECT="
    $ARCH_EXT_LIST
    $CONFIG_LIST
    $HAVE_LIST_CMDLINE
    $THREADS_LIST
    asm
    cross_compile
    debug
    extra_warnings
    logging
    lto
    optimizations
    rpath
    stripping
"

PATHS_LIST="
    bindir
    datadir
    docdir
    incdir
    libdir
    mandir
    pkgconfigdir
    prefix
    shlibdir
    install_name_dir
"

CMDLINE_SET="
    $PATHS_LIST
    ar
    arch
    as
    assert_level
    build_suffix
    cc
    objcc
    cpu
    cross_prefix
    custom_allocator
    cxx
    dep_cc
    doxygen
    env
    extra_version
    gas
    host_cc
    host_cflags
    host_extralibs
    host_ld
    host_ldflags
    host_os
    ignore_tests
    install
    ld
    ln_s
    logfile
    malloc_prefix
    nm
    optflags
    nvccflags
    pkg_config
    pkg_config_flags
    progs_suffix
    random_seed
    ranlib
    samples
    strip
    sws_max_filter_size
    sysinclude
    sysroot
    target_exec
    target_os
    target_path
    target_samples
    tempprefix
    toolchain
    valgrind
    x86asmexe
"

CMDLINE_APPEND="
    extra_cflags
    extra_cxxflags
    extra_objcflags
    host_cppflags
"

# code dependency declarations

# architecture extensions

armv5te_deps="arm"
armv6_deps="arm"
armv6t2_deps="arm"
armv8_deps="aarch64"
neon_deps_any="aarch64 arm"
intrinsics_neon_deps="neon"
vfp_deps_any="aarch64 arm"
vfpv3_deps="vfp"
setend_deps="arm"

map 'eval ${v}_inline_deps=inline_asm' $ARCH_EXT_LIST_ARM

altivec_deps="ppc"
dcbzl_deps="ppc"
ldbrx_deps="ppc"
ppc4xx_deps="ppc"
vsx_deps="altivec"
power8_deps="vsx"

loongson2_deps="mips"
loongson3_deps="mips"
mips32r2_deps="mips"
mips32r5_deps="mips"
mips32r6_deps="mips"
mips64r2_deps="mips"
mips64r6_deps="mips"
mipsfpu_deps="mips"
mipsdsp_deps="mips"
mipsdspr2_deps="mips"
mmi_deps="mips"
msa_deps="mipsfpu"

cpunop_deps="i686"
x86_64_select="i686"
x86_64_suggest="fast_cmov"

amd3dnow_deps="mmx"
amd3dnowext_deps="amd3dnow"
i686_deps="x86"
mmx_deps="x86"
mmxext_deps="mmx"
sse_deps="mmxext"
sse2_deps="sse"
sse3_deps="sse2"
ssse3_deps="sse3"
sse4_deps="ssse3"
sse42_deps="sse4"
aesni_deps="sse42"
avx_deps="sse42"
xop_deps="avx"
fma3_deps="avx"
fma4_deps="avx"
avx2_deps="avx"

mmx_external_deps="x86asm"
mmx_inline_deps="inline_asm x86"
mmx_suggest="mmx_external mmx_inline"

for ext in $(filter_out mmx $ARCH_EXT_LIST_X86_SIMD); do
    eval dep=\$${ext}_deps
    eval ${ext}_external_deps='"${dep}_external"'
    eval ${ext}_inline_deps='"${dep}_inline"'
    eval ${ext}_suggest='"${ext}_external ${ext}_inline"'
done

aligned_stack_if_any="aarch64 ppc x86"
fast_64bit_if_any="aarch64 alpha ia64 mips64 parisc64 ppc64 sparc64 x86_64"
fast_clz_if_any="aarch64 alpha avr32 mips ppc x86"
fast_unaligned_if_any="aarch64 ppc x86"
simd_align_16_if_any="altivec neon sse"
simd_align_32_if_any="avx"

# system capabilities
symver_if_any="symver_asm_label symver_gnu_asm"
valgrind_backtrace_conflict="optimizations"
valgrind_backtrace_deps="valgrind_valgrind_h"

# threading support
atomics_gcc_if="sync_val_compare_and_swap"
atomics_suncc_if="atomic_cas_ptr machine_rw_barrier"
atomics_win32_if="MemoryBarrier"
atomics_native_if_any="$ATOMICS_LIST"
w32threads_deps="atomics_native"
threads_if_any="$THREADS_LIST"

# subsystems
cbs_h264_select="cbs golomb"
cbs_h265_select="cbs golomb"
cbs_mpeg2_select="cbs"
dct_select="rdft"
dirac_parse_select="golomb"
error_resilience_select="me_cmp"
faandct_deps="faan"
faandct_select="fdctdsp"
faanidct_deps="faan"
faanidct_select="idctdsp"
h264dsp_select="startcode"
hevcparse_select="golomb"
frame_thread_encoder_deps="encoders threads"
intrax8_select="blockdsp idctdsp"
mdct_select="fft"
mdct15_select="fft"
me_cmp_select="fdctdsp idctdsp pixblockdsp"
mpeg_er_select="error_resilience"
mpegaudio_select="mpegaudiodsp mpegaudioheader"
mpegaudiodsp_select="dct"
mpegvideo_select="blockdsp h264chroma hpeldsp idctdsp me_cmp mpeg_er videodsp"
mpegvideoenc_select="me_cmp mpegvideo pixblockdsp qpeldsp"
vc1dsp_select="h264chroma qpeldsp startcode"
rdft_select="fft"

# decoders / encoders
aac_decoder_select="adts_header mdct15 mdct sinewin"
aac_fixed_decoder_select="mdct sinewin"
aac_encoder_select="audio_frame_queue iirfilter lpc mdct sinewin"
aac_latm_decoder_select="aac_decoder aac_latm_parser"
ac3_decoder_select="ac3_parser ac3dsp bswapdsp fmtconvert mdct"
ac3_fixed_decoder_select="ac3_parser ac3dsp bswapdsp mdct"
ac3_encoder_select="ac3dsp audiodsp mdct me_cmp"
ac3_fixed_encoder_select="ac3dsp audiodsp mdct me_cmp"
adpcm_g722_decoder_select="g722dsp"
adpcm_g722_encoder_select="g722dsp"
aic_decoder_select="golomb idctdsp"
alac_encoder_select="lpc"
als_decoder_select="bswapdsp"
amrnb_decoder_select="lsp"
amrwb_decoder_select="lsp"
amv_decoder_select="sp5x_decoder exif"
amv_encoder_select="aandcttables jpegtables mpegvideoenc"
ape_decoder_select="bswapdsp llauddsp"
apng_decoder_select="zlib"
apng_encoder_select="llvidencdsp zlib"
asv1_decoder_select="blockdsp bswapdsp idctdsp"
asv1_encoder_select="bswapdsp fdctdsp pixblockdsp"
asv2_decoder_select="blockdsp bswapdsp idctdsp"
asv2_encoder_select="bswapdsp fdctdsp pixblockdsp"
atrac1_decoder_select="mdct sinewin"
atrac3_decoder_select="mdct"
atrac3p_decoder_select="mdct sinewin"
avrn_decoder_select="exif jpegtables"
bink_decoder_select="blockdsp hpeldsp"
binkaudio_dct_decoder_select="mdct rdft dct sinewin wma_freqs"
binkaudio_rdft_decoder_select="mdct rdft sinewin wma_freqs"
cavs_decoder_select="blockdsp golomb h264chroma idctdsp qpeldsp videodsp"
clearvideo_decoder_select="idctdsp"
cllc_decoder_select="bswapdsp"
comfortnoise_encoder_select="lpc"
cook_decoder_select="audiodsp mdct sinewin"
cscd_decoder_select="lzo"
cscd_decoder_suggest="zlib"
dca_decoder_select="mdct"
dds_decoder_select="texturedsp"
dirac_decoder_select="dirac_parse dwt golomb videodsp mpegvideoenc"
dnxhd_decoder_select="blockdsp idctdsp"
dnxhd_encoder_select="aandcttables blockdsp fdctdsp idctdsp mpegvideoenc pixblockdsp"
dolby_e_decoder_select="mdct"
dvvideo_decoder_select="dvprofile idctdsp"
dvvideo_encoder_select="dvprofile fdctdsp me_cmp pixblockdsp"
dxa_decoder_select="zlib"
dxv_decoder_select="lzf texturedsp"
eac3_decoder_select="ac3_decoder"
eac3_encoder_select="ac3_encoder"
eamad_decoder_select="aandcttables blockdsp bswapdsp idctdsp mpegvideo"
eatgq_decoder_select="aandcttables"
eatqi_decoder_select="aandcttables blockdsp bswapdsp idctdsp"
exr_decoder_select="zlib"
ffv1_decoder_select="rangecoder"
ffv1_encoder_select="rangecoder"
ffvhuff_decoder_select="huffyuv_decoder"
ffvhuff_encoder_select="huffyuv_encoder"
fic_decoder_select="golomb"
flac_decoder_select="flacdsp"
flac_encoder_select="bswapdsp flacdsp lpc"
flashsv2_decoder_select="zlib"
flashsv2_encoder_select="zlib"
flashsv_decoder_select="zlib"
flashsv_encoder_select="zlib"
flv_decoder_select="h263_decoder"
flv_encoder_select="h263_encoder"
fourxm_decoder_select="blockdsp bswapdsp"
fraps_decoder_select="bswapdsp huffman"
g2m_decoder_select="blockdsp idctdsp jpegtables zlib"
g729_decoder_select="audiodsp"
h261_decoder_select="mpegvideo"
h261_encoder_select="aandcttables mpegvideoenc"
h263_decoder_select="h263_parser h263dsp mpegvideo qpeldsp"
h263_encoder_select="aandcttables h263dsp mpegvideoenc"
h263i_decoder_select="h263_decoder"
h263p_decoder_select="h263_decoder"
h263p_encoder_select="h263_encoder"
h264_decoder_select="cabac golomb h264chroma h264dsp h264parse h264pred h264qpel videodsp"
h264_decoder_suggest="error_resilience"
hap_decoder_select="snappy texturedsp"
hap_encoder_deps="libsnappy"
hap_encoder_select="texturedspenc"
hevc_decoder_select="bswapdsp cabac golomb hevcparse videodsp"
huffyuv_decoder_select="bswapdsp huffyuvdsp llviddsp"
huffyuv_encoder_select="bswapdsp huffman huffyuvencdsp llvidencdsp"
iac_decoder_select="imc_decoder"
imc_decoder_select="bswapdsp fft mdct sinewin"
indeo3_decoder_select="hpeldsp"
indeo4_decoder_select="ividsp"
indeo5_decoder_select="ividsp"
interplay_video_decoder_select="hpeldsp"
jpegls_decoder_select="mjpeg_decoder"
jv_decoder_select="blockdsp"
lagarith_decoder_select="llviddsp"
ljpeg_encoder_select="aandcttables idctdsp jpegtables mpegvideoenc"
magicyuv_decoder_select="llviddsp"
magicyuv_encoder_select="llvidencdsp"
mdec_decoder_select="blockdsp idctdsp mpegvideo"
metasound_decoder_select="lsp mdct sinewin"
mimic_decoder_select="blockdsp bswapdsp hpeldsp idctdsp"
mjpeg_decoder_select="blockdsp hpeldsp exif idctdsp jpegtables"
mjpeg_encoder_select="aandcttables jpegtables mpegvideoenc"
mjpegb_decoder_select="mjpeg_decoder"
mlp_decoder_select="mlp_parser"
mlp_encoder_select="lpc"
motionpixels_decoder_select="bswapdsp"
mp1_decoder_select="mpegaudio"
mp1float_decoder_select="mpegaudio"
mp2_decoder_select="mpegaudio"
mp2float_decoder_select="mpegaudio"
mp3_decoder_select="mpegaudio"
mp3adu_decoder_select="mpegaudio"
mp3adufloat_decoder_select="mpegaudio"
mp3float_decoder_select="mpegaudio"
mp3on4_decoder_select="mpegaudio"
mp3on4float_decoder_select="mpegaudio"
mpc7_decoder_select="bswapdsp mpegaudiodsp"
mpc8_decoder_select="mpegaudiodsp"
mpegvideo_decoder_select="mpegvideo"
mpeg1video_decoder_select="mpegvideo"
mpeg1video_encoder_select="aandcttables mpegvideoenc h263dsp"
mpeg2video_decoder_select="mpegvideo"
mpeg2video_encoder_select="aandcttables mpegvideoenc h263dsp"
mpeg4_decoder_select="h263_decoder mpeg4video_parser"
mpeg4_encoder_select="h263_encoder"
msa1_decoder_select="mss34dsp"
mscc_decoder_select="zlib"
msmpeg4v1_decoder_select="h263_decoder"
msmpeg4v2_decoder_select="h263_decoder"
msmpeg4v2_encoder_select="h263_encoder"
msmpeg4v3_decoder_select="h263_decoder"
msmpeg4v3_encoder_select="h263_encoder"
mss2_decoder_select="mpegvideo qpeldsp vc1_decoder"
mts2_decoder_select="mss34dsp"
mxpeg_decoder_select="mjpeg_decoder"
nellymoser_decoder_select="mdct sinewin"
nellymoser_encoder_select="audio_frame_queue mdct sinewin"
nuv_decoder_select="idctdsp lzo"
on2avc_decoder_select="mdct"
opus_decoder_deps="swresample"
opus_decoder_select="mdct15"
opus_encoder_select="audio_frame_queue mdct15"
png_decoder_select="zlib"
png_encoder_select="llvidencdsp zlib"
prores_decoder_select="blockdsp idctdsp"
prores_encoder_select="fdctdsp"
qcelp_decoder_select="lsp"
qdm2_decoder_select="mdct rdft mpegaudiodsp"
ra_144_decoder_select="audiodsp"
ra_144_encoder_select="audio_frame_queue lpc audiodsp"
ralf_decoder_select="golomb"
rawvideo_decoder_select="bswapdsp"
rscc_decoder_select="zlib"
rtjpeg_decoder_select="me_cmp"
rv10_decoder_select="h263_decoder"
rv10_encoder_select="h263_encoder"
rv20_decoder_select="h263_decoder"
rv20_encoder_select="h263_encoder"
rv30_decoder_select="golomb h264pred h264qpel mpegvideo rv34dsp"
rv40_decoder_select="golomb h264pred h264qpel mpegvideo rv34dsp"
screenpresso_decoder_select="zlib"
shorten_decoder_select="bswapdsp"
sipr_decoder_select="lsp"
snow_decoder_select="dwt h264qpel hpeldsp me_cmp rangecoder videodsp"
snow_encoder_select="aandcttables dwt h264qpel hpeldsp me_cmp mpegvideoenc rangecoder"
sonic_decoder_select="golomb rangecoder"
sonic_encoder_select="golomb rangecoder"
sonic_ls_encoder_select="golomb rangecoder"
sp5x_decoder_select="mjpeg_decoder"
srgc_decoder_select="zlib"
svq1_decoder_select="hpeldsp"
svq1_encoder_select="aandcttables hpeldsp me_cmp mpegvideoenc"
svq3_decoder_select="golomb h264dsp h264parse h264pred hpeldsp tpeldsp videodsp"
svq3_decoder_suggest="zlib"
tak_decoder_select="audiodsp"
tdsc_decoder_select="zlib mjpeg_decoder"
theora_decoder_select="vp3_decoder"
thp_decoder_select="mjpeg_decoder"
tiff_decoder_suggest="zlib lzma"
tiff_encoder_suggest="zlib"
truehd_decoder_select="mlp_parser"
truehd_encoder_select="lpc"
truemotion2_decoder_select="bswapdsp"
truespeech_decoder_select="bswapdsp"
tscc_decoder_select="zlib"
twinvq_decoder_select="mdct lsp sinewin"
txd_decoder_select="texturedsp"
utvideo_decoder_select="bswapdsp llviddsp"
utvideo_encoder_select="bswapdsp huffman llvidencdsp"
vble_decoder_select="llviddsp"
vc1_decoder_select="blockdsp h263_decoder h264qpel intrax8 mpegvideo vc1dsp"
vc1image_decoder_select="vc1_decoder"
vorbis_decoder_select="mdct"
vorbis_encoder_select="mdct"
vp3_decoder_select="hpeldsp vp3dsp videodsp"
vp5_decoder_select="h264chroma hpeldsp videodsp vp3dsp vp56dsp"
vp6_decoder_select="h264chroma hpeldsp huffman videodsp vp3dsp vp56dsp"
vp6a_decoder_select="vp6_decoder"
vp6f_decoder_select="vp6_decoder"
vp7_decoder_select="h264pred videodsp vp8dsp"
vp8_decoder_select="h264pred videodsp vp8dsp"
vp9_decoder_select="videodsp vp9_parser"
webp_decoder_select="vp8_decoder exif"
wmalossless_decoder_select="llauddsp"
wmapro_decoder_select="mdct sinewin wma_freqs"
wmav1_decoder_select="mdct sinewin wma_freqs"
wmav1_encoder_select="mdct sinewin wma_freqs"
wmav2_decoder_select="mdct sinewin wma_freqs"
wmav2_encoder_select="mdct sinewin wma_freqs"
wmavoice_decoder_select="lsp rdft dct mdct sinewin"
wmv1_decoder_select="h263_decoder"
wmv1_encoder_select="h263_encoder"
wmv2_decoder_select="blockdsp error_resilience h263_decoder idctdsp intrax8 videodsp wmv2dsp"
wmv2_encoder_select="h263_encoder wmv2dsp"
wmv3_decoder_select="vc1_decoder"
wmv3image_decoder_select="wmv3_decoder"
xma1_decoder_select="wmapro_decoder"
xma2_decoder_select="wmapro_decoder"
zerocodec_decoder_select="zlib"
zlib_decoder_select="zlib"
zlib_encoder_select="zlib"
zmbv_decoder_select="zlib"
zmbv_encoder_select="zlib"

# hardware accelerators
crystalhd_deps="libcrystalhd_libcrystalhd_if_h"
cuda_deps_any="libdl LoadLibrary"
cuvid_deps="cuda"
d3d11va_deps="dxva_h ID3D11VideoDecoder ID3D11VideoContext"
dxva2_deps="dxva2api_h DXVA2_ConfigPictureDecode ole32 user32"
videotoolbox_hwaccel_deps="videotoolbox pthreads"
videotoolbox_hwaccel_extralibs="-framework QuartzCore"
xvmc_deps="X11_extensions_XvMClib_h"

h263_vaapi_hwaccel_deps="vaapi"
h263_vaapi_hwaccel_select="h263_decoder"
h263_videotoolbox_hwaccel_deps="videotoolbox"
h263_videotoolbox_hwaccel_select="h263_decoder"
h264_cuvid_hwaccel_deps="cuda cuvid"
h264_cuvid_hwaccel_select="h264_cuvid_decoder"
h264_d3d11va_hwaccel_deps="d3d11va"
h264_d3d11va_hwaccel_select="h264_decoder"
h264_d3d11va2_hwaccel_deps="d3d11va"
h264_d3d11va2_hwaccel_select="h264_decoder"
h264_dxva2_hwaccel_deps="dxva2"
h264_dxva2_hwaccel_select="h264_decoder"
h264_mediacodec_hwaccel_deps="mediacodec"
h264_mmal_hwaccel_deps="mmal"
h264_nvdec_hwaccel_deps="cuda nvdec"
h264_nvdec_hwaccel_select="h264_decoder"
h264_qsv_hwaccel_deps="libmfx"
h264_vaapi_hwaccel_deps="vaapi"
h264_vaapi_hwaccel_select="h264_decoder"
h264_vdpau_hwaccel_deps="vdpau"
h264_vdpau_hwaccel_select="h264_decoder"
h264_videotoolbox_hwaccel_deps="videotoolbox"
h264_videotoolbox_hwaccel_select="h264_decoder"
hevc_cuvid_hwaccel_deps="cuda cuvid"
hevc_cuvid_hwaccel_select="hevc_cuvid_decoder"
hevc_d3d11va_hwaccel_deps="d3d11va DXVA_PicParams_HEVC"
hevc_d3d11va_hwaccel_select="hevc_decoder"
hevc_mediacodec_hwaccel_deps="mediacodec"
hevc_d3d11va2_hwaccel_deps="d3d11va DXVA_PicParams_HEVC"
hevc_d3d11va2_hwaccel_select="hevc_decoder"
hevc_dxva2_hwaccel_deps="dxva2 DXVA_PicParams_HEVC"
hevc_dxva2_hwaccel_select="hevc_decoder"
hevc_nvdec_hwaccel_deps="cuda nvdec"
hevc_nvdec_hwaccel_select="hevc_decoder"
hevc_qsv_hwaccel_deps="libmfx"
hevc_vaapi_hwaccel_deps="vaapi VAPictureParameterBufferHEVC"
hevc_vaapi_hwaccel_select="hevc_decoder"
hevc_vdpau_hwaccel_deps="vdpau VdpPictureInfoHEVC"
hevc_vdpau_hwaccel_select="hevc_decoder"
hevc_videotoolbox_hwaccel_deps="videotoolbox"
hevc_videotoolbox_hwaccel_select="hevc_decoder"
mjpeg_cuvid_hwaccel_deps="cuda cuvid"
mjpeg_cuvid_hwaccel_select="mjpeg_cuvid_decoder"
mpeg_xvmc_hwaccel_deps="xvmc"
mpeg_xvmc_hwaccel_select="mpeg2video_decoder"
mpeg1_cuvid_hwaccel_deps="cuda cuvid"
mpeg1_cuvid_hwaccel_select="mpeg1_cuvid_decoder"
mpeg1_vdpau_hwaccel_deps="vdpau"
mpeg1_vdpau_hwaccel_select="mpeg1video_decoder"
mpeg1_videotoolbox_hwaccel_deps="videotoolbox"
mpeg1_videotoolbox_hwaccel_select="mpeg1video_decoder"
mpeg1_xvmc_hwaccel_deps="xvmc"
mpeg1_xvmc_hwaccel_select="mpeg1video_decoder"
mpeg2_cuvid_hwaccel_deps="cuda cuvid"
mpeg2_cuvid_hwaccel_select="mpeg2_cuvid_decoder"
mpeg2_d3d11va_hwaccel_deps="d3d11va"
mpeg2_d3d11va_hwaccel_select="mpeg2video_decoder"
mpeg2_d3d11va2_hwaccel_deps="d3d11va"
mpeg2_d3d11va2_hwaccel_select="mpeg2video_decoder"
mpeg2_dxva2_hwaccel_deps="dxva2"
mpeg2_dxva2_hwaccel_select="mpeg2video_decoder"
mpeg2_mediacodec_hwaccel_deps="mediacodec"
mpeg2_mmal_hwaccel_deps="mmal"
mpeg2_qsv_hwaccel_deps="libmfx"
mpeg2_vaapi_hwaccel_deps="vaapi"
mpeg2_vaapi_hwaccel_select="mpeg2video_decoder"
mpeg2_vdpau_hwaccel_deps="vdpau"
mpeg2_vdpau_hwaccel_select="mpeg2video_decoder"
mpeg2_videotoolbox_hwaccel_deps="videotoolbox"
mpeg2_videotoolbox_hwaccel_select="mpeg2video_decoder"
mpeg2_xvmc_hwaccel_deps="xvmc"
mpeg2_xvmc_hwaccel_select="mpeg2video_decoder"
mpeg4_cuvid_hwaccel_deps="cuda cuvid"
mpeg4_cuvid_hwaccel_select="mpeg4_cuvid_decoder"
mpeg4_mediacodec_hwaccel_deps="mediacodec"
mpeg4_mmal_hwaccel_deps="mmal"
mpeg4_vaapi_hwaccel_deps="vaapi"
mpeg4_vaapi_hwaccel_select="mpeg4_decoder"
mpeg4_vdpau_hwaccel_deps="vdpau"
mpeg4_vdpau_hwaccel_select="mpeg4_decoder"
mpeg4_videotoolbox_hwaccel_deps="videotoolbox"
mpeg4_videotoolbox_hwaccel_select="mpeg4_decoder"
vc1_cuvid_hwaccel_deps="cuda cuvid"
vc1_cuvid_hwaccel_select="vc1_cuvid_decoder"
vc1_d3d11va_hwaccel_deps="d3d11va"
vc1_d3d11va_hwaccel_select="vc1_decoder"
vc1_d3d11va2_hwaccel_deps="d3d11va"
vc1_d3d11va2_hwaccel_select="vc1_decoder"
vc1_dxva2_hwaccel_deps="dxva2"
vc1_dxva2_hwaccel_select="vc1_decoder"
vc1_mmal_hwaccel_deps="mmal"
vc1_qsv_hwaccel_deps="libmfx"
vc1_vaapi_hwaccel_deps="vaapi"
vc1_vaapi_hwaccel_select="vc1_decoder"
vc1_vdpau_hwaccel_deps="vdpau"
vc1_vdpau_hwaccel_select="vc1_decoder"
vp8_cuvid_hwaccel_deps="cuda cuvid"
vp8_cuvid_hwaccel_select="vp8_cuvid_decoder"
vp9_cuvid_hwaccel_deps="cuda cuvid"
vp9_cuvid_hwaccel_select="vp9_cuvid_decoder"
vp8_mediacodec_hwaccel_deps="mediacodec"
vp8_qsv_hwaccel_deps="libmfx"
vp9_d3d11va_hwaccel_deps="d3d11va DXVA_PicParams_VP9"
vp9_d3d11va_hwaccel_select="vp9_decoder"
vp9_d3d11va2_hwaccel_deps="d3d11va DXVA_PicParams_VP9"
vp9_d3d11va2_hwaccel_select="vp9_decoder"
vp9_dxva2_hwaccel_deps="dxva2 DXVA_PicParams_VP9"
vp9_dxva2_hwaccel_select="vp9_decoder"
vp9_mediacodec_hwaccel_deps="mediacodec"
vp9_vaapi_hwaccel_deps="vaapi VADecPictureParameterBufferVP9_bit_depth"
vp9_vaapi_hwaccel_select="vp9_decoder"
wmv3_d3d11va_hwaccel_select="vc1_d3d11va_hwaccel"
wmv3_d3d11va2_hwaccel_select="vc1_d3d11va2_hwaccel"
wmv3_dxva2_hwaccel_select="vc1_dxva2_hwaccel"
wmv3_vaapi_hwaccel_select="vc1_vaapi_hwaccel"
wmv3_vdpau_hwaccel_select="vc1_vdpau_hwaccel"

# hardware-accelerated codecs
omx_deps="libdl pthreads"
omx_rpi_select="omx"
qsv_deps="libmfx"
qsvdec_select="qsv"
qsvenc_select="qsv"
qsvvpp_select="qsv"
vaapi_encode_deps="vaapi"
v4l2_m2m_deps_any="linux_videodev2_h"

hwupload_cuda_filter_deps="cuda"
scale_npp_filter_deps="cuda libnpp"
scale_cuda_filter_deps="cuda_sdk"
thumbnail_cuda_filter_deps="cuda_sdk"

nvenc_deps="cuda"
nvenc_deps_any="libdl LoadLibrary"
nvenc_encoder_deps="nvenc"

h263_v4l2m2m_decoder_deps="v4l2_m2m h263_v4l2_m2m"
h263_v4l2m2m_encoder_deps="v4l2_m2m h263_v4l2_m2m"
h264_crystalhd_decoder_select="crystalhd h264_mp4toannexb_bsf h264_parser"
h264_cuvid_decoder_deps="cuda cuvid"
h264_cuvid_decoder_select="h264_mp4toannexb_bsf"
h264_mediacodec_decoder_deps="mediacodec"
h264_mediacodec_decoder_select="h264_mp4toannexb_bsf h264_parser"
h264_mmal_decoder_deps="mmal"
h264_nvenc_encoder_deps="nvenc"
h264_omx_encoder_deps="omx"
h264_qsv_decoder_select="h264_mp4toannexb_bsf h264_parser qsvdec h264_qsv_hwaccel"
h264_qsv_encoder_select="qsvenc"
h264_rkmpp_decoder_deps="rkmpp"
h264_rkmpp_decoder_select="h264_mp4toannexb_bsf"
h264_vaapi_encoder_deps="VAEncPictureParameterBufferH264"
h264_vaapi_encoder_select="cbs_h264 vaapi_encode"
h264_v4l2m2m_decoder_deps="v4l2_m2m h264_v4l2_m2m"
h264_v4l2m2m_encoder_deps="v4l2_m2m h264_v4l2_m2m"
hevc_cuvid_decoder_deps="cuda cuvid"
hevc_cuvid_decoder_select="hevc_mp4toannexb_bsf"
hevc_mediacodec_decoder_deps="mediacodec"
hevc_mediacodec_decoder_select="hevc_mp4toannexb_bsf hevc_parser"
hevc_nvenc_encoder_deps="nvenc"
hevc_qsv_decoder_select="hevc_mp4toannexb_bsf hevc_parser qsvdec hevc_qsv_hwaccel"
hevc_qsv_encoder_select="hevcparse qsvenc"
hevc_rkmpp_decoder_deps="rkmpp"
hevc_rkmpp_decoder_select="hevc_mp4toannexb_bsf"
hevc_vaapi_encoder_deps="VAEncPictureParameterBufferHEVC"
hevc_vaapi_encoder_select="cbs_h265 vaapi_encode"
hevc_v4l2m2m_decoder_deps="v4l2_m2m hevc_v4l2_m2m"
hevc_v4l2m2m_encoder_deps="v4l2_m2m hevc_v4l2_m2m"
mjpeg_cuvid_decoder_deps="cuda cuvid"
mjpeg_qsv_encoder_deps="libmfx"
mjpeg_qsv_encoder_select="qsvenc"
mjpeg_vaapi_encoder_deps="VAEncPictureParameterBufferJPEG"
mjpeg_vaapi_encoder_select="vaapi_encode jpegtables"
mpeg1_cuvid_decoder_deps="cuda cuvid"
mpeg1_v4l2m2m_decoder_deps="v4l2_m2m mpeg1_v4l2_m2m"
mpeg2_crystalhd_decoder_select="crystalhd"
mpeg2_cuvid_decoder_deps="cuda cuvid"
mpeg2_mmal_decoder_deps="mmal"
mpeg2_mediacodec_decoder_deps="mediacodec"
mpeg2_qsv_decoder_select="qsvdec mpeg2_qsv_hwaccel"
mpeg2_qsv_encoder_select="qsvenc"
mpeg2_vaapi_encoder_deps="VAEncPictureParameterBufferMPEG2"
mpeg2_vaapi_encoder_select="cbs_mpeg2 vaapi_encode"
mpeg2_v4l2m2m_decoder_deps="v4l2_m2m mpeg2_v4l2_m2m"
mpeg4_crystalhd_decoder_select="crystalhd"
mpeg4_cuvid_decoder_deps="cuda cuvid"
mpeg4_mediacodec_decoder_deps="mediacodec"
mpeg4_mmal_decoder_deps="mmal"
mpeg4_omx_encoder_deps="omx"
mpeg4_v4l2m2m_decoder_deps="v4l2_m2m mpeg4_v4l2_m2m"
mpeg4_v4l2m2m_encoder_deps="v4l2_m2m mpeg4_v4l2_m2m"
msmpeg4_crystalhd_decoder_select="crystalhd"
nvenc_h264_encoder_select="h264_nvenc_encoder"
nvenc_hevc_encoder_select="hevc_nvenc_encoder"
vc1_crystalhd_decoder_select="crystalhd"
vc1_cuvid_decoder_deps="cuda cuvid"
vc1_mmal_decoder_deps="mmal"
vc1_qsv_decoder_select="qsvdec vc1_qsv_hwaccel vc1_parser"
vc1_v4l2m2m_decoder_deps="v4l2_m2m vc1_v4l2_m2m"
vp8_cuvid_decoder_deps="cuda cuvid"
vp8_mediacodec_decoder_deps="mediacodec"
vp8_qsv_decoder_select="qsvdec vp8_qsv_hwaccel vp8_parser"
vp8_rkmpp_decoder_deps="rkmpp"
vp8_vaapi_encoder_deps="VAEncPictureParameterBufferVP8"
vp8_vaapi_encoder_select="vaapi_encode"
vp8_v4l2m2m_decoder_deps="v4l2_m2m vp8_v4l2_m2m"
vp8_v4l2m2m_encoder_deps="v4l2_m2m vp8_v4l2_m2m"
vp9_cuvid_decoder_deps="cuda cuvid"
vp9_mediacodec_decoder_deps="mediacodec"
vp9_rkmpp_decoder_deps="rkmpp"
vp9_vaapi_encoder_deps="VAEncPictureParameterBufferVP9"
vp9_vaapi_encoder_select="vaapi_encode"
vp9_v4l2m2m_decoder_deps="v4l2_m2m vp9_v4l2_m2m"
wmv3_crystalhd_decoder_select="crystalhd"

# parsers
aac_parser_select="adts_header"
h264_parser_select="golomb h264dsp h264parse"
hevc_parser_select="hevcparse"
mpegaudio_parser_select="mpegaudioheader"
mpegvideo_parser_select="mpegvideo"
mpeg4video_parser_select="h263dsp mpegvideo qpeldsp"
vc1_parser_select="vc1dsp"

# bitstream_filters
aac_adtstoasc_bsf_select="adts_header"
h264_metadata_bsf_select="cbs_h264"
h264_redundant_pps_bsf_select="cbs_h264"
hevc_metadata_bsf_select="cbs_h265"
mjpeg2jpeg_bsf_select="jpegtables"
mpeg2_metadata_bsf_select="cbs_mpeg2"
trace_headers_bsf_select="cbs_h264 cbs_h265 cbs_mpeg2"

# external libraries
aac_at_decoder_deps="audiotoolbox"
ac3_at_decoder_deps="audiotoolbox"
ac3_at_decoder_select="ac3_parser"
adpcm_ima_qt_at_decoder_deps="audiotoolbox"
alac_at_decoder_deps="audiotoolbox"
amr_nb_at_decoder_deps="audiotoolbox"
avisynth_deps_any="libdl LoadLibrary"
avisynth_demuxer_deps="avisynth"
avisynth_demuxer_select="riffdec"
eac3_at_decoder_deps="audiotoolbox"
eac3_at_decoder_select="ac3_parser"
gsm_ms_at_decoder_deps="audiotoolbox"
ilbc_at_decoder_deps="audiotoolbox"
mp1_at_decoder_deps="audiotoolbox"
mp2_at_decoder_deps="audiotoolbox"
mp3_at_decoder_deps="audiotoolbox"
mp1_at_decoder_select="mpegaudioheader"
mp2_at_decoder_select="mpegaudioheader"
mp3_at_decoder_select="mpegaudioheader"
pcm_alaw_at_decoder_deps="audiotoolbox"
pcm_mulaw_at_decoder_deps="audiotoolbox"
qdmc_at_decoder_deps="audiotoolbox"
qdm2_at_decoder_deps="audiotoolbox"
aac_at_encoder_deps="audiotoolbox"
aac_at_encoder_select="audio_frame_queue"
alac_at_encoder_deps="audiotoolbox"
alac_at_encoder_select="audio_frame_queue"
ilbc_at_encoder_deps="audiotoolbox"
ilbc_at_encoder_select="audio_frame_queue"
pcm_alaw_at_encoder_deps="audiotoolbox"
pcm_alaw_at_encoder_select="audio_frame_queue"
pcm_mulaw_at_encoder_deps="audiotoolbox"
pcm_mulaw_at_encoder_select="audio_frame_queue"
chromaprint_muxer_deps="chromaprint"
h264_videotoolbox_encoder_deps="pthreads"
h264_videotoolbox_encoder_select="videotoolbox_encoder"
libcelt_decoder_deps="libcelt"
libfdk_aac_decoder_deps="libfdk_aac"
libfdk_aac_encoder_deps="libfdk_aac"
libfdk_aac_encoder_select="audio_frame_queue"
libgme_demuxer_deps="libgme"
libgsm_decoder_deps="libgsm"
libgsm_encoder_deps="libgsm"
libgsm_ms_decoder_deps="libgsm"
libgsm_ms_encoder_deps="libgsm"
libilbc_decoder_deps="libilbc"
libilbc_encoder_deps="libilbc"
libkvazaar_encoder_deps="libkvazaar"
libmodplug_demuxer_deps="libmodplug"
libmp3lame_encoder_deps="libmp3lame"
libmp3lame_encoder_select="audio_frame_queue mpegaudioheader"
libopencore_amrnb_decoder_deps="libopencore_amrnb"
libopencore_amrnb_encoder_deps="libopencore_amrnb"
libopencore_amrnb_encoder_select="audio_frame_queue"
libopencore_amrwb_decoder_deps="libopencore_amrwb"
libopenh264_decoder_deps="libopenh264"
libopenh264_decoder_select="h264_mp4toannexb_bsf"
libopenh264_encoder_deps="libopenh264"
libopenjpeg_decoder_deps="libopenjpeg"
libopenjpeg_encoder_deps="libopenjpeg"
libopenmpt_demuxer_deps="libopenmpt"
libopus_decoder_deps="libopus"
libopus_encoder_deps="libopus"
libopus_encoder_select="audio_frame_queue"
librsvg_decoder_deps="librsvg"
libshine_encoder_deps="libshine"
libshine_encoder_select="audio_frame_queue"
libspeex_decoder_deps="libspeex"
libspeex_encoder_deps="libspeex"
libspeex_encoder_select="audio_frame_queue"
libtheora_encoder_deps="libtheora"
libtwolame_encoder_deps="libtwolame"
libvo_amrwbenc_encoder_deps="libvo_amrwbenc"
libvorbis_decoder_deps="libvorbis"
libvorbis_encoder_deps="libvorbis libvorbisenc"
libvorbis_encoder_select="audio_frame_queue"
libvpx_vp8_decoder_deps="libvpx"
libvpx_vp8_encoder_deps="libvpx"
libvpx_vp9_decoder_deps="libvpx"
libvpx_vp9_encoder_deps="libvpx"
libwavpack_encoder_deps="libwavpack"
libwavpack_encoder_select="audio_frame_queue"
libwebp_encoder_deps="libwebp"
libwebp_anim_encoder_deps="libwebp"
libx262_encoder_deps="libx262"
libx264_encoder_deps="libx264"
libx264rgb_encoder_deps="libx264 x264_csp_bgr"
libx264rgb_encoder_select="libx264_encoder"
libx265_encoder_deps="libx265"
libxavs_encoder_deps="libxavs"
libxvid_encoder_deps="libxvid"
libzvbi_teletext_decoder_deps="libzvbi"
videotoolbox_suggest="coreservices"
videotoolbox_deps="corefoundation coremedia corevideo"
videotoolbox_encoder_deps="videotoolbox VTCompressionSessionPrepareToEncodeFrames"

# demuxers / muxers
ac3_demuxer_select="ac3_parser"
aiff_muxer_select="iso_media"
asf_demuxer_select="riffdec"
asf_o_demuxer_select="riffdec"
asf_muxer_select="riffenc"
asf_stream_muxer_select="asf_muxer"
avi_demuxer_select="iso_media riffdec exif"
avi_muxer_select="riffenc"
caf_demuxer_select="iso_media riffdec"
caf_muxer_select="iso_media"
dash_muxer_select="mp4_muxer"
dash_demuxer_deps="libxml2"
dirac_demuxer_select="dirac_parser"
dts_demuxer_select="dca_parser"
dtshd_demuxer_select="dca_parser"
dv_demuxer_select="dvprofile"
dv_muxer_select="dvprofile"
dxa_demuxer_select="riffdec"
eac3_demuxer_select="ac3_parser"
f4v_muxer_select="mov_muxer"
fifo_muxer_deps="threads"
flac_demuxer_select="flac_parser"
hds_muxer_select="flv_muxer"
hls_muxer_select="mpegts_muxer"
hls_muxer_suggest="gcrypt openssl"
image2_alias_pix_demuxer_select="image2_demuxer"
image2_brender_pix_demuxer_select="image2_demuxer"
ipod_muxer_select="mov_muxer"
ismv_muxer_select="mov_muxer"
matroska_audio_muxer_select="matroska_muxer"
matroska_demuxer_select="iso_media riffdec"
matroska_demuxer_suggest="bzlib lzo zlib"
matroska_muxer_select="iso_media riffenc"
mmf_muxer_select="riffenc"
mov_demuxer_select="iso_media riffdec"
mov_demuxer_suggest="zlib"
mov_muxer_select="iso_media riffenc rtpenc_chain"
mp3_demuxer_select="mpegaudio_parser"
mp3_muxer_select="mpegaudioheader"
mp4_muxer_select="mov_muxer"
mpegts_demuxer_select="iso_media"
mpegts_muxer_select="adts_muxer latm_muxer"
mpegtsraw_demuxer_select="mpegts_demuxer"
mxf_d10_muxer_select="mxf_muxer"
mxf_opatom_muxer_select="mxf_muxer"
nut_muxer_select="riffenc"
nuv_demuxer_select="riffdec"
oga_muxer_select="ogg_muxer"
ogg_demuxer_select="dirac_parse"
ogv_muxer_select="ogg_muxer"
opus_muxer_select="ogg_muxer"
psp_muxer_select="mov_muxer"
rtp_demuxer_select="sdp_demuxer"
rtp_muxer_select="golomb"
rtpdec_select="asf_demuxer jpegtables mov_demuxer mpegts_demuxer rm_demuxer rtp_protocol srtp"
rtsp_demuxer_select="http_protocol rtpdec"
rtsp_muxer_select="rtp_muxer http_protocol rtp_protocol rtpenc_chain"
sap_demuxer_select="sdp_demuxer"
sap_muxer_select="rtp_muxer rtp_protocol rtpenc_chain"
sdp_demuxer_select="rtpdec"
smoothstreaming_muxer_select="ismv_muxer"
spdif_demuxer_select="adts_header"
spdif_muxer_select="adts_header"
spx_muxer_select="ogg_muxer"
swf_demuxer_suggest="zlib"
tak_demuxer_select="tak_parser"
tg2_muxer_select="mov_muxer"
tgp_muxer_select="mov_muxer"
vobsub_demuxer_select="mpegps_demuxer"
w64_demuxer_select="wav_demuxer"
w64_muxer_select="wav_muxer"
wav_demuxer_select="riffdec"
wav_muxer_select="riffenc"
webm_muxer_select="iso_media riffenc"
webm_dash_manifest_demuxer_select="matroska_demuxer"
wtv_demuxer_select="mpegts_demuxer riffdec"
wtv_muxer_select="mpegts_muxer riffenc"
xmv_demuxer_select="riffdec"
xwma_demuxer_select="riffdec"

# indevs / outdevs
alsa_indev_deps="alsa"
alsa_outdev_deps="alsa"
avfoundation_indev_deps="avfoundation corevideo coremedia pthreads"
avfoundation_indev_suggest="coregraphics applicationservices"
avfoundation_indev_extralibs="-framework Foundation"
bktr_indev_deps_any="dev_bktr_ioctl_bt848_h machine_ioctl_bt848_h dev_video_bktr_ioctl_bt848_h dev_ic_bt8xx_h"
caca_outdev_deps="libcaca"
decklink_deps_any="libdl LoadLibrary"
decklink_indev_deps="decklink threads"
decklink_indev_extralibs="-lstdc++"
decklink_outdev_deps="decklink threads"
decklink_outdev_extralibs="-lstdc++"
libndi_newtek_indev_deps="libndi_newtek"
libndi_newtek_indev_extralibs="-lndi"
libndi_newtek_outdev_deps="libndi_newtek"
libndi_newtek_outdev_extralibs="-lndi"
dshow_indev_deps="IBaseFilter"
dshow_indev_extralibs="-lpsapi -lole32 -lstrmiids -luuid -loleaut32 -lshlwapi"
fbdev_indev_deps="linux_fb_h"
fbdev_outdev_deps="linux_fb_h"
gdigrab_indev_deps="CreateDIBSection"
gdigrab_indev_extralibs="-lgdi32"
gdigrab_indev_select="bmp_decoder"
iec61883_indev_deps="libiec61883"
jack_indev_deps="libjack"
jack_indev_deps_any="sem_timedwait dispatch_dispatch_h"
kmsgrab_indev_deps="libdrm"
lavfi_indev_deps="avfilter"
libcdio_indev_deps="libcdio"
libdc1394_indev_deps="libdc1394"
openal_indev_deps="openal"
opengl_outdev_deps="opengl"
oss_indev_deps_any="sys_soundcard_h"
oss_outdev_deps_any="sys_soundcard_h"
pulse_indev_deps="libpulse"
pulse_outdev_deps="libpulse"
sdl2_outdev_deps="sdl2"
sndio_indev_deps="sndio"
sndio_outdev_deps="sndio"
v4l2_indev_deps_any="linux_videodev2_h sys_videoio_h"
v4l2_indev_suggest="libv4l2"
v4l2_outdev_deps_any="linux_videodev2_h sys_videoio_h"
v4l2_outdev_suggest="libv4l2"
vfwcap_indev_deps="vfw32 vfwcap_defines"
xcbgrab_indev_deps="libxcb"
xcbgrab_indev_suggest="libxcb_shm libxcb_shape libxcb_xfixes"
xv_outdev_deps="X11_extensions_Xvlib_h XvGetPortAttribute"
xv_outdev_extralibs="-lXv -lX11 -lXext"

# protocols
async_protocol_deps="threads"
bluray_protocol_deps="libbluray"
ffrtmpcrypt_protocol_conflict="librtmp_protocol"
ffrtmpcrypt_protocol_deps_any="gcrypt gmp openssl"
ffrtmpcrypt_protocol_select="tcp_protocol"
ffrtmphttp_protocol_conflict="librtmp_protocol"
ffrtmphttp_protocol_select="http_protocol"
ftp_protocol_select="tcp_protocol"
gopher_protocol_select="network"
http_protocol_select="tcp_protocol"
http_protocol_suggest="zlib"
httpproxy_protocol_select="tcp_protocol"
httpproxy_protocol_suggest="zlib"
https_protocol_select="tls_protocol"
https_protocol_suggest="zlib"
icecast_protocol_select="http_protocol"
librtmp_protocol_deps="librtmp"
librtmpe_protocol_deps="librtmp"
librtmps_protocol_deps="librtmp"
librtmpt_protocol_deps="librtmp"
librtmpte_protocol_deps="librtmp"
libsmbclient_protocol_deps="libsmbclient gplv3"
libssh_protocol_deps="libssh"
mmsh_protocol_select="http_protocol"
mmst_protocol_select="network"
rtmp_protocol_conflict="librtmp_protocol"
rtmp_protocol_select="tcp_protocol"
rtmp_protocol_suggest="zlib"
rtmpe_protocol_select="ffrtmpcrypt_protocol"
rtmpe_protocol_suggest="zlib"
rtmps_protocol_conflict="librtmp_protocol"
rtmps_protocol_select="tls_protocol"
rtmps_protocol_suggest="zlib"
rtmpt_protocol_select="ffrtmphttp_protocol"
rtmpt_protocol_suggest="zlib"
rtmpte_protocol_select="ffrtmpcrypt_protocol ffrtmphttp_protocol"
rtmpte_protocol_suggest="zlib"
rtmpts_protocol_select="ffrtmphttp_protocol https_protocol"
rtmpts_protocol_suggest="zlib"
rtp_protocol_select="udp_protocol"
schannel_conflict="openssl gnutls"
sctp_protocol_deps="struct_sctp_event_subscribe struct_msghdr_msg_flags"
sctp_protocol_select="network"
securetransport_conflict="openssl gnutls"
srtp_protocol_select="rtp_protocol srtp"
tcp_protocol_select="network"
tls_protocol_deps_any="gnutls openssl schannel securetransport"
tls_protocol_select="tcp_protocol"
udp_protocol_select="network"
udplite_protocol_select="network"
unix_protocol_deps="sys_un_h"
unix_protocol_select="network"

# filters
afftfilt_filter_deps="avcodec"
afftfilt_filter_select="fft"
afir_filter_deps="avcodec"
afir_filter_select="fft"
amovie_filter_deps="avcodec avformat"
aresample_filter_deps="swresample"
ass_filter_deps="libass"
atempo_filter_deps="avcodec"
atempo_filter_select="rdft"
azmq_filter_deps="libzmq"
blackframe_filter_deps="gpl"
boxblur_filter_deps="gpl"
bs2b_filter_deps="libbs2b"
colormatrix_filter_deps="gpl"
coreimage_filter_deps="coreimage appkit"
coreimage_filter_extralibs="-framework OpenGL"
coreimagesrc_filter_deps="coreimage appkit"
coreimagesrc_filter_extralibs="-framework OpenGL"
cover_rect_filter_deps="avcodec avformat gpl"
cropdetect_filter_deps="gpl"
deinterlace_qsv_filter_deps="libmfx"
deinterlace_vaapi_filter_deps="vaapi"
delogo_filter_deps="gpl"
deshake_filter_select="pixelutils"
deshake_filter_suggest="opencl"
drawtext_filter_deps="libfreetype"
drawtext_filter_suggest="libfontconfig libfribidi"
elbg_filter_deps="avcodec"
eq_filter_deps="gpl"
fftfilt_filter_deps="avcodec"
fftfilt_filter_select="rdft"
find_rect_filter_deps="avcodec avformat gpl"
firequalizer_filter_deps="avcodec"
firequalizer_filter_select="rdft"
flite_filter_deps="libflite"
framerate_filter_select="pixelutils"
frei0r_filter_deps="frei0r libdl"
frei0r_src_filter_deps="frei0r libdl"
fspp_filter_deps="gpl"
geq_filter_deps="gpl"
histeq_filter_deps="gpl"
hqdn3d_filter_deps="gpl"
interlace_filter_deps="gpl"
kerndeint_filter_deps="gpl"
ladspa_filter_deps="ladspa libdl"
mcdeint_filter_deps="avcodec gpl"
movie_filter_deps="avcodec avformat"
mpdecimate_filter_deps="gpl"
mpdecimate_filter_select="pixelutils"
mptestsrc_filter_deps="gpl"
negate_filter_deps="lut_filter"
nnedi_filter_deps="gpl"
ocr_filter_deps="libtesseract"
ocv_filter_deps="libopencv"
overlay_qsv_filter_deps="libmfx"
overlay_qsv_filter_select="qsvvpp"
owdenoise_filter_deps="gpl"
pan_filter_deps="swresample"
perspective_filter_deps="gpl"
phase_filter_deps="gpl"
pp7_filter_deps="gpl"
pp_filter_deps="gpl postproc"
pullup_filter_deps="gpl"
removelogo_filter_deps="avcodec avformat swscale"
repeatfields_filter_deps="gpl"
resample_filter_deps="avresample"
rubberband_filter_deps="librubberband"
sab_filter_deps="gpl swscale"
scale2ref_filter_deps="swscale"
scale_filter_deps="swscale"
scale_qsv_filter_deps="libmfx"
select_filter_select="pixelutils"
showcqt_filter_deps="avcodec avformat swscale"
showcqt_filter_suggest="libfontconfig libfreetype"
showcqt_filter_select="fft"
showfreqs_filter_deps="avcodec"
showfreqs_filter_select="fft"
showspectrum_filter_deps="avcodec"
showspectrum_filter_select="fft"
showspectrumpic_filter_deps="avcodec"
showspectrumpic_filter_select="fft"
signature_filter_deps="gpl avcodec avformat"
smartblur_filter_deps="gpl swscale"
sofalizer_filter_deps="libmysofa avcodec"
sofalizer_filter_select="fft"
spectrumsynth_filter_deps="avcodec"
spectrumsynth_filter_select="fft"
spp_filter_deps="gpl avcodec"
spp_filter_select="fft idctdsp fdctdsp me_cmp pixblockdsp"
stereo3d_filter_deps="gpl"
subtitles_filter_deps="avformat avcodec libass"
super2xsai_filter_deps="gpl"
pixfmts_super2xsai_test_deps="super2xsai_filter"
tinterlace_filter_deps="gpl"
tinterlace_merge_test_deps="tinterlace_filter"
tinterlace_pad_test_deps="tinterlace_filter"
tonemap_filter_deps="const_nan"
uspp_filter_deps="gpl avcodec"
unsharp_filter_suggest="opencl"
vaguedenoiser_filter_deps="gpl"
vidstabdetect_filter_deps="libvidstab"
vidstabtransform_filter_deps="libvidstab"
libvmaf_filter_deps="libvmaf"
zmq_filter_deps="libzmq"
zoompan_filter_deps="swscale"
zscale_filter_deps="libzimg const_nan"
scale_vaapi_filter_deps="vaapi VAProcPipelineParameterBuffer"
vpp_qsv_filter_deps="libmfx"
vpp_qsv_filter_select="qsvvpp"

# examples
avio_dir_cmd_deps="avformat avutil"
avio_reading_deps="avformat avcodec avutil"
decode_audio_example_deps="avcodec avutil"
decode_video_example_deps="avcodec avutil"
demuxing_decoding_example_deps="avcodec avformat avutil"
encode_audio_example_deps="avcodec avutil"
encode_video_example_deps="avcodec avutil"
extract_mvs_example_deps="avcodec avformat avutil"
filter_audio_example_deps="avfilter avutil"
filtering_audio_example_deps="avfilter avcodec avformat avutil"
filtering_video_example_deps="avfilter avcodec avformat avutil"
http_multiclient_example_deps="avformat avutil fork"
hw_decode_example_deps="avcodec avformat avutil"
metadata_example_deps="avformat avutil"
muxing_example_deps="avcodec avformat avutil swscale"
qsvdec_example_deps="avcodec avutil libmfx h264_qsv_decoder"
remuxing_example_deps="avcodec avformat avutil"
resampling_audio_example_deps="avutil swresample"
scaling_video_example_deps="avutil swscale"
transcode_aac_example_deps="avcodec avformat swresample"
transcoding_example_deps="avfilter avcodec avformat avutil"

# EXTRALIBS_LIST
cpu_init_extralibs="pthreads_extralibs"
cws2fws_extralibs="zlib_extralibs"

# libraries, in linking order
avcodec_deps="avutil"
avcodec_suggest="libm"
avcodec_select="null_bsf"
avdevice_deps="avformat avcodec avutil"
avdevice_suggest="libm"
avfilter_deps="avutil"
avfilter_suggest="libm"
avformat_deps="avcodec avutil"
avformat_suggest="libm network zlib"
avresample_deps="avutil"
avresample_suggest="libm"
avutil_suggest="clock_gettime cuda libm libdrm libmfx opencl user32 vaapi videotoolbox corefoundation corevideo coremedia wincrypt"
postproc_deps="avutil gpl"
postproc_suggest="libm"
swresample_deps="avutil"
swresample_suggest="libm libsoxr"
swscale_deps="avutil"
swscale_suggest="libm"

avcodec_extralibs="pthreads_extralibs iconv_extralibs"
avfilter_extralibs="pthreads_extralibs"
avutil_extralibs="d3d11va_extralibs nanosleep_extralibs pthreads_extralibs vaapi_drm_extralibs vaapi_x11_extralibs vdpau_x11_extralibs"

# programs
ffmpeg_deps="avcodec avfilter avformat swresample"
ffmpeg_select="aformat_filter anull_filter atrim_filter format_filter
               null_filter
               trim_filter"
ffmpeg_suggest="ole32 psapi shell32"
ffplay_deps="avcodec avformat swscale swresample sdl2"
ffplay_select="rdft crop_filter transpose_filter hflip_filter vflip_filter rotate_filter"
ffplay_suggest="shell32"
ffprobe_deps="avcodec avformat"
ffprobe_suggest="shell32"
ffserver_deps="avformat fork sarestart"
ffserver_select="ffm_muxer rtp_protocol rtsp_demuxer"

# documentation
podpages_deps="perl"
manpages_deps="perl pod2man"
htmlpages_deps="perl"
htmlpages_deps_any="makeinfo_html texi2html"
txtpages_deps="perl makeinfo"
doc_deps_any="manpages htmlpages podpages txtpages"

# default parameters

logfile="ffbuild/config.log"

# installation paths
prefix_default="/usr/local"
bindir_default='${prefix}/bin'
datadir_default='${prefix}/share/ffmpeg'
docdir_default='${prefix}/share/doc/ffmpeg'
incdir_default='${prefix}/include'
libdir_default='${prefix}/lib'
mandir_default='${prefix}/share/man'

# toolchain
ar_default="ar"
cc_default="gcc"
cxx_default="g++"
host_cc_default="gcc"
doxygen_default="doxygen"
install="install"
ln_s_default="ln -s -f"
nm_default="nm -g"
pkg_config_default=pkg-config
ranlib_default="ranlib"
strip_default="strip"
version_script='--version-script'
x86asmexe_default="nasm"
windres_default="windres"
nvcc_default="nvcc"
nvccflags_default="-gencode arch=compute_30,code=sm_30 -O2"
striptype="direct"

# OS
target_os_default=$(tolower $(uname -s))
host_os=$target_os_default

# machine
if test "$target_os_default" = aix; then
    arch_default=$(uname -p)
    strip_default="strip -X32_64"
else
    arch_default=$(uname -m)
fi
cpu="generic"
intrinsics="none"

# configurable options
enable $PROGRAM_LIST
enable $DOCUMENT_LIST
enable $EXAMPLE_LIST
enable $(filter_out avresample $LIBRARY_LIST)
enable stripping

enable asm
enable debug
enable doc
enable faan faandct faanidct
enable optimizations
enable runtime_cpudetect
enable safe_bitstream_reader
enable static
enable swscale_alpha
enable valgrind_backtrace

sws_max_filter_size_default=256
set_default sws_max_filter_size

# internal components are enabled by default
enable $EXTRALIBS_LIST

# Avoid external, non-system, libraries getting enabled by dependency resolution
disable $EXTERNAL_LIBRARY_LIST $HWACCEL_LIBRARY_LIST

# build settings
SHFLAGS='-shared -Wl,-soname,$$(@F)'
LIBPREF="lib"
LIBSUF=".a"
FULLNAME='$(NAME)$(BUILDSUF)'
LIBNAME='$(LIBPREF)$(FULLNAME)$(LIBSUF)'
SLIBPREF="lib"
SLIBSUF=".so"
SLIBNAME='$(SLIBPREF)$(FULLNAME)$(SLIBSUF)'
SLIBNAME_WITH_VERSION='$(SLIBNAME).$(LIBVERSION)'
SLIBNAME_WITH_MAJOR='$(SLIBNAME).$(LIBMAJOR)'
LIB_INSTALL_EXTRA_CMD='$$(RANLIB) "$(LIBDIR)/$(LIBNAME)"'
SLIB_INSTALL_NAME='$(SLIBNAME_WITH_VERSION)'
SLIB_INSTALL_LINKS='$(SLIBNAME_WITH_MAJOR) $(SLIBNAME)'
VERSION_SCRIPT_POSTPROCESS_CMD="cat"

asflags_filter=echo
cflags_filter=echo
ldflags_filter=echo

AS_C='-c'
AS_O='-o $@'
CC_C='-c'
CC_E='-E -o $@'
CC_O='-o $@'
CXX_C='-c'
CXX_O='-o $@'
OBJCC_C='-c'
OBJCC_E='-E -o $@'
OBJCC_O='-o $@'
X86ASM_O='-o $@'
LD_O='-o $@'
LD_LIB='-l%'
LD_PATH='-L'
HOSTCC_C='-c'
HOSTCC_E='-E -o $@'
HOSTCC_O='-o $@'
HOSTLD_O='-o $@'
NVCC_C='-c'
NVCC_O='-o $@'

host_extralibs='-lm'
host_cflags_filter=echo
host_ldflags_filter=echo

target_path='$(CURDIR)'

# since the object filename is not given with the -MM flag, the compiler
# is only able to print the basename, and we must add the path ourselves
DEPCMD='$(DEP$(1)) $(DEP$(1)FLAGS) $($(1)DEP_FLAGS) $< 2>/dev/null | sed -e "/^\#.*/d" -e "s,^[[:space:]]*$(@F),$(@D)/$(@F)," > $(@:.o=.d)'
DEPFLAGS='-MM'

mkdir -p ffbuild

# find source path
if test -f configure; then
    source_path=.
else
    source_path=$(cd $(dirname "$0"); pwd)
    case "$source_path" in
        *[[:blank:]]*) die "Out of tree builds are impossible with whitespace in source path." ;;
    esac
    test -e "$source_path/config.h" &&
        die "Out of tree builds are impossible with config.h in source dir."
fi

for v in "$@"; do
    r=${v#*=}
    l=${v%"$r"}
    r=$(sh_quote "$r")
    FFMPEG_CONFIGURATION="${FFMPEG_CONFIGURATION# } ${l}${r}"
done

find_things(){
    thing=$1
    pattern=$2
    file=$source_path/$3
    sed -n "s/^[^#]*$pattern.*([^,]*, *\([^,]*\)\(,.*\)*).*/\1_$thing/p" "$file"
}

ENCODER_LIST=$(find_things  encoder  ENC      libavcodec/allcodecs.c)
DECODER_LIST=$(find_things  decoder  DEC      libavcodec/allcodecs.c)
HWACCEL_LIST=$(find_things  hwaccel  HWACCEL  libavcodec/allcodecs.c)
PARSER_LIST=$(find_things   parser   PARSER   libavcodec/allcodecs.c)
MUXER_LIST=$(find_things    muxer    _MUX     libavformat/allformats.c)
DEMUXER_LIST=$(find_things  demuxer  DEMUX    libavformat/allformats.c)
OUTDEV_LIST=$(find_things   outdev   OUTDEV   libavdevice/alldevices.c)
INDEV_LIST=$(find_things    indev    _IN      libavdevice/alldevices.c)
FILTER_LIST=$(find_things   filter   FILTER   libavfilter/allfilters.c)

find_things_extern(){
    thing=$1
    pattern=$2
    file=$source_path/$3
    sed -n "s/^[^#]*extern.*$pattern *ff_\([^ ]*\)_$thing;/\1_$thing/p" "$file"
}

BSF_LIST=$(find_things_extern bsf AVBitStreamFilter libavcodec/bitstream_filters.c)
PROTOCOL_LIST=$(find_things_extern protocol URLProtocol libavformat/protocols.c)

AVCODEC_COMPONENTS_LIST="
    $BSF_LIST
    $DECODER_LIST
    $ENCODER_LIST
    $HWACCEL_LIST
    $PARSER_LIST
"

AVDEVICE_COMPONENTS_LIST="
    $INDEV_LIST
    $OUTDEV_LIST
"

AVFILTER_COMPONENTS_LIST="
    $FILTER_LIST
"

AVFORMAT_COMPONENTS_LIST="
    $DEMUXER_LIST
    $MUXER_LIST
    $PROTOCOL_LIST
"

ALL_COMPONENTS="
    $AVCODEC_COMPONENTS_LIST
    $AVDEVICE_COMPONENTS_LIST
    $AVFILTER_COMPONENTS_LIST
    $AVFORMAT_COMPONENTS_LIST
"

for n in $COMPONENT_LIST; do
    v=$(toupper ${n%s})_LIST
    eval enable \$$v
    eval ${n}_if_any="\$$v"
done

enable $ARCH_EXT_LIST

die_unknown(){
    echo "Unknown option \"$1\"."
    echo "See $0 --help for available options."
    exit 1
}

print_in_columns() {
    cols=$(expr $ncols / 24)
    cat | tr ' ' '\n' | sort | pr -r "-$cols" -w $ncols -t
}

show_list() {
    suffix=_$1
    shift
    echo $* | sed s/$suffix//g | print_in_columns
    exit 0
}

rand_list(){
    IFS=', '
    set -- $*
    unset IFS
    for thing; do
        comp=${thing%:*}
        prob=${thing#$comp}
        prob=${prob#:}
        is_in ${comp} $COMPONENT_LIST && eval comp=\$$(toupper ${comp%s})_LIST
        echo "prob ${prob:-0.5}"
        printf '%s\n' $comp
    done
}

do_random(){
    action=$1
    shift
    random_seed=$(awk "BEGIN { srand($random_seed); print srand() }")
    $action $(rand_list "$@" | awk "BEGIN { srand($random_seed) } \$1 == \"prob\" { prob = \$2; next } rand() < prob { print }")
}

for opt do
    optval="${opt#*=}"
    case "$opt" in
        --extra-ldflags=*)
            add_ldflags $optval
        ;;
        --extra-ldexeflags=*)
            add_ldexeflags $optval
        ;;
        --extra-ldsoflags=*)
            add_ldsoflags $optval
        ;;
        --extra-ldlibflags=*)
            warn "The --extra-ldlibflags option is only provided for compatibility and will be\n"\
                 "removed in the future. Use --extra-ldsoflags instead."
            add_ldsoflags $optval
        ;;
        --extra-libs=*)
            add_extralibs $optval
        ;;
        --disable-devices)
            disable $INDEV_LIST $OUTDEV_LIST
        ;;
        --enable-debug=*)
            debuglevel="$optval"
        ;;
        --disable-programs)
            disable $PROGRAM_LIST
        ;;
        --disable-everything)
            map 'eval unset \${$(toupper ${v%s})_LIST}' $COMPONENT_LIST
        ;;
        --disable-all)
            map 'eval unset \${$(toupper ${v%s})_LIST}' $COMPONENT_LIST
            disable $LIBRARY_LIST $PROGRAM_LIST doc
            enable avutil
        ;;
        --enable-random|--disable-random)
            action=${opt%%-random}
            do_random ${action#--} $COMPONENT_LIST
        ;;
        --enable-random=*|--disable-random=*)
            action=${opt%%-random=*}
            do_random ${action#--} $optval
        ;;
        --enable-sdl)
            enable sdl2
        ;;
        --enable-*=*|--disable-*=*)
            eval $(echo "${opt%%=*}" | sed 's/--/action=/;s/-/ thing=/')
            is_in "${thing}s" $COMPONENT_LIST || die_unknown "$opt"
            eval list=\$$(toupper $thing)_LIST
            name=$(echo "${optval}" | sed "s/,/_${thing}|/g")_${thing}
            list=$(filter "$name" $list)
            [ "$list" = "" ] && warn "Option $opt did not match anything"
            $action $list
        ;;
        --enable-yasm|--disable-yasm)
            warn "The ${opt} option is only provided for compatibility and will be\n"\
                 "removed in the future. Use --enable-x86asm / --disable-x86asm instead."
            test $opt = --enable-yasm && x86asm=yes || x86asm=no
        ;;
        --yasmexe=*)
            warn "The --yasmexe option is only provided for compatibility and will be\n"\
                 "removed in the future. Use --x86asmexe instead."
            x86asmexe="$optval"
        ;;
        --enable-?*|--disable-?*)
            eval $(echo "$opt" | sed 's/--/action=/;s/-/ option=/;s/-/_/g')
            if is_in $option $COMPONENT_LIST; then
                test $action = disable && action=unset
                eval $action \$$(toupper ${option%s})_LIST
            elif is_in $option $CMDLINE_SELECT; then
                $action $option
            else
                die_unknown $opt
            fi
        ;;
        --list-*)
            NAME="${opt#--list-}"
            is_in $NAME $COMPONENT_LIST || die_unknown $opt
            NAME=${NAME%s}
            eval show_list $NAME \$$(toupper $NAME)_LIST
        ;;
        --help|-h) show_help
        ;;
        --quiet|-q) quiet=yes
        ;;
        --fatal-warnings) enable fatal_warnings
        ;;
        --libfuzzer=*)
            libfuzzer_path="$optval"
        ;;
        *)
            optname="${opt%%=*}"
            optname="${optname#--}"
            optname=$(echo "$optname" | sed 's/-/_/g')
            if is_in $optname $CMDLINE_SET; then
                eval $optname='$optval'
            elif is_in $optname $CMDLINE_APPEND; then
                append $optname "$optval"
            else
                die_unknown $opt
            fi
        ;;
    esac
done

for e in $env; do
    eval "export $e"
done

if disabled autodetect; then

    # Unless iconv is explicitely disabled by the user, we still want to probe
    # for the iconv from the libc.
    disabled iconv || enable libc_iconv

    disable_weak $EXTERNAL_AUTODETECT_LIBRARY_LIST
    disable_weak $HWACCEL_AUTODETECT_LIBRARY_LIST
fi
# Mark specifically enabled, but normally autodetected libraries as requested.
for lib in $AUTODETECT_LIBS; do
    enabled $lib && request $lib
done
#TODO: switch to $AUTODETECT_LIBS when $THREADS_LIST is supported the same way
enable_weak $EXTERNAL_AUTODETECT_LIBRARY_LIST
enable_weak $HWACCEL_AUTODETECT_LIBRARY_LIST

disabled logging && logfile=/dev/null

# we need to build at least one lib type
if ! enabled_any static shared; then
    cat <<EOF
At least one library type must be built.
Specify --enable-static to build the static libraries or --enable-shared to
build the shared libraries as well. To only build the shared libraries specify
--disable-static in addition to --enable-shared.
EOF
    exit 1
fi

die_license_disabled() {
    enabled $1 || { enabled $v && die "$v is $1 and --enable-$1 is not specified."; }
}

die_license_disabled_gpl() {
    enabled $1 || { enabled $v && die "$v is incompatible with the gpl and --enable-$1 is not specified."; }
}

map "die_license_disabled gpl"      $EXTERNAL_LIBRARY_GPL_LIST $EXTERNAL_LIBRARY_GPLV3_LIST
map "die_license_disabled version3" $EXTERNAL_LIBRARY_VERSION3_LIST $EXTERNAL_LIBRARY_GPLV3_LIST

enabled gpl && map "die_license_disabled_gpl nonfree" $EXTERNAL_LIBRARY_NONFREE_LIST
map "die_license_disabled nonfree" $HWACCEL_LIBRARY_NONFREE_LIST

enabled version3 && { enabled gpl && enable gplv3 || enable lgplv3; }

enabled_all gnutls openssl &&
    die "GnuTLS and OpenSSL must not be enabled at the same time."

# Disable all the library-specific components if the library itself
# is disabled, see AVCODEC_LIST and following _LIST variables.

disable_components(){
    disabled ${1} && disable $(
        eval components="\$$(toupper ${1})_COMPONENTS"
        map 'eval echo \${$(toupper ${v%s})_LIST}' $components
    )
}

map 'disable_components $v' $LIBRARY_LIST

echo "# $0 $FFMPEG_CONFIGURATION" > $logfile
set >> $logfile

test -n "$valgrind" && toolchain="valgrind-memcheck"

enabled ossfuzz && {
    add_cflags  -fsanitize=address,undefined -fsanitize-coverage=trace-pc-guard,trace-cmp -fno-omit-frame-pointer
    add_ldflags -fsanitize=address,undefined -fsanitize-coverage=trace-pc-guard,trace-cmp
}

case "$toolchain" in
    *-asan)
        cc_default="${toolchain%-asan}"
        add_cflags  -fsanitize=address
        add_ldflags -fsanitize=address
    ;;
    *-msan)
        cc_default="${toolchain%-msan}"
        add_cflags  -fsanitize=memory -fsanitize-memory-track-origins
        add_ldflags -fsanitize=memory
    ;;
    *-tsan)
        cc_default="${toolchain%-tsan}"
        add_cflags  -fsanitize=thread -fPIE
        add_ldflags -fsanitize=thread -pie
        case "$toolchain" in
            gcc-tsan)
                add_cflags  -fPIC
                add_ldflags -fPIC
                ;;
        esac
    ;;
    *-usan)
        cc_default="${toolchain%-usan}"
        add_cflags  -fsanitize=undefined
        add_ldflags -fsanitize=undefined
    ;;
    valgrind-*)
        target_exec_default="valgrind"
        case "$toolchain" in
            valgrind-massif)
                target_exec_args="--tool=massif --alloc-fn=av_malloc --alloc-fn=av_mallocz --alloc-fn=av_calloc --alloc-fn=av_fast_padded_malloc --alloc-fn=av_fast_malloc --alloc-fn=av_realloc_f --alloc-fn=av_fast_realloc --alloc-fn=av_realloc"
                ;;
            valgrind-memcheck)
                target_exec_args="--error-exitcode=1 --malloc-fill=0x2a --track-origins=yes --leak-check=full --gen-suppressions=all --suppressions=$source_path/tests/fate-valgrind.supp"
                ;;
        esac
    ;;
    msvc)
        # Check whether the current MSVC version needs the C99 converter.
        # From MSVC 2013 (compiler major version 18) onwards, it does actually
        # support enough of C99 to build ffmpeg. Default to the new
        # behaviour if the regexp was unable to match anything, since this
        # successfully parses the version number of existing supported
        # versions that require the converter (MSVC 2010 and 2012).
        cl_major_ver=$(cl 2>&1 | sed -n 's/.*Version \([[:digit:]]\{1,\}\)\..*/\1/p')
        if [ -z "$cl_major_ver" ] || [ $cl_major_ver -ge 18 ]; then
            cc_default="cl"
            cxx_default="cl"
        else
            cc_default="c99wrap cl"
            cxx_default="c99wrap cl"
        fi
        ld_default="$source_path/compat/windows/mslink"
        nm_default="dumpbin -symbols"
        ar_default="lib"
        case "$arch" in
        aarch64|arm64)
            as_default="armasm64"
            ;;
        arm*)
            as_default="armasm"
            ;;
        esac
        target_os_default="win32"
        # Use a relative path for TMPDIR. This makes sure all the
        # ffconf temp files are written with a relative path, avoiding
        # issues with msys/win32 path conversion for MSVC parameters
        # such as -Fo<file> or -out:<file>.
        TMPDIR=.
    ;;
    icl)
        cc_default="icl"
        ld_default="xilink"
        nm_default="dumpbin -symbols"
        ar_default="xilib"
        target_os_default="win32"
        TMPDIR=.
    ;;
    gcov)
        add_cflags  -fprofile-arcs -ftest-coverage
        add_ldflags -fprofile-arcs -ftest-coverage
    ;;
    llvm-cov)
        add_cflags -fprofile-arcs -ftest-coverage
        add_ldflags --coverage
    ;;
    hardened)
        add_cppflags -U_FORTIFY_SOURCE -D_FORTIFY_SOURCE=2
        add_cflags   -fno-strict-overflow -fstack-protector-all
        add_ldflags  -Wl,-z,relro -Wl,-z,now
        add_cflags   -fPIE
        add_ldexeflags -fPIE -pie
    ;;
    ?*)
        die "Unknown toolchain $toolchain"
    ;;
esac

test -n "$cross_prefix" && enable cross_compile

if enabled cross_compile; then
    test -n "$arch" && test -n "$target_os" ||
        die "Must specify target arch (--arch) and OS (--target-os) when cross-compiling"
fi

ar_default="${cross_prefix}${ar_default}"
cc_default="${cross_prefix}${cc_default}"
cxx_default="${cross_prefix}${cxx_default}"
nm_default="${cross_prefix}${nm_default}"
pkg_config_default="${cross_prefix}${pkg_config_default}"
if ${cross_prefix}${ranlib_default} 2>&1 | grep -q "\-D "; then
    ranlib_default="${cross_prefix}${ranlib_default} -D"
else
    ranlib_default="${cross_prefix}${ranlib_default}"
fi
strip_default="${cross_prefix}${strip_default}"
windres_default="${cross_prefix}${windres_default}"

sysinclude_default="${sysroot}/usr/include"

set_default arch cc cxx doxygen pkg_config ranlib strip sysinclude \
    target_exec target_os x86asmexe nvcc
enabled cross_compile || host_cc_default=$cc
set_default host_cc

pkg_config_fail_message=""
if ! $pkg_config --version >/dev/null 2>&1; then
    warn "$pkg_config not found, library detection may fail."
    pkg_config=false
elif is_in -static $cc $LDFLAGS && ! is_in --static $pkg_config $pkg_config_flags; then
    pkg_config_fail_message="
Note: When building a static binary, add --pkg-config-flags=\"--static\"."
fi

if test $doxygen != $doxygen_default && \
  ! $doxygen --version >/dev/null 2>&1; then
    warn "Specified doxygen \"$doxygen\" not found, API documentation will fail to build."
fi

exesuf() {
    case $1 in
        mingw32*|mingw64*|win32|win64|cygwin*|*-dos|freedos|opendos|os/2*|symbian) echo .exe ;;
    esac
}

EXESUF=$(exesuf $target_os)
HOSTEXESUF=$(exesuf $host_os)

# set temporary file name
: ${TMPDIR:=$TEMPDIR}
: ${TMPDIR:=$TMP}
: ${TMPDIR:=/tmp}

if [ -n "$tempprefix" ] ; then
    mktemp(){
        tmpname="$tempprefix.${HOSTNAME}.${UID}"
        echo "$tmpname"
        mkdir "$tmpname"
    }
elif ! check_cmd mktemp -u XXXXXX; then
    # simple replacement for missing mktemp
    # NOT SAFE FOR GENERAL USE
    mktemp(){
        tmpname="${2%%XXX*}.${HOSTNAME}.${UID}.$$"
        echo "$tmpname"
        mkdir "$tmpname"
    }
fi

FFTMPDIR=$(mktemp -d "${TMPDIR}/ffconf.XXXXXXXX" 2> /dev/null) ||
    die "Unable to create temporary directory in $TMPDIR."

tmpfile(){
    tmp="${FFTMPDIR}/test"$2
    (set -C; exec > $tmp) 2> /dev/null ||
        die "Unable to create temporary file in $FFTMPDIR."
    eval $1=$tmp
}

trap 'rm -rf -- "$FFTMPDIR"' EXIT
trap 'exit 2' INT

tmpfile TMPASM .asm
tmpfile TMPC   .c
tmpfile TMPCPP .cpp
tmpfile TMPE   $EXESUF
tmpfile TMPH   .h
tmpfile TMPM   .m
tmpfile TMPO   .o
tmpfile TMPS   .S
tmpfile TMPSH  .sh
tmpfile TMPV   .ver

unset -f mktemp

chmod +x $TMPE

# make sure we can execute files in $TMPDIR
cat > $TMPSH 2>> $logfile <<EOF
#! /bin/sh
EOF
chmod +x $TMPSH >> $logfile 2>&1
if ! $TMPSH >> $logfile 2>&1; then
    cat <<EOF
Unable to create and execute files in $TMPDIR.  Set the TMPDIR environment
variable to another directory and make sure that it is not mounted noexec.
EOF
    die "Sanity test failed."
fi

armasm_flags(){
    for flag; do
        case $flag in
            # Filter out MSVC cl.exe options from cflags that shouldn't
            # be passed to gas-preprocessor
            -M[TD]*)                                            ;;
            *)                  echo $flag                      ;;
        esac
   done
}

cparser_flags(){
    for flag; do
        case $flag in
            -Wno-switch)             echo -Wno-switch-enum ;;
            -Wno-format-zero-length) ;;
            -Wdisabled-optimization) ;;
            -Wno-pointer-sign)       echo -Wno-other ;;
            *)                       echo $flag ;;
        esac
    done
}

msvc_common_flags(){
    for flag; do
        case $flag in
            # In addition to specifying certain flags under the compiler
            # specific filters, they must be specified here as well or else the
            # generic catch all at the bottom will print the original flag.
            -Wall)                ;;
            -Wextra)              ;;
            -std=c99)             ;;
            # Common flags
            -fomit-frame-pointer) ;;
            -g)                   echo -Z7 ;;
            -fno-math-errno)      ;;
            -fno-common)          ;;
            -fno-signed-zeros)    ;;
            -fPIC)                ;;
            -mthumb)              ;;
            -march=*)             ;;
            -lz)                  echo zlib.lib ;;
            -lx264)               echo libx264.lib ;;
            -lstdc++)             ;;
            -l*)                  echo ${flag#-l}.lib ;;
            -LARGEADDRESSAWARE)   echo $flag ;;
            -L*)                  echo -libpath:${flag#-L} ;;
            *)                    echo $flag ;;
        esac
    done
}

msvc_flags(){
    msvc_common_flags "$@"
    for flag; do
        case $flag in
            -Wall)                echo -W3 -wd4018 -wd4146 -wd4244 -wd4305     \
                                       -wd4554 ;;
            -Wextra)              echo -W4 -wd4244 -wd4127 -wd4018 -wd4389     \
                                       -wd4146 -wd4057 -wd4204 -wd4706 -wd4305 \
                                       -wd4152 -wd4324 -we4013 -wd4100 -wd4214 \
                                       -wd4307 \
                                       -wd4273 -wd4554 -wd4701 -wd4703 ;;
        esac
    done
}

icl_flags(){
    msvc_common_flags "$@"
    for flag; do
        case $flag in
            # Despite what Intel's documentation says -Wall, which is supported
            # on Windows, does enable remarks so disable them here.
            -Wall)                echo $flag -Qdiag-disable:remark ;;
            -std=c99)             echo -Qstd=c99 ;;
            -flto)                echo -ipo ;;
        esac
    done
}

icc_flags(){
    for flag; do
        case $flag in
            -flto)                echo -ipo ;;
            *)                    echo $flag ;;
        esac
    done
}

suncc_flags(){
    for flag; do
        case $flag in
            -march=*|-mcpu=*)
                case "${flag#*=}" in
                    native)                   echo -xtarget=native       ;;
                    v9|niagara)               echo -xarch=sparc          ;;
                    ultrasparc)               echo -xarch=sparcvis       ;;
                    ultrasparc3|niagara2)     echo -xarch=sparcvis2      ;;
                    i586|pentium)             echo -xchip=pentium        ;;
                    i686|pentiumpro|pentium2) echo -xtarget=pentium_pro  ;;
                    pentium3*|c3-2)           echo -xtarget=pentium3     ;;
                    pentium-m)          echo -xarch=sse2 -xchip=pentium3 ;;
                    pentium4*)          echo -xtarget=pentium4           ;;
                    prescott|nocona)    echo -xarch=sse3 -xchip=pentium4 ;;
                    *-sse3)             echo -xarch=sse3                 ;;
                    core2)              echo -xarch=ssse3 -xchip=core2   ;;
                    bonnell)                   echo -xarch=ssse3         ;;
                    corei7|nehalem)            echo -xtarget=nehalem     ;;
                    westmere)                  echo -xtarget=westmere    ;;
                    silvermont)                echo -xarch=sse4_2        ;;
                    corei7-avx|sandybridge)    echo -xtarget=sandybridge ;;
                    core-avx*|ivybridge|haswell|broadwell|skylake*|knl)
                                               echo -xarch=avx           ;;
                    amdfam10|barcelona)        echo -xtarget=barcelona   ;;
                    btver1)                    echo -xarch=amdsse4a      ;;
                    btver2|bdver*|znver*)      echo -xarch=avx           ;;
                    athlon-4|athlon-[mx]p)     echo -xarch=ssea          ;;
                    k8|opteron|athlon64|athlon-fx)
                                               echo -xarch=sse2a         ;;
                    athlon*)                   echo -xarch=pentium_proa  ;;
                esac
                ;;
            -std=c99)             echo -xc99              ;;
            -fomit-frame-pointer) echo -xregs=frameptr    ;;
            -fPIC)                echo -KPIC -xcode=pic32 ;;
            -W*,*)                echo $flag              ;;
            -f*-*|-W*|-mimpure-text)                      ;;
            -shared)              echo -G                 ;;
            *)                    echo $flag              ;;
        esac
    done
}

probe_cc(){
    pfx=$1
    _cc=$2
    first=$3

    unset _type _ident _cc_c _cc_e _cc_o _flags _cflags
    unset _ld_o _ldflags _ld_lib _ld_path
    unset _depflags _DEPCMD _DEPFLAGS
    _flags_filter=echo

    if $_cc --version 2>&1 | grep -q '^GNU assembler'; then
        true # no-op to avoid reading stdin in following checks
    elif $_cc -v 2>&1 | grep -q '^gcc.*LLVM'; then
        _type=llvm_gcc
        gcc_extra_ver=$(expr "$($_cc --version 2>/dev/null | head -n1)" : '.*\((.*)\)')
        _ident="llvm-gcc $($_cc -dumpversion 2>/dev/null) $gcc_extra_ver"
        _depflags='-MMD -MF $(@:.o=.d) -MT $@'
        _cflags_speed='-O3'
        _cflags_size='-Os'
    elif $_cc -v 2>&1 | grep -qi ^gcc; then
        _type=gcc
        gcc_version=$($_cc --version | head -n1)
        gcc_basever=$($_cc -dumpversion)
        gcc_pkg_ver=$(expr "$gcc_version" : '[^ ]* \(([^)]*)\)')
        gcc_ext_ver=$(expr "$gcc_version" : ".*$gcc_pkg_ver $gcc_basever \\(.*\\)")
        _ident=$(cleanws "gcc $gcc_basever $gcc_pkg_ver $gcc_ext_ver")
        case $gcc_basever in
            2) ;;
            2.*) ;;
            *) _depflags='-MMD -MF $(@:.o=.d) -MT $@' ;;
        esac
        if [ "$first" = true ]; then
            case $gcc_basever in
                4.2*)
                warn "gcc 4.2 is outdated and may miscompile FFmpeg. Please use a newer compiler." ;;
            esac
        fi
        _cflags_speed='-O3'
        _cflags_size='-Os'
    elif $_cc --version 2>/dev/null | grep -q ^icc; then
        _type=icc
        _ident=$($_cc --version | head -n1)
        _depflags='-MMD'
        _cflags_speed='-O3'
        _cflags_size='-Os'
        _cflags_noopt='-O1'
        _flags_filter=icc_flags
    elif $_cc -v 2>&1 | grep -q xlc; then
        _type=xlc
        _ident=$($_cc -qversion 2>/dev/null | head -n1)
        _cflags_speed='-O5'
        _cflags_size='-O5 -qcompact'
    elif $_cc --vsn 2>/dev/null | grep -Eq "ARM (C/C\+\+ )?Compiler"; then
        test -d "$sysroot" || die "No valid sysroot specified."
        _type=armcc
        _ident=$($_cc --vsn | grep -i build | head -n1 | sed 's/.*: //')
        armcc_conf="$PWD/armcc.conf"
        $_cc --arm_linux_configure                 \
             --arm_linux_config_file="$armcc_conf" \
             --configure_sysroot="$sysroot"        \
             --configure_cpp_headers="$sysinclude" >>$logfile 2>&1 ||
             die "Error creating armcc configuration file."
        $_cc --vsn | grep -q RVCT && armcc_opt=rvct || armcc_opt=armcc
        _flags="--arm_linux_config_file=$armcc_conf --translate_gcc"
        as_default="${cross_prefix}gcc"
        _depflags='-MMD'
        _cflags_speed='-O3'
        _cflags_size='-Os'
    elif $_cc -v 2>&1 | grep -q clang; then
        _type=clang
        _ident=$($_cc --version 2>/dev/null | head -n1)
        _depflags='-MMD -MF $(@:.o=.d) -MT $@'
        _cflags_speed='-O3'
        _cflags_size='-Oz'
    elif $_cc -V 2>&1 | grep -q Sun; then
        _type=suncc
        _ident=$($_cc -V 2>&1 | head -n1 | cut -d' ' -f 2-)
        _DEPCMD='$(DEP$(1)) $(DEP$(1)FLAGS) $($(1)DEP_FLAGS) $< | sed -e "1s,^.*: ,$@: ," -e "\$$!s,\$$, \\\," -e "1!s,^.*: , ," > $(@:.o=.d)'
        _DEPFLAGS='-xM1 -xc99'
        _ldflags='-std=c99'
        _cflags_speed='-O5'
        _cflags_size='-O5 -xspace'
        _flags_filter=suncc_flags
    elif $_cc -v 2>&1 | grep -q 'PathScale\|Path64'; then
        _type=pathscale
        _ident=$($_cc -v 2>&1 | head -n1 | tr -d :)
        _depflags='-MMD -MF $(@:.o=.d) -MT $@'
        _cflags_speed='-O2'
        _cflags_size='-Os'
        _flags_filter='filter_out -Wdisabled-optimization'
    elif $_cc -v 2>&1 | grep -q Open64; then
        _type=open64
        _ident=$($_cc -v 2>&1 | head -n1 | tr -d :)
        _depflags='-MMD -MF $(@:.o=.d) -MT $@'
        _cflags_speed='-O2'
        _cflags_size='-Os'
        _flags_filter='filter_out -Wdisabled-optimization|-Wtype-limits|-fno-signed-zeros'
<<<<<<< HEAD
    elif $_cc -V 2>&1 | grep -q Portland; then
        _type=pgi
        _ident="PGI $($_cc -V 2>&1 | awk '/^pgcc/ { print $2; exit }')"
        opt_common='-alias=ansi -Mdse -Mlre -Mpre'
        _cflags_speed="-O3 -Mautoinline -Munroll=c:4 $opt_common"
        _cflags_size="-O2 -Munroll=c:1 $opt_common"
        _cflags_noopt="-O"
        _flags_filter=pgi_flags
=======
>>>>>>> 9dc79b29
    elif $_cc 2>&1 | grep -q 'Microsoft.*ARM.*Assembler'; then
        _type=armasm
        _ident=$($_cc | head -n1)
        # 4509: "This form of conditional instruction is deprecated"
        _flags="-nologo -ignore 4509"
        _flags_filter=armasm_flags
    elif $_cc 2>&1 | grep -q Intel; then
        _type=icl
        _ident=$($_cc 2>&1 | head -n1)
        _depflags='-QMMD -QMF$(@:.o=.d) -QMT$@'
        # Not only is O3 broken on 13.x+ but it is slower on all previous
        # versions (tested) as well.
        _cflags_speed="-O2"
        _cflags_size="-O1 -Oi" # -O1 without -Oi miscompiles stuff
        if $_cc 2>&1 | grep -q Linker; then
            _ld_o='-out:$@'
        else
            _ld_o='-Fe$@'
        fi
        _cc_o='-Fo$@'
        _cc_e='-P'
        _flags_filter=icl_flags
        _ld_lib='lib%.a'
        _ld_path='-libpath:'
        # -Qdiag-error to make icl error when seeing certain unknown arguments
        _flags='-nologo -Qdiag-error:4044,10157'
        # -Qvec- -Qsimd- to prevent miscompilation, -GS, fp:precise for consistency
        # with MSVC which enables it by default.
        _cflags='-Qms0 -Qvec- -Qsimd- -GS -fp:precise'
        disable stripping
    elif $_cc -? 2>/dev/null | grep -q 'LLVM.*Linker'; then
        # lld can emulate multiple different linkers; in ms link.exe mode,
        # the -? parameter gives the help output which contains an identifyable
        # string, while it gives an error in other modes.
        _type=lld-link
        # The link.exe mode doesn't have a switch for getting the version,
        # but we can force it back to gnu mode and get the version from there.
        _ident=$($_cc -flavor gnu --version 2>/dev/null)
        _ld_o='-out:$@'
        _flags_filter=msvc_flags
        _ld_lib='lib%.a'
        _ld_path='-libpath:'
    elif $_cc -nologo- 2>&1 | grep -q Microsoft; then
        _type=msvc
        _ident=$($_cc 2>&1 | head -n1)
        _DEPCMD='$(DEP$(1)) $(DEP$(1)FLAGS) $($(1)DEP_FLAGS) $< 2>&1 | awk '\''/including/ { sub(/^.*file: */, ""); gsub(/\\/, "/"); if (!match($$0, / /)) print "$@:", $$0 }'\'' > $(@:.o=.d)'
        _DEPFLAGS='$(CPPFLAGS) $(CFLAGS) -showIncludes -Zs'
        _cflags_speed="-O2"
        _cflags_size="-O1"
        _cflags_noopt="-O1"
        if $_cc -nologo- 2>&1 | grep -q Linker; then
            _ld_o='-out:$@'
        else
            _ld_o='-Fe$@'
        fi
        _cc_o='-Fo$@'
        _cc_e='-P -Fi$@'
        _flags_filter=msvc_flags
        _ld_lib='lib%.a'
        _ld_path='-libpath:'
        _flags='-nologo'
        disable stripping
    elif $_cc --version 2>/dev/null | grep -q ^cparser; then
        _type=cparser
        _ident=$($_cc --version | head -n1)
        _depflags='-MMD'
        _cflags_speed='-O4'
        _cflags_size='-O2'
        _flags_filter=cparser_flags
    fi

    eval ${pfx}_type=\$_type
    eval ${pfx}_ident=\$_ident
}

set_ccvars(){
    eval ${1}_C=\${_cc_c-\${${1}_C}}
    eval ${1}_E=\${_cc_e-\${${1}_E}}
    eval ${1}_O=\${_cc_o-\${${1}_O}}

    if [ -n "$_depflags" ]; then
        eval ${1}_DEPFLAGS=\$_depflags
    else
        eval ${1}DEP=\${_DEPCMD:-\$DEPCMD}
        eval ${1}DEP_FLAGS=\${_DEPFLAGS:-\$DEPFLAGS}
        eval DEP${1}FLAGS=\$_flags
    fi
}

probe_cc cc "$cc" "true"
cflags_filter=$_flags_filter
cflags_speed=$_cflags_speed
cflags_size=$_cflags_size
cflags_noopt=$_cflags_noopt
add_cflags $_flags $_cflags
cc_ldflags=$_ldflags
set_ccvars CC
set_ccvars CXX

probe_cc hostcc "$host_cc"
host_cflags_filter=$_flags_filter
host_cflags_speed=$_cflags_speed
add_host_cflags  $_flags $_cflags
set_ccvars HOSTCC

test -n "$cc_type" && enable $cc_type ||
    warn "Unknown C compiler $cc, unable to select optimal CFLAGS"

: ${as_default:=$cc}
: ${objcc_default:=$cc}
: ${dep_cc_default:=$cc}
: ${ld_default:=$cc}
: ${host_ld_default:=$host_cc}
set_default ar as objcc dep_cc ld ln_s host_ld windres

probe_cc as "$as"
asflags_filter=$_flags_filter
add_asflags $_flags $_cflags
set_ccvars AS

probe_cc objcc "$objcc"
objcflags_filter=$_flags_filter
add_objcflags $_flags $_cflags
set_ccvars OBJC

probe_cc ld "$ld"
ldflags_filter=$_flags_filter
add_ldflags $_flags $_ldflags
test "$cc_type" != "$ld_type" && add_ldflags $cc_ldflags
LD_O=${_ld_o-$LD_O}
LD_LIB=${_ld_lib-$LD_LIB}
LD_PATH=${_ld_path-$LD_PATH}

probe_cc hostld "$host_ld"
host_ldflags_filter=$_flags_filter
add_host_ldflags $_flags $_ldflags
HOSTLD_O=${_ld_o-$HOSTLD_O}

if [ -z "$CC_DEPFLAGS" ] && [ "$dep_cc" != "$cc" ]; then
    probe_cc depcc "$dep_cc"
    CCDEP=${_DEPCMD:-$DEPCMD}
    CCDEP_FLAGS=${_DEPFLAGS:=$DEPFLAGS}
    DEPCCFLAGS=$_flags
fi

if $ar 2>&1 | grep -q Microsoft; then
    arflags="-nologo"
    ar_o='-out:$@'
elif $ar 2>&1 | grep -q 'Usage: ar.*-X.*any'; then
    arflags='-Xany -r -c'
    ar_o='$@'
elif $ar 2>&1 | grep -q "\[D\] "; then
    arflags="rcD"
    ar_o='$@'
else
    arflags="rc"
    ar_o='$@'
fi

add_cflags $extra_cflags
add_cxxflags $extra_cxxflags
add_objcflags $extra_objcflags
add_asflags $extra_cflags

if test -n "$sysroot"; then
    case "$cc_type" in
        gcc|llvm_gcc|clang)
            add_cppflags --sysroot="$sysroot"
            add_ldflags --sysroot="$sysroot"
        ;;
    esac
fi

if test "$cpu" = host; then
    enabled cross_compile &&
        die "--cpu=host makes no sense when cross-compiling."

    case "$cc_type" in
        gcc|llvm_gcc)
            check_native(){
                $cc $1=native -v -c -o $TMPO $TMPC >$TMPE 2>&1 || return
                sed -n "/cc1.*$1=/{
                            s/.*$1=\\([^ ]*\\).*/\\1/
                            p
                            q
                        }" $TMPE
            }
            cpu=$(check_native -march || check_native -mcpu)
        ;;
        clang)
            check_native(){
                $cc $1=native -v -c -o $TMPO $TMPC >$TMPE 2>&1 || return
                sed -n "/cc1.*-target-cpu /{
                            s/.*-target-cpu \\([^ ]*\\).*/\\1/
                            p
                            q
                        }" $TMPE
            }
            cpu=$(check_native -march)
        ;;
    esac

    test "${cpu:-host}" = host &&
        die "--cpu=host not supported with compiler $cc"
fi

# Deal with common $arch aliases
case "$arch" in
    aarch64|arm64)
        arch="aarch64"
    ;;
    arm*|iPad*|iPhone*)
        arch="arm"
    ;;
    mips*|IP*)
        case "$arch" in
        *el)
            add_cppflags -EL
            add_ldflags -EL
        ;;
        *eb)
            add_cppflags -EB
            add_ldflags -EB
        ;;
        esac
        arch="mips"
    ;;
    parisc*|hppa*)
        arch="parisc"
    ;;
    "Power Macintosh"|ppc*|powerpc*)
        arch="ppc"
    ;;
    s390|s390x)
        arch="s390"
    ;;
    sh4|sh)
        arch="sh4"
    ;;
    sun4*|sparc*)
        arch="sparc"
    ;;
    tilegx|tile-gx)
        arch="tilegx"
    ;;
    i[3-6]86*|i86pc|BePC|x86pc|x86_64|x86_32|amd64)
        arch="x86"
    ;;
esac

is_in $arch $ARCH_LIST || warn "unknown architecture $arch"
enable $arch

# Add processor-specific flags
if enabled aarch64; then

    case $cpu in
        armv*)
            cpuflags="-march=$cpu"
        ;;
        *)
            cpuflags="-mcpu=$cpu"
        ;;
    esac

elif enabled alpha; then

    cpuflags="-mcpu=$cpu"

elif enabled arm; then

    check_arm_arch() {
        check_cpp_condition stddef.h \
            "defined __ARM_ARCH_${1}__ || defined __TARGET_ARCH_${2:-$1}" \
            $cpuflags
    }

    probe_arm_arch() {
        if   check_arm_arch 4;        then echo armv4
        elif check_arm_arch 4T;       then echo armv4t
        elif check_arm_arch 5;        then echo armv5
        elif check_arm_arch 5E;       then echo armv5e
        elif check_arm_arch 5T;       then echo armv5t
        elif check_arm_arch 5TE;      then echo armv5te
        elif check_arm_arch 5TEJ;     then echo armv5te
        elif check_arm_arch 6;        then echo armv6
        elif check_arm_arch 6J;       then echo armv6j
        elif check_arm_arch 6K;       then echo armv6k
        elif check_arm_arch 6Z;       then echo armv6z
        elif check_arm_arch 6ZK;      then echo armv6zk
        elif check_arm_arch 6T2;      then echo armv6t2
        elif check_arm_arch 7;        then echo armv7
        elif check_arm_arch 7A  7_A;  then echo armv7-a
        elif check_arm_arch 7S;       then echo armv7-a
        elif check_arm_arch 7R  7_R;  then echo armv7-r
        elif check_arm_arch 7M  7_M;  then echo armv7-m
        elif check_arm_arch 7EM 7E_M; then echo armv7-m
        elif check_arm_arch 8A  8_A;  then echo armv8-a
        fi
    }

    [ "$cpu" = generic ] && cpu=$(probe_arm_arch)

    case $cpu in
        armv*)
            cpuflags="-march=$cpu"
            subarch=$(echo $cpu | sed 's/[^a-z0-9]//g')
        ;;
        *)
            cpuflags="-mcpu=$cpu"
            case $cpu in
                cortex-a*)                               subarch=armv7a  ;;
                cortex-r*)                               subarch=armv7r  ;;
                cortex-m*)                 enable thumb; subarch=armv7m  ;;
                arm11*)                                  subarch=armv6   ;;
                arm[79]*e*|arm9[24]6*|arm96*|arm102[26]) subarch=armv5te ;;
                armv4*|arm7*|arm9[24]*)                  subarch=armv4   ;;
                *)                             subarch=$(probe_arm_arch) ;;
            esac
        ;;
    esac

    case "$subarch" in
        armv5t*)    enable fast_clz                ;;
        armv[6-8]*)
            enable fast_clz
            disabled fast_unaligned || enable fast_unaligned
            ;;
    esac

elif enabled avr32; then

    case $cpu in
        ap7[02]0[0-2])
            subarch="avr32_ap"
            cpuflags="-mpart=$cpu"
        ;;
        ap)
            subarch="avr32_ap"
            cpuflags="-march=$cpu"
        ;;
        uc3[ab]*)
            subarch="avr32_uc"
            cpuflags="-mcpu=$cpu"
        ;;
        uc)
            subarch="avr32_uc"
            cpuflags="-march=$cpu"
        ;;
    esac

elif enabled bfin; then

    cpuflags="-mcpu=$cpu"

elif enabled mips; then

    cpuflags="-march=$cpu"

    if [ "$cpu" != "generic" ]; then
        disable mips32r2
        disable mips32r5
        disable mips64r2
        disable mips32r6
        disable mips64r6
        disable loongson2
        disable loongson3

        case $cpu in
            24kc|24kf*|24kec|34kc|1004kc|24kef*|34kf*|1004kf*|74kc|74kf)
                enable mips32r2
                disable msa
            ;;
            p5600|i6400|p6600)
                disable mipsdsp
                disable mipsdspr2
            ;;
            loongson*)
                enable loongson2
                enable loongson3
                enable local_aligned
                enable simd_align_16
                enable fast_64bit
                enable fast_clz
                enable fast_cmov
                enable fast_unaligned
                disable aligned_stack
                disable mipsfpu
                disable mipsdsp
                disable mipsdspr2
                case $cpu in
                    loongson3*)
                        cpuflags="-march=loongson3a -mhard-float -fno-expensive-optimizations"
                    ;;
                    loongson2e)
                        cpuflags="-march=loongson2e -mhard-float -fno-expensive-optimizations"
                    ;;
                    loongson2f)
                        cpuflags="-march=loongson2f -mhard-float -fno-expensive-optimizations"
                    ;;
                esac
            ;;
            *)
                # Unknown CPU. Disable everything.
                warn "unknown CPU. Disabling all MIPS optimizations."
                disable mipsfpu
                disable mipsdsp
                disable mipsdspr2
                disable msa
                disable mmi
            ;;
        esac

        case $cpu in
            24kc)
                disable mipsfpu
                disable mipsdsp
                disable mipsdspr2
            ;;
            24kf*)
                disable mipsdsp
                disable mipsdspr2
            ;;
            24kec|34kc|1004kc)
                disable mipsfpu
                disable mipsdspr2
            ;;
            24kef*|34kf*|1004kf*)
                disable mipsdspr2
            ;;
            74kc)
                disable mipsfpu
            ;;
            p5600)
                enable mips32r5
                check_cflags "-mtune=p5600" && check_cflags "-msched-weight -mload-store-pairs -funroll-loops"
            ;;
            i6400)
                enable mips64r6
                check_cflags "-mtune=i6400 -mabi=64" && check_cflags "-msched-weight -mload-store-pairs -funroll-loops" && check_ldflags "-mabi=64"
            ;;
            p6600)
                enable mips64r6
                check_cflags "-mtune=p6600 -mabi=64" && check_cflags "-msched-weight -mload-store-pairs -funroll-loops" && check_ldflags "-mabi=64"
            ;;
        esac
    else
        # We do not disable anything. Is up to the user to disable the unwanted features.
        warn 'generic cpu selected'
    fi

elif enabled ppc; then

    disable ldbrx

    case $(tolower $cpu) in
        601|ppc601|powerpc601)
            cpuflags="-mcpu=601"
            disable altivec
        ;;
        603*|ppc603*|powerpc603*)
            cpuflags="-mcpu=603"
            disable altivec
        ;;
        604*|ppc604*|powerpc604*)
            cpuflags="-mcpu=604"
            disable altivec
        ;;
        g3|75*|ppc75*|powerpc75*)
            cpuflags="-mcpu=750"
            disable altivec
        ;;
        g4|745*|ppc745*|powerpc745*)
            cpuflags="-mcpu=7450"
            disable vsx
        ;;
        74*|ppc74*|powerpc74*)
            cpuflags="-mcpu=7400"
            disable vsx
        ;;
        g5|970|ppc970|powerpc970)
            cpuflags="-mcpu=970"
            disable vsx
        ;;
        power[3-6]*)
            cpuflags="-mcpu=$cpu"
            disable vsx
        ;;
        power[7-8]*)
            cpuflags="-mcpu=$cpu"
        ;;
        cell)
            cpuflags="-mcpu=cell"
            enable ldbrx
            disable vsx
        ;;
        e500mc)
            cpuflags="-mcpu=e500mc"
            disable altivec
        ;;
        e500v2)
            cpuflags="-mcpu=8548 -mhard-float -mfloat-gprs=double"
            disable altivec
            disable dcbzl
        ;;
        e500)
            cpuflags="-mcpu=8540 -mhard-float"
            disable altivec
            disable dcbzl
        ;;
    esac

elif enabled sparc; then

    case $cpu in
        cypress|f93[04]|tsc701|sparcl*|supersparc|hypersparc|niagara|v[789])
            cpuflags="-mcpu=$cpu"
        ;;
        ultrasparc*|niagara[234])
            cpuflags="-mcpu=$cpu"
        ;;
    esac

elif enabled x86; then

    case $cpu in
        i[345]86|pentium)
            cpuflags="-march=$cpu"
            disable i686
            disable mmx
        ;;
        # targets that do NOT support nopl and conditional mov (cmov)
        pentium-mmx|k6|k6-[23]|winchip-c6|winchip2|c3)
            cpuflags="-march=$cpu"
            disable i686
        ;;
        # targets that do support nopl and conditional mov (cmov)
        i686|pentiumpro|pentium[23]|pentium-m|athlon|athlon-tbird|athlon-4|athlon-[mx]p|athlon64*|k8*|opteron*|athlon-fx\
        |core*|atom|bonnell|nehalem|westmere|silvermont|sandybridge|ivybridge|haswell|broadwell|skylake*|knl\
        |amdfam10|barcelona|b[dt]ver*|znver*)
            cpuflags="-march=$cpu"
            enable i686
            enable fast_cmov
        ;;
        # targets that do support conditional mov but on which it's slow
        pentium4|pentium4m|prescott|nocona)
            cpuflags="-march=$cpu"
            enable i686
            disable fast_cmov
        ;;
    esac

fi

if [ "$cpu" != generic ]; then
    add_cflags  $cpuflags
    add_asflags $cpuflags
    test "$cc_type" = "$ld_type" && add_ldflags $cpuflags
fi

# compiler sanity check
check_exec <<EOF
int main(void){ return 0; }
EOF
if test "$?" != 0; then
    echo "$cc is unable to create an executable file."
    if test -z "$cross_prefix" && ! enabled cross_compile ; then
        echo "If $cc is a cross-compiler, use the --enable-cross-compile option."
        echo "Only do this if you know what cross compiling means."
    fi
    die "C compiler test failed."
fi

add_cppflags -D_ISOC99_SOURCE
add_cxxflags -D__STDC_CONSTANT_MACROS
check_cxxflags -std=c++11 || check_cxxflags -std=c++0x

# some compilers silently accept -std=c11, so we also need to check that the
# version macro is defined properly
test_cflags_cc -std=c11 ctype.h "__STDC_VERSION__ >= 201112L" &&
    add_cflags -std=c11 ||
    check_cflags -std=c99

check_cppflags -D_FILE_OFFSET_BITS=64
check_cppflags -D_LARGEFILE_SOURCE

add_host_cppflags -D_ISOC99_SOURCE
check_host_cflags -std=c99
check_host_cflags -Wall
check_host_cflags $host_cflags_speed

check_64bit(){
    arch32=$1
    arch64=$2
    expr=$3
    check_code cc "" "int test[2*($expr) - 1]" &&
        subarch=$arch64 || subarch=$arch32
}

case "$arch" in
    aarch64|alpha|ia64)
        spic=$shared
    ;;
    mips)
        check_64bit mips mips64 '_MIPS_SIM > 1'
        spic=$shared
    ;;
    parisc)
        check_64bit parisc parisc64 'sizeof(void *) > 4'
        spic=$shared
    ;;
    ppc)
        check_64bit ppc ppc64 'sizeof(void *) > 4'
        spic=$shared
    ;;
    s390)
        check_64bit s390 s390x 'sizeof(void *) > 4'
        spic=$shared
    ;;
    sparc)
        check_64bit sparc sparc64 'sizeof(void *) > 4'
        spic=$shared
    ;;
    x86)
        check_64bit x86_32 x86_64 'sizeof(void *) > 4'
        # Treat x32 as x64 for now. Note it also needs spic=$shared
        test "$subarch" = "x86_32" && check_cpp_condition stddef.h 'defined(__x86_64__)' &&
            subarch=x86_64
        if test "$subarch" = "x86_64"; then
            spic=$shared
        fi
    ;;
    ppc)
        check_cc <<EOF && subarch="ppc64"
        int test[(int)sizeof(char*) - 7];
EOF
    ;;
esac

enable $subarch
enabled spic && enable_weak pic

enabled x86_64 && objformat=elf64 || objformat="elf32"

# OS specific
case $target_os in
    aix)
        SHFLAGS=-shared
        add_cppflags '-I\$(SRC_PATH)/compat/aix'
        enabled shared && add_ldflags -Wl,-brtl
        ;;
    android)
        disable symver
        enable section_data_rel_ro
        SLIB_INSTALL_NAME='$(SLIBNAME)'
        SLIB_INSTALL_LINKS=
        SHFLAGS='-shared -Wl,-soname,$(SLIBNAME)'
        ;;
    haiku)
        prefix_default="/boot/common"
        network_extralibs="-lnetwork"
        host_extralibs=
        ;;
    sunos)
        SHFLAGS='-shared -Wl,-h,$$(@F)'
        enabled x86 && SHFLAGS="-mimpure-text $SHFLAGS"
        network_extralibs="-lsocket -lnsl"
        add_cppflags -D__EXTENSIONS__
        # When using suncc to build, the Solaris linker will mark
        # an executable with each instruction set encountered by
        # the Solaris assembler.  As our libraries contain their own
        # guards for processor-specific code, instead suppress
        # generation of the HWCAPS ELF section on Solaris x86 only.
        enabled_all suncc x86 &&
            echo "hwcap_1 = OVERRIDE;" > mapfile &&
            add_ldflags -Wl,-M,mapfile
        nm_default='nm -P -g'
        version_script='-M'
        VERSION_SCRIPT_POSTPROCESS_CMD='perl $(SRC_PATH)/compat/solaris/make_sunver.pl - $(OBJS)'
        ;;
    netbsd)
        disable symver
        oss_indev_extralibs="-lossaudio"
        oss_outdev_extralibs="-lossaudio"
        enabled gcc || check_ldflags -Wl,-zmuldefs
        ;;
    openbsd|bitrig)
        disable symver
        SHFLAGS='-shared'
        SLIB_INSTALL_NAME='$(SLIBNAME).$(LIBMAJOR).$(LIBMINOR)'
        SLIB_INSTALL_LINKS=
        oss_indev_extralibs="-lossaudio"
        oss_outdev_extralibs="-lossaudio"
        ;;
    dragonfly)
        disable symver
        ;;
    freebsd)
        ;;
    bsd/os)
        add_extralibs -lpoll -lgnugetopt
        strip="strip -d"
        ;;
    darwin)
        enabled ppc && add_asflags -force_cpusubtype_ALL
        install_name_dir_default='$(SHLIBDIR)'
        SHFLAGS='-dynamiclib -Wl,-single_module -Wl,-install_name,$(INSTALL_NAME_DIR)/$(SLIBNAME_WITH_MAJOR),-current_version,$(LIBVERSION),-compatibility_version,$(LIBMAJOR)'
        enabled x86_32 && append SHFLAGS -Wl,-read_only_relocs,suppress
        strip="${strip} -x"
        add_ldflags -Wl,-dynamic,-search_paths_first
        check_cflags -Werror=partial-availability
        SLIBSUF=".dylib"
        SLIBNAME_WITH_VERSION='$(SLIBPREF)$(FULLNAME).$(LIBVERSION)$(SLIBSUF)'
        SLIBNAME_WITH_MAJOR='$(SLIBPREF)$(FULLNAME).$(LIBMAJOR)$(SLIBSUF)'
        enabled x86_64 && objformat="macho64" || objformat="macho32"
        enabled_any pic shared x86_64 ||
            { check_cflags -mdynamic-no-pic && add_asflags -mdynamic-no-pic; }
        check_header dispatch/dispatch.h &&
            add_cppflags '-I\$(SRC_PATH)/compat/dispatch_semaphore'
        if test -n "$sysroot"; then
            is_in -isysroot $cc $CPPFLAGS $CFLAGS || check_cppflags -isysroot $sysroot
            is_in -isysroot $ld $LDFLAGS          || check_ldflags  -isysroot $sysroot
        fi
        version_script='-exported_symbols_list'
        VERSION_SCRIPT_POSTPROCESS_CMD='tr " " "\n" | sed -n /global:/,/local:/p | grep ";" | tr ";" "\n" | sed -E "s/(.+)/_\1/g" | sed -E "s/(.+[^*])$$$$/\1*/"'
        ;;
    msys*)
        die "Native MSYS builds are discouraged, please use the MINGW environment."
        ;;
    mingw32*|mingw64*)
        target_os=mingw32
        LIBTARGET=i386
        if enabled x86_64; then
            LIBTARGET="i386:x86-64"
        fi
        if enabled shared; then
            # Cannot build both shared and static libs when using dllexport.
            disable static
        fi
        enabled shared && ! enabled small && check_cmd $windres --version && enable gnu_windres
        enabled x86_32 && check_ldflags -Wl,--large-address-aware
        shlibdir_default="$bindir_default"
        SLIBPREF=""
        SLIBSUF=".dll"
        SLIBNAME_WITH_VERSION='$(SLIBPREF)$(FULLNAME)-$(LIBVERSION)$(SLIBSUF)'
        SLIBNAME_WITH_MAJOR='$(SLIBPREF)$(FULLNAME)-$(LIBMAJOR)$(SLIBSUF)'
        SLIB_EXTRA_CMD=-'$(DLLTOOL) -m $(LIBTARGET) -d $$(@:$(SLIBSUF)=.def) -l $(SUBDIR)$(SLIBNAME:$(SLIBSUF)=.lib) -D $(SLIBNAME_WITH_MAJOR)'
        SLIB_INSTALL_NAME='$(SLIBNAME_WITH_MAJOR)'
        SLIB_INSTALL_LINKS=
        SLIB_INSTALL_EXTRA_SHLIB='$(SLIBNAME:$(SLIBSUF)=.lib)'
        SLIB_INSTALL_EXTRA_LIB='lib$(SLIBNAME:$(SLIBSUF)=.dll.a) $(SLIBNAME_WITH_MAJOR:$(SLIBSUF)=.def)'
        SLIB_CREATE_DEF_CMD='ARCH="$(ARCH)" AR="$(AR_CMD)" NM="$(NM_CMD)" $(SRC_PATH)/compat/windows/makedef $(SUBDIR)lib$(NAME).ver $(OBJS) > $$(@:$(SLIBSUF)=.def)'
        SHFLAGS='-shared -Wl,--out-implib,$(SUBDIR)lib$(SLIBNAME:$(SLIBSUF)=.dll.a) -Wl,--disable-auto-image-base $$(@:$(SLIBSUF)=.def)'
        enabled x86_64 && objformat="win64" || objformat="win32"
        dlltool="${cross_prefix}dlltool"
        ranlib=:
        enable dos_paths
        check_ldflags -Wl,--nxcompat,--dynamicbase
        # Lets work around some stupidity in binutils.
        # ld will strip relocations from executables even though we need them
        # for dynamicbase (ASLR).  Using -pie does retain the reloc section
        # however ld then forgets what the entry point should be (oops) so we
        # have to manually (re)set it.
        if enabled x86_32; then
            disabled debug && add_ldexeflags -Wl,--pic-executable,-e,_mainCRTStartup
        elif enabled x86_64; then
            disabled debug && add_ldexeflags -Wl,--pic-executable,-e,mainCRTStartup
            check_ldflags -Wl,--high-entropy-va # binutils 2.25
            # Set image base >4GB for extra entropy with HEASLR
            add_ldexeflags -Wl,--image-base,0x140000000
            append SHFLAGS -Wl,--image-base,0x180000000
        fi
        ;;
    win32|win64)
        disable symver
        if enabled shared; then
            # Link to the import library instead of the normal static library
            # for shared libs.
            LD_LIB='%.lib'
            # Cannot build both shared and static libs with MSVC or icl.
            disable static
        fi
        enabled x86_32 && check_ldflags -LARGEADDRESSAWARE
        shlibdir_default="$bindir_default"
        SLIBPREF=""
        SLIBSUF=".dll"
        SLIBNAME_WITH_VERSION='$(SLIBPREF)$(FULLNAME)-$(LIBVERSION)$(SLIBSUF)'
        SLIBNAME_WITH_MAJOR='$(SLIBPREF)$(FULLNAME)-$(LIBMAJOR)$(SLIBSUF)'
        SLIB_CREATE_DEF_CMD='$(SRC_PATH)/compat/windows/makedef $(SUBDIR)lib$(NAME).ver $(OBJS) > $$(@:$(SLIBSUF)=.def)'
        SLIB_INSTALL_NAME='$(SLIBNAME_WITH_MAJOR)'
        SLIB_INSTALL_LINKS=
        SLIB_INSTALL_EXTRA_SHLIB='$(SLIBNAME:$(SLIBSUF)=.lib)'
        SLIB_INSTALL_EXTRA_LIB='$(SLIBNAME_WITH_MAJOR:$(SLIBSUF)=.def)'
        SHFLAGS='-dll -def:$$(@:$(SLIBSUF)=.def) -implib:$(SUBDIR)$(SLIBNAME:$(SLIBSUF)=.lib)'
        enabled x86_64 && objformat="win64" || objformat="win32"
        ranlib=:
        enable dos_paths
        ;;
    cygwin*)
        target_os=cygwin
        shlibdir_default="$bindir_default"
        SLIBPREF="cyg"
        SLIBSUF=".dll"
        SLIBNAME_WITH_VERSION='$(SLIBPREF)$(FULLNAME)-$(LIBVERSION)$(SLIBSUF)'
        SLIBNAME_WITH_MAJOR='$(SLIBPREF)$(FULLNAME)-$(LIBMAJOR)$(SLIBSUF)'
        SLIB_INSTALL_NAME='$(SLIBNAME_WITH_MAJOR)'
        SLIB_INSTALL_LINKS=
        SLIB_INSTALL_EXTRA_LIB='lib$(FULLNAME).dll.a'
        SHFLAGS='-shared -Wl,--out-implib,$(SUBDIR)lib$(FULLNAME).dll.a'
        enabled x86_64 && objformat="win64" || objformat="win32"
        enable dos_paths
        enabled shared && ! enabled small && check_cmd $windres --version && enable gnu_windres
        add_cppflags -D_POSIX_C_SOURCE=200112 -D_XOPEN_SOURCE=600
        ;;
    *-dos|freedos|opendos)
        network_extralibs="-lsocket"
        objformat="coff"
        enable dos_paths
        add_cppflags -U__STRICT_ANSI__
        ;;
    linux)
        enable section_data_rel_ro
        enabled_any arm aarch64 && enable_weak linux_perf
        ;;
    irix*)
        target_os=irix
        ranlib="echo ignoring ranlib"
        ;;
    os/2*)
        strip="lxlite -CS"
        striptype=""
        objformat="aout"
        add_cppflags -D_GNU_SOURCE
        add_ldflags -Zomf -Zbin-files -Zargs-wild -Zhigh-mem -Zmap
        SHFLAGS='$(SUBDIR)$(NAME).def -Zdll -Zomf'
        LIBSUF="_s.a"
        SLIBPREF=""
        SLIBSUF=".dll"
        SLIBNAME_WITH_VERSION='$(SLIBPREF)$(FULLNAME)-$(LIBVERSION)$(SLIBSUF)'
        SLIBNAME_WITH_MAJOR='$(SLIBPREF)$(shell echo $(FULLNAME) | cut -c1-6)$(LIBMAJOR)$(SLIBSUF)'
        SLIB_CREATE_DEF_CMD='echo LIBRARY $(SLIBNAME_WITH_MAJOR:$(SLIBSUF)=) INITINSTANCE TERMINSTANCE > $(SUBDIR)$(FULLNAME).def; \
            echo CODE PRELOAD MOVEABLE DISCARDABLE >> $(SUBDIR)$(FULLNAME).def; \
            echo DATA PRELOAD MOVEABLE MULTIPLE NONSHARED >> $(SUBDIR)$(FULLNAME).def; \
            echo EXPORTS >> $(SUBDIR)$(FULLNAME).def; \
            emxexp $(OBJS) >> $(SUBDIR)$(FULLNAME).def'
        SLIB_EXTRA_CMD='emximp -o $(SUBDIR)$(LIBPREF)$(FULLNAME)_dll.a $(SUBDIR)$(FULLNAME).def; \
            emximp -o $(SUBDIR)$(LIBPREF)$(FULLNAME)_dll.lib $(SUBDIR)$(FULLNAME).def;'
        SLIB_INSTALL_NAME='$(SLIBNAME_WITH_MAJOR)'
        SLIB_INSTALL_LINKS=
        SLIB_INSTALL_EXTRA_LIB='$(LIBPREF)$(FULLNAME)_dll.a $(LIBPREF)$(FULLNAME)_dll.lib'
        enable dos_paths
        enable_weak os2threads
        ;;
    gnu/kfreebsd)
        add_cppflags -D_BSD_SOURCE
        ;;
    gnu)
        ;;
    qnx)
        add_cppflags -D_QNX_SOURCE
        network_extralibs="-lsocket"
        ;;
    symbian)
        SLIBSUF=".dll"
        enable dos_paths
        add_cflags --include=$sysinclude/gcce/gcce.h -fvisibility=default
        add_cppflags -D__GCCE__ -D__SYMBIAN32__ -DSYMBIAN_OE_POSIX_SIGNALS
        add_ldflags -Wl,--target1-abs,--no-undefined \
                    -Wl,-Ttext,0x80000,-Tdata,0x1000000 -shared \
                    -Wl,--entry=_E32Startup -Wl,-u,_E32Startup
        add_extralibs -l:eexe.lib -l:usrt2_2.lib -l:dfpaeabi.dso \
                      -l:drtaeabi.dso -l:scppnwdl.dso -lsupc++ -lgcc \
                      -l:libc.dso -l:libm.dso -l:euser.dso -l:libcrt0.lib
        ;;
    minix)
        ;;
    none)
        ;;
    *)
        die "Unknown OS '$target_os'."
        ;;
esac

# test if creating links works
link_dest=$(mktemp -u $TMPDIR/dest_XXXXXXXX)
link_name=$(mktemp -u $TMPDIR/name_XXXXXXXX)
mkdir "$link_dest"
$ln_s "$link_dest" "$link_name"
touch "$link_dest/test_file"
if [ "$source_path" != "." ] && ([ ! -d src ] || [ -L src ]) && [ -e "$link_name/test_file" ]; then
    # create link to source path
    [ -e src ] && rm src
    $ln_s "$source_path" src
    source_link=src
else
    # creating directory links doesn't work
    # fall back to using the full source path
    source_link="$source_path"
fi
# cleanup
rm -r "$link_dest"
rm -r "$link_name"

# determine libc flavour

probe_libc(){
    pfx=$1
    pfx_no_=${pfx%_}
    # uclibc defines __GLIBC__, so it needs to be checked before glibc.
    if check_${pfx}cpp_condition features.h "defined __UCLIBC__"; then
        eval ${pfx}libc_type=uclibc
        add_${pfx}cppflags -D_POSIX_C_SOURCE=200112 -D_XOPEN_SOURCE=600
    elif check_${pfx}cpp_condition features.h "defined __GLIBC__"; then
        eval ${pfx}libc_type=glibc
        add_${pfx}cppflags -D_POSIX_C_SOURCE=200112 -D_XOPEN_SOURCE=600
    # MinGW headers can be installed on Cygwin, so check for newlib first.
    elif check_${pfx}cpp_condition newlib.h "defined _NEWLIB_VERSION"; then
        eval ${pfx}libc_type=newlib
        add_${pfx}cppflags -U__STRICT_ANSI__ -D_XOPEN_SOURCE=600
    # MinGW64 is backwards compatible with MinGW32, so check for it first.
    elif check_${pfx}cpp_condition _mingw.h "defined __MINGW64_VERSION_MAJOR"; then
        eval ${pfx}libc_type=mingw64
        if check_${pfx}cpp_condition _mingw.h "__MINGW64_VERSION_MAJOR < 3"; then
            add_compat msvcrt/snprintf.o
            add_cflags "-include $source_path/compat/msvcrt/snprintf.h"
        fi
        add_${pfx}cppflags -U__STRICT_ANSI__ -D__USE_MINGW_ANSI_STDIO=1
        eval test \$${pfx_no_}cc_type = "gcc" &&
            add_${pfx}cppflags -D__printf__=__gnu_printf__
    elif check_${pfx}cpp_condition _mingw.h "defined __MINGW_VERSION"  ||
         check_${pfx}cpp_condition _mingw.h "defined __MINGW32_VERSION"; then
        eval ${pfx}libc_type=mingw32
        check_${pfx}cpp_condition _mingw.h "__MINGW32_MAJOR_VERSION > 3 || \
            (__MINGW32_MAJOR_VERSION == 3 && __MINGW32_MINOR_VERSION >= 15)" ||
            die "ERROR: MinGW32 runtime version must be >= 3.15."
        add_${pfx}cppflags -U__STRICT_ANSI__ -D__USE_MINGW_ANSI_STDIO=1
        check_${pfx}cpp_condition _mingw.h "__MSVCRT_VERSION__ < 0x0700" &&
            add_${pfx}cppflags -D__MSVCRT_VERSION__=0x0700
        check_${pfx}cpp_condition windows.h "defined(_WIN32_WINNT) && _WIN32_WINNT < 0x0502" &&
            add_${pfx}cppflags -D_WIN32_WINNT=0x0502
        eval test \$${pfx_no_}cc_type = "gcc" &&
            add_${pfx}cppflags -D__printf__=__gnu_printf__
    elif check_${pfx}cpp_condition crtversion.h "defined _VC_CRT_MAJOR_VERSION"; then
        eval ${pfx}libc_type=msvcrt
        if check_${pfx}cpp_condition crtversion.h "_VC_CRT_MAJOR_VERSION < 14"; then
            if [ "$pfx" = host_ ]; then
                add_host_cppflags -Dsnprintf=_snprintf
            else
                add_compat strtod.o strtod=avpriv_strtod
                add_compat msvcrt/snprintf.o snprintf=avpriv_snprintf   \
                                             _snprintf=avpriv_snprintf  \
                                             vsnprintf=avpriv_vsnprintf
            fi
        fi
        add_${pfx}cppflags -D_USE_MATH_DEFINES -D_CRT_SECURE_NO_WARNINGS -D_CRT_NONSTDC_NO_WARNINGS
        # The MSVC 2010 headers (Win 7.0 SDK) set _WIN32_WINNT to
        # 0x601 by default unless something else is set by the user.
        # This can easily lead to us detecting functions only present
        # in such new versions and producing binaries requiring windows 7.0.
        # Therefore explicitly set the default to XP unless the user has
        # set something else on the command line.
        # Don't do this if WINAPI_FAMILY is set and is set to a non-desktop
        # family. For these cases, configure is free to use any functions
        # found in the SDK headers by default. (Alternatively, we could force
        # _WIN32_WINNT to 0x0602 in that case.)
        check_${pfx}cpp_condition stdlib.h "defined(_WIN32_WINNT)" ||
            { check_${pfx}cpp <<EOF && add_${pfx}cppflags -D_WIN32_WINNT=0x0502; }
#ifdef WINAPI_FAMILY
#include <winapifamily.h>
#if !WINAPI_FAMILY_PARTITION(WINAPI_PARTITION_DESKTOP)
#error not desktop
#endif
#endif
EOF
        if [ "$pfx" = "" ]; then
            check_func strtoll || add_cflags -Dstrtoll=_strtoi64
            check_func strtoull || add_cflags -Dstrtoull=_strtoui64
        fi
    elif check_${pfx}cpp_condition stddef.h "defined __KLIBC__"; then
        eval ${pfx}libc_type=klibc
    elif check_${pfx}cpp_condition sys/cdefs.h "defined __BIONIC__"; then
        eval ${pfx}libc_type=bionic
    elif check_${pfx}cpp_condition sys/brand.h "defined LABELED_BRAND_NAME"; then
        eval ${pfx}libc_type=solaris
        add_${pfx}cppflags -D__EXTENSIONS__ -D_XOPEN_SOURCE=600
    fi
    check_${pfx}cc <<EOF
#include <time.h>
void *v = localtime_r;
EOF
test "$?" != 0 && check_${pfx}cc -D_POSIX_C_SOURCE=200112 -D_XOPEN_SOURCE=600 <<EOF && add_${pfx}cppflags -D_POSIX_C_SOURCE=200112 -D_XOPEN_SOURCE=600
#include <time.h>
void *v = localtime_r;
EOF

    eval test -n "\${${pfx}libc_type}" && enable ${pfx}libc_${libc_type}
}

probe_libc
probe_libc host_

# hacks for compiler/libc/os combinations

case $libc_type in
    bionic)
        add_compat strtod.o strtod=avpriv_strtod
        ;;
esac

check_compile_assert flt_lim "float.h limits.h" "DBL_MAX == (double)DBL_MAX" ||
    add_cppflags '-I\$(SRC_PATH)/compat/float'

esc(){
    echo "$*" | sed 's/%/%25/g;s/:/%3a/g'
}

echo "config:$arch:$subarch:$cpu:$target_os:$(esc $cc_ident):$(esc $FFMPEG_CONFIGURATION)" > ffbuild/config.fate

check_cpp_condition stdlib.h "defined(__PIC__) || defined(__pic__) || defined(PIC)" && enable_weak pic

set_default libdir
: ${shlibdir_default:="$libdir"}
: ${pkgconfigdir_default:="$libdir/pkgconfig"}

set_default $PATHS_LIST
set_default nm

disabled optimizations || enabled ossfuzz || check_cflags -fomit-frame-pointer

enable_weak_pic() {
    disabled pic && return
    enable pic
    add_cppflags -DPIC
    case "$target_os" in
    mingw*|cygwin*|win*)
        ;;
    *)
        add_cflags -fPIC
        add_asflags -fPIC
        ;;
    esac
}

enabled pic && enable_weak_pic

check_cc <<EOF || die "Symbol mangling check failed."
int ff_extern;
EOF
sym=$($nm $TMPO | awk '/ff_extern/{ print substr($0, match($0, /[^ \t]*ff_extern/)) }')
extern_prefix=${sym%%ff_extern*}

! disabled inline_asm && check_inline_asm inline_asm '"" ::'

_restrict=
for restrict_keyword in restrict __restrict__ __restrict; do
    check_cc <<EOF && _restrict=$restrict_keyword && break
void foo(char * $restrict_keyword p);
EOF
done

check_cc <<EOF && enable pragma_deprecated
void foo(void) { _Pragma("GCC diagnostic ignored \"-Wdeprecated-declarations\"") }
EOF

check_cc <<EOF || die "endian test failed"
unsigned int endian = 'B' << 24 | 'I' << 16 | 'G' << 8 | 'E';
EOF
od -t x1 $TMPO | grep -q '42 *49 *47 *45' && enable bigendian

check_cc <<EOF && enable const_nan
#include <math.h>
void foo(void) { struct { double d; } static const bar[] = { { NAN } }; }
EOF

if ! enabled ppc64 || enabled bigendian; then
    disable vsx
fi

check_gas() {
    log "check_gas using '$as' as AS"
    # :vararg is used on aarch64, arm and ppc altivec
    check_as <<EOF || return 1
.macro m n, y:vararg=0
\n: .int \y
.endm
m x
EOF
    # .altmacro is only used in arm asm
    ! enabled arm || check_as <<EOF || return 1
.altmacro
EOF
    enable gnu_as
    return 0
}

if enabled_any arm aarch64 || enabled_all ppc altivec && enabled asm; then
    nogas=:
    enabled_any arm aarch64 && nogas=die
    enabled_all ppc altivec && [ $target_os_default != aix ] && nogas=warn
    as_noop=-v

    case $as_type in
        arm*) gaspp_as_type=armasm; as_noop=-h ;;
        gcc)  gaspp_as_type=gas ;;
        *)    gaspp_as_type=$as_type ;;
    esac

    [ $target_os = "darwin" ] && gaspp_as_type="apple-$gaspp_as_type"

    test "${as#*gas-preprocessor.pl}" != "$as" ||
    check_cmd gas-preprocessor.pl -arch $arch -as-type $gaspp_as_type -- ${as:=$cc} $as_noop &&
        gas="${gas:=gas-preprocessor.pl} -arch $arch -as-type $gaspp_as_type -- ${as:=$cc}"

    if ! check_gas ; then
        as=${gas:=$as}
        check_gas || \
            $nogas "GNU assembler not found, install/update gas-preprocessor"
    fi

    check_as <<EOF && enable as_func
.func test
.endfunc
EOF
fi

check_inline_asm inline_asm_labels '"1:\n"'

check_inline_asm inline_asm_nonlocal_labels '"Label:\n"'

if enabled aarch64; then
    enabled armv8 && check_insn armv8 'prfm   pldl1strm, [x0]'
    # internal assembler in clang 3.3 does not support this instruction
    enabled neon && check_insn neon 'ext   v0.8B, v0.8B, v1.8B, #1'
    enabled vfp  && check_insn vfp  'fmadd d0,    d0,    d1,    d2'

    map 'enabled_any ${v}_external ${v}_inline || disable $v' $ARCH_EXT_LIST_ARM

elif enabled alpha; then

    check_cflags -mieee

elif enabled arm; then

    enabled msvc && check_cpp_condition stddef.h "defined _M_ARMT" && enable thumb

    check_cpp_condition stddef.h "defined __thumb__" && check_cc <<EOF && enable_weak thumb
float func(float a, float b){ return a+b; }
EOF

    enabled thumb && check_cflags -mthumb || check_cflags -marm

    if     check_cpp_condition stddef.h "defined __ARM_PCS_VFP"; then
        enable vfp_args
    elif check_cpp_condition stddef.h "defined _M_ARM_FP && _M_ARM_FP >= 30"; then
        enable vfp_args
    elif ! check_cpp_condition stddef.h "defined __ARM_PCS || defined __SOFTFP__" && [ $target_os != darwin ]; then
        case "${cross_prefix:-$cc}" in
            *hardfloat*)         enable vfp_args;   fpabi=vfp ;;
            *) check_ld "cc" <<EOF && enable vfp_args && fpabi=vfp || fpabi=soft ;;
__asm__ (".eabi_attribute 28, 1");
int main(void) { return 0; }
EOF
        esac
        warn "Compiler does not indicate floating-point ABI, guessing $fpabi."
    fi

    enabled armv5te && check_insn armv5te 'qadd r0, r0, r0'
    enabled armv6   && check_insn armv6   'sadd16 r0, r0, r0'
    enabled armv6t2 && check_insn armv6t2 'movt r0, #0'
    enabled neon    && check_insn neon    'vadd.i16 q0, q0, q0'
    enabled vfp     && check_insn vfp     'fadds s0, s0, s0'
    enabled vfpv3   && check_insn vfpv3   'vmov.f32 s0, #1.0'
    enabled setend  && check_insn setend  'setend be'

    [ $target_os = linux ] || [ $target_os = android ] ||
        map 'enabled_any ${v}_external ${v}_inline || disable $v' \
            $ARCH_EXT_LIST_ARM

    check_inline_asm asm_mod_q '"add r0, %Q0, %R0" :: "r"((long long)0)'

    check_as <<EOF && enable as_arch_directive
.arch armv7-a
EOF
    check_as <<EOF && enable as_fpu_directive
.fpu neon
EOF

    # llvm's integrated assembler supports .object_arch from llvm 3.5
    [ "$objformat" = elf32 ] || [ "$objformat" = elf64 ] &&
        check_as <<EOF && enable as_object_arch
.object_arch armv4
EOF

    # MS armasm fails to assemble our PIC constructs
    [ $target_os != win32 ] && enabled_all armv6t2 shared !pic && enable_weak_pic

elif enabled mips; then

    enabled loongson2 && check_inline_asm loongson2 '"dmult.g $8, $9, $10"'
    enabled loongson3 && check_inline_asm loongson3 '"gsldxc1 $f0, 0($2, $3)"'
    enabled mmi && check_inline_asm mmi '"punpcklhw $f0, $f0, $f0"'

    # Enable minimum ISA based on selected options
    if enabled mips64; then
        enabled mips64r6 && check_inline_asm_flags mips64r6 '"dlsa $0, $0, $0, 1"' '-mips64r6'
        enabled mips64r2 && check_inline_asm_flags mips64r2 '"dext $0, $0, 0, 1"' '-mips64r2'
        disabled mips64r6 && disabled mips64r2 && check_inline_asm_flags mips64r1 '"daddi $0, $0, 0"' '-mips64'
    else
        enabled mips32r6 && check_inline_asm_flags mips32r6 '"aui $0, $0, 0"' '-mips32r6'
        enabled mips32r5 && check_inline_asm_flags mips32r5 '"eretnc"' '-mips32r5'
        enabled mips32r2 && check_inline_asm_flags mips32r2 '"ext $0, $0, 0, 1"' '-mips32r2'
        disabled mips32r6 && disabled mips32r5 && disabled mips32r2 && check_inline_asm_flags mips32r1 '"addi $0, $0, 0"' '-mips32'
    fi

    enabled mipsfpu && check_inline_asm_flags mipsfpu '"cvt.d.l $f0, $f2"' '-mhard-float'
    enabled mipsfpu && (enabled mips32r5 || enabled mips32r6 || enabled mips64r6) && check_inline_asm_flags mipsfpu '"cvt.d.l $f0, $f1"' '-mfp64'
    enabled mipsfpu && enabled msa && check_inline_asm_flags msa '"addvi.b $w0, $w1, 1"' '-mmsa' && check_header msa.h || disable msa
    enabled mipsdsp && check_inline_asm_flags mipsdsp '"addu.qb $t0, $t1, $t2"' '-mdsp'
    enabled mipsdspr2 && check_inline_asm_flags mipsdspr2 '"absq_s.qb $t0, $t1"' '-mdspr2'

    if enabled bigendian && enabled msa; then
        disable msa
    fi

elif enabled parisc; then

    if enabled gcc; then
        case $($cc -dumpversion) in
            4.[3-9].*) check_cflags -fno-optimize-sibling-calls ;;
        esac
    fi

elif enabled ppc; then

    enable local_aligned

    check_inline_asm dcbzl     '"dcbzl 0, %0" :: "r"(0)'
    check_inline_asm ibm_asm   '"add 0, 0, 0"'
    check_inline_asm ppc4xx    '"maclhw r10, r11, r12"'
    check_inline_asm xform_asm '"lwzx %1, %y0" :: "Z"(*(int*)0), "r"(0)'

    if enabled altivec; then
        check_cflags -maltivec -mabi=altivec

        # check if our compiler supports Motorola AltiVec C API
        check_code cc altivec.h "vector signed int v1 = (vector signed int) { 0 };
                                 vector signed int v2 = (vector signed int) { 1 };
                                 v1 = vec_add(v1, v2);" ||
            disable altivec

        enabled altivec || warn "Altivec disabled, possibly missing --cpu flag"
    fi

    if enabled vsx; then
        check_cflags -mvsx &&
        check_code cc altivec.h "int v[4] = { 0 };
                                 vector signed int v1 = vec_vsx_ld(0, v);" ||
            disable vsx
    fi

    if enabled power8; then
        check_cpp_condition "altivec.h" "defined(_ARCH_PWR8)" || disable power8
    fi

elif enabled x86; then

    check_builtin rdtsc    intrin.h   "__rdtsc()"
    check_builtin mm_empty mmintrin.h "_mm_empty()"

    enable local_aligned

    # check whether EBP is available on x86
    # As 'i' is stored on the stack, this program will crash
    # if the base pointer is used to access it because the
    # base pointer is cleared in the inline assembly code.
    check_exec_crash <<EOF && enable ebp_available
volatile int i=0;
__asm__ volatile ("xorl %%ebp, %%ebp" ::: "%ebp");
return i;
EOF

    # check whether EBX is available on x86
    check_inline_asm ebx_available '""::"b"(0)' &&
        check_inline_asm ebx_available '"":::"%ebx"'

    # check whether xmm clobbers are supported
    check_inline_asm xmm_clobbers '"":::"%xmm0"'

    check_inline_asm inline_asm_direct_symbol_refs '"movl '$extern_prefix'test, %eax"' ||
        check_inline_asm inline_asm_direct_symbol_refs '"movl '$extern_prefix'test(%rip), %eax"'

    # check whether binutils is new enough to compile SSSE3/MMXEXT
    enabled ssse3  && check_inline_asm ssse3_inline  '"pabsw %xmm0, %xmm0"'
    enabled mmxext && check_inline_asm mmxext_inline '"pmaxub %mm0, %mm1"'

    probe_x86asm(){
        x86asmexe_probe=$1
        if check_cmd $x86asmexe_probe -v; then
            x86asmexe=$x86asmexe_probe
            x86asm_type=nasm
            x86asm_debug="-g -F dwarf"
            X86ASMDEP=
            X86ASM_DEPFLAGS='-MD $(@:.o=.d)'
        elif check_cmd $x86asmexe_probe --version; then
            x86asmexe=$x86asmexe_probe
            x86asm_type=yasm
            x86asm_debug="-g dwarf2"
            X86ASMDEP='$(DEPX86ASM) $(X86ASMFLAGS) -M $(X86ASM_O) $< > $(@:.o=.d)'
            X86ASM_DEPFLAGS=
        fi
        check_x86asm "movbe ecx, [5]" && enable x86asm
    }

    if ! disabled_any asm mmx x86asm; then
        disable x86asm
        for program in $x86asmexe nasm yasm; do
            probe_x86asm $program && break
        done
        disabled x86asm && die "nasm/yasm not found or too old. Use --disable-x86asm for a crippled build."
        X86ASMFLAGS="-f $objformat"
        enabled pic               && append X86ASMFLAGS "-DPIC"
        test -n "$extern_prefix"  && append X86ASMFLAGS "-DPREFIX"
        case "$objformat" in
            elf*) enabled debug && append X86ASMFLAGS $x86asm_debug ;;
        esac

        check_x86asm "vextracti128 xmm0, ymm0, 0"      || disable avx2_external
        check_x86asm "vpmacsdd xmm0, xmm1, xmm2, xmm3" || disable xop_external
        check_x86asm "vfmaddps ymm0, ymm1, ymm2, ymm3" || disable fma4_external
        check_x86asm "CPU amdnop" || disable cpunop
    fi

    case "$cpu" in
        athlon*|opteron*|k8*|pentium|pentium-mmx|prescott|nocona|atom|geode)
            disable fast_clz
        ;;
    esac

fi

check_code cc arm_neon.h "int16x8_t test = vdupq_n_s16(0)" && enable intrinsics_neon

check_ldflags -Wl,--as-needed
check_ldflags -Wl,-z,noexecstack

if ! disabled network; then
    check_func getaddrinfo $network_extralibs
    check_func inet_aton $network_extralibs

    check_type netdb.h "struct addrinfo"
    check_type netinet/in.h "struct group_source_req" -D_BSD_SOURCE
    check_type netinet/in.h "struct ip_mreq_source" -D_BSD_SOURCE
    check_type netinet/in.h "struct ipv6_mreq" -D_DARWIN_C_SOURCE
    check_type poll.h "struct pollfd"
    check_type netinet/sctp.h "struct sctp_event_subscribe"
    check_struct "sys/socket.h" "struct msghdr" msg_flags
    check_struct "sys/types.h sys/socket.h" "struct sockaddr" sa_len
    check_type netinet/in.h "struct sockaddr_in6"
    check_type "sys/types.h sys/socket.h" "struct sockaddr_storage"
    check_type "sys/types.h sys/socket.h" socklen_t

    # Prefer arpa/inet.h over winsock2
    if check_header arpa/inet.h ; then
        check_func closesocket
    elif check_header winsock2.h ; then
        check_func_headers winsock2.h closesocket -lws2 &&
            network_extralibs="-lws2" ||
        { check_func_headers winsock2.h closesocket -lws2_32 &&
            network_extralibs="-lws2_32"; } || disable winsock2_h network
        check_func_headers ws2tcpip.h getaddrinfo $network_extralibs

        check_type ws2tcpip.h socklen_t
        check_type ws2tcpip.h "struct addrinfo"
        check_type ws2tcpip.h "struct group_source_req"
        check_type ws2tcpip.h "struct ip_mreq_source"
        check_type ws2tcpip.h "struct ipv6_mreq"
        check_type winsock2.h "struct pollfd"
        check_struct winsock2.h "struct sockaddr" sa_len
        check_type ws2tcpip.h "struct sockaddr_in6"
        check_type ws2tcpip.h "struct sockaddr_storage"
    else
        disable network
    fi
fi

check_builtin atomic_cas_ptr atomic.h "void **ptr; void *oldval, *newval; atomic_cas_ptr(ptr, oldval, newval)"
check_builtin machine_rw_barrier mbarrier.h "__machine_rw_barrier()"
check_builtin MemoryBarrier windows.h "MemoryBarrier()"
check_builtin sarestart signal.h "SA_RESTART"
check_builtin sync_val_compare_and_swap "" "int *ptr; int oldval, newval; __sync_val_compare_and_swap(ptr, oldval, newval)"
check_builtin gmtime_r time.h "time_t *time; struct tm *tm; gmtime_r(time, tm)"
check_builtin localtime_r time.h "time_t *time; struct tm *tm; localtime_r(time, tm)"
check_builtin x264_csp_bgr "stdint.h x264.h" "X264_CSP_BGR"

case "$custom_allocator" in
    jemalloc)
        # jemalloc by default does not use a prefix
        require libjemalloc jemalloc/jemalloc.h malloc -ljemalloc
    ;;
    tcmalloc)
        require_pkg_config libtcmalloc libtcmalloc gperftools/tcmalloc.h tc_malloc
        malloc_prefix=tc_
    ;;
esac

check_func_headers malloc.h _aligned_malloc     && enable aligned_malloc
check_func  ${malloc_prefix}memalign            && enable memalign
check_func  ${malloc_prefix}posix_memalign      && enable posix_memalign

check_func  access
check_func_headers stdlib.h arc4random
check_lib   clock_gettime time.h clock_gettime || check_lib clock_gettime time.h clock_gettime -lrt
check_func  fcntl
check_func  fork
check_func  gethrtime
check_func  getopt
check_func  getrusage
check_func  gettimeofday
check_func  isatty
check_func  mkstemp
check_func  mmap
check_func  mprotect
# Solaris has nanosleep in -lrt, OpenSolaris no longer needs that
check_func_headers time.h nanosleep || check_lib nanosleep time.h nanosleep -lrt
check_func  sched_getaffinity
check_func  setrlimit
check_struct "sys/stat.h" "struct stat" st_mtim.tv_nsec -D_BSD_SOURCE
check_func  strerror_r
check_func  sysconf
check_func  sysctl
check_func  usleep

check_func_headers conio.h kbhit
check_func_headers io.h setmode
check_func_headers lzo/lzo1x.h lzo1x_999_compress
check_func_headers mach/mach_time.h mach_absolute_time
check_func_headers stdlib.h getenv
check_func_headers sys/stat.h lstat

check_func_headers windows.h GetProcessAffinityMask
check_func_headers windows.h GetProcessTimes
check_func_headers windows.h GetSystemTimeAsFileTime
check_func_headers windows.h LoadLibrary
check_func_headers windows.h MapViewOfFile
check_func_headers windows.h PeekNamedPipe
check_func_headers windows.h SetConsoleTextAttribute
check_func_headers windows.h SetConsoleCtrlHandler
check_func_headers windows.h Sleep
check_func_headers windows.h VirtualAlloc
check_struct windows.h "CONDITION_VARIABLE" Ptr
check_func_headers glob.h glob
enabled xlib &&
    check_func_headers "X11/Xlib.h X11/extensions/Xvlib.h" XvGetPortAttribute -lXv -lX11 -lXext

check_header direct.h
check_header dirent.h
check_header dxgidebug.h
check_header dxva.h
check_header dxva2api.h -D_WIN32_WINNT=0x0600
check_header io.h
check_header libcrystalhd/libcrystalhd_if.h
check_header malloc.h
check_header net/udplite.h
check_header poll.h
check_header sys/param.h
check_header sys/resource.h
check_header sys/select.h
check_header sys/time.h
check_header sys/un.h
check_header termios.h
check_header unistd.h
check_header valgrind/valgrind.h
check_func_headers VideoToolbox/VTCompressionSession.h VTCompressionSessionPrepareToEncodeFrames -framework VideoToolbox
check_header windows.h
check_header X11/extensions/XvMClib.h
check_header asm/types.h

# it seems there are versions of clang in some distros that try to use the
# gcc headers, which explodes for stdatomic
# so we also check that atomics actually work here
check_builtin stdatomic stdatomic.h "atomic_int foo, bar = ATOMIC_VAR_INIT(-1); atomic_store(&foo, 0)"

check_lib advapi32 "windows.h"            RegCloseKey          -ladvapi32
check_lib ole32    "windows.h"            CoTaskMemFree        -lole32
check_lib shell32  "windows.h shellapi.h" CommandLineToArgvW   -lshell32
check_lib wincrypt "windows.h wincrypt.h" CryptGenRandom       -ladvapi32
check_lib psapi    "windows.h psapi.h"    GetProcessMemoryInfo -lpsapi

enabled appkit       && check_apple_framework AppKit
enabled audiotoolbox && check_apple_framework AudioToolbox
enabled avfoundation && check_apple_framework AVFoundation
enabled coreimage    && check_apple_framework CoreImage
enabled videotoolbox && check_apple_framework VideoToolbox

check_apple_framework CoreFoundation
check_apple_framework CoreMedia
check_apple_framework CoreVideo

enabled avfoundation && {
    disable coregraphics applicationservices
    check_lib coregraphics        CoreGraphics/CoreGraphics.h               CGGetActiveDisplayList "-framework CoreGraphics" ||
    check_lib applicationservices ApplicationServices/ApplicationServices.h CGGetActiveDisplayList "-framework ApplicationServices"; }

enabled videotoolbox && {
    check_lib coreservices CoreServices/CoreServices.h UTGetOSTypeFromString "-framework CoreServices"
    check_func_headers CoreMedia/CMFormatDescription.h kCMVideoCodecType_HEVC "-framework CoreMedia"
}

check_struct "sys/time.h sys/resource.h" "struct rusage" ru_maxrss

check_type "windows.h dxva.h" "DXVA_PicParams_HEVC" -DWINAPI_FAMILY=WINAPI_FAMILY_DESKTOP_APP -D_CRT_BUILD_DESKTOP_APP=0
check_type "windows.h dxva.h" "DXVA_PicParams_VP9" -DWINAPI_FAMILY=WINAPI_FAMILY_DESKTOP_APP -D_CRT_BUILD_DESKTOP_APP=0
check_type "windows.h d3d11.h" "ID3D11VideoDecoder"
check_type "windows.h d3d11.h" "ID3D11VideoContext"
check_type "d3d9.h dxva2api.h" DXVA2_ConfigPictureDecode -D_WIN32_WINNT=0x0602

check_type "va/va.h va/va_dec_hevc.h" "VAPictureParameterBufferHEVC"
check_struct "va/va.h" "VADecPictureParameterBufferVP9" bit_depth
check_type "va/va.h va/va_vpp.h" "VAProcPipelineParameterBuffer"
check_type "va/va.h va/va_enc_h264.h" "VAEncPictureParameterBufferH264"
check_type "va/va.h va/va_enc_hevc.h" "VAEncPictureParameterBufferHEVC"
check_type "va/va.h va/va_enc_jpeg.h" "VAEncPictureParameterBufferJPEG"
check_type "va/va.h va/va_enc_mpeg2.h" "VAEncPictureParameterBufferMPEG2"
check_type "va/va.h va/va_enc_vp8.h"  "VAEncPictureParameterBufferVP8"
check_type "va/va.h va/va_enc_vp9.h"  "VAEncPictureParameterBufferVP9"

check_type "vdpau/vdpau.h" "VdpPictureInfoHEVC"

check_cpp_condition windows.h "!WINAPI_FAMILY_PARTITION(WINAPI_PARTITION_DESKTOP)" && enable winrt || disable winrt

if ! disabled w32threads && ! enabled pthreads; then
    check_func_headers "windows.h process.h" _beginthreadex &&
        enable w32threads || disable w32threads
    if ! enabled w32threads && enabled winrt; then
        check_func_headers "windows.h" CreateThread &&
            enable w32threads || disable w32threads
    fi
fi

# check for some common methods of building with pthread support
# do this before the optional library checks as some of them require pthreads
if ! disabled pthreads && ! enabled w32threads && ! enabled os2threads; then
    if check_lib pthreads pthread.h pthread_join   -pthread &&
       check_lib pthreads pthread.h pthread_create -pthread; then
        add_cflags -pthread
    elif check_lib pthreads pthread.h pthread_join   -pthreads &&
         check_lib pthreads pthread.h pthread_create -pthreads; then
        add_cflags -pthreads
    elif check_lib pthreads pthread.h pthread_join   -ldl -pthread &&
         check_lib pthreads pthread.h pthread_create -ldl -pthread; then
        add_cflags -ldl -pthread
    elif check_lib pthreads pthread.h pthread_join   -lpthreadGC2 &&
         check_lib pthreads pthread.h pthread_create -lpthreadGC2; then
        :
    elif check_lib pthreads pthread.h pthread_join   -lpthread &&
         check_lib pthreads pthread.h pthread_create -lpthread; then
        :
    elif check_func pthread_join && check_func pthread_create; then
        enable pthreads
    fi
    check_code cc "pthread.h" "static pthread_mutex_t atomic_lock = PTHREAD_MUTEX_INITIALIZER" || disable pthreads
fi


if enabled pthreads; then
  check_func pthread_cancel $pthreads_extralibs
fi

enabled pthreads &&
    check_builtin sem_timedwait semaphore.h "sem_t *s; sem_init(s,0,0); sem_timedwait(s,0); sem_destroy(s)" $pthreads_extralibs

enabled  zlib && check_lib zlib   zlib.h      zlibVersion    -lz
enabled bzlib && check_lib bzlib bzlib.h BZ2_bzlibVersion    -lbz2
enabled  lzma && check_lib lzma   lzma.h lzma_version_number -llzma

# On some systems dynamic loading requires no extra linker flags
check_lib libdl dlfcn.h "dlopen dlsym" || check_lib libdl dlfcn.h "dlopen dlsym" -ldl

check_lib libm math.h sin -lm

atan2f_args=2
copysign_args=2
hypot_args=2
ldexpf_args=2
powf_args=2

for func in $MATH_FUNCS; do
    eval check_mathfunc $func \${${func}_args:-1} $libm_extralibs
done

for func in $COMPLEX_FUNCS; do
    eval check_complexfunc $func \${${func}_args:-1}
done

# these are off by default, so fail if requested and not available
enabled cuda_sdk          && require cuda_sdk cuda.h cuCtxCreate -lcuda
enabled cuvid             && { enabled cuda ||
                               die "ERROR: CUVID requires CUDA"; }
enabled nvdec             && { enabled cuda ||
                               die "ERROR: NVDEC hwaccel requires CUDA"; }
enabled chromaprint       && require chromaprint chromaprint.h chromaprint_get_version -lchromaprint
enabled decklink          && { require_header DeckLinkAPI.h &&
                               { check_cpp_condition DeckLinkAPIVersion.h "BLACKMAGIC_DECKLINK_API_VERSION >= 0x0a060100" || die "ERROR: Decklink API version must be >= 10.6.1."; } }
enabled libndi_newtek     && require_header Processing.NDI.Lib.h
enabled frei0r            && require_header frei0r.h
enabled gmp               && require gmp gmp.h mpz_export -lgmp
enabled gnutls            && require_pkg_config gnutls gnutls gnutls/gnutls.h gnutls_global_init
enabled jni               && { [ $target_os = "android" ] && check_header jni.h && enabled pthreads || die "ERROR: jni not found"; }
enabled ladspa            && require_header ladspa.h
enabled libiec61883       && require libiec61883 libiec61883/iec61883.h iec61883_cmp_connect -lraw1394 -lavc1394 -lrom1394 -liec61883
enabled libass            && require_pkg_config libass libass ass/ass.h ass_library_init
enabled libbluray         && require_pkg_config libbluray libbluray libbluray/bluray.h bd_open
enabled libbs2b           && require_pkg_config libbs2b libbs2b bs2b.h bs2b_open
enabled libcelt           && require libcelt celt/celt.h celt_decode -lcelt0 &&
                             { check_lib libcelt celt/celt.h celt_decoder_create_custom -lcelt0 ||
                               die "ERROR: libcelt must be installed and version must be >= 0.11.0."; }
enabled libcaca           && require_pkg_config libcaca caca caca.h caca_create_canvas
enabled libdc1394         && require_pkg_config libdc1394 libdc1394-2 dc1394/dc1394.h dc1394_new
enabled libdrm            && require_pkg_config libdrm libdrm xf86drm.h drmGetVersion
enabled libfdk_aac        && { check_pkg_config libfdk_aac fdk-aac "fdk-aac/aacenc_lib.h" aacEncOpen ||
                               { require libfdk_aac fdk-aac/aacenc_lib.h aacEncOpen -lfdk-aac &&
                                 warn "using libfdk without pkg-config"; } }
flite_extralibs="-lflite_cmu_time_awb -lflite_cmu_us_awb -lflite_cmu_us_kal -lflite_cmu_us_kal16 -lflite_cmu_us_rms -lflite_cmu_us_slt -lflite_usenglish -lflite_cmulex -lflite"
enabled libflite          && require libflite "flite/flite.h" flite_init $flite_extralibs
enabled fontconfig        && enable libfontconfig
enabled libfontconfig     && require_pkg_config libfontconfig fontconfig "fontconfig/fontconfig.h" FcInit
enabled libfreetype       && require_pkg_config libfreetype freetype2 "ft2build.h FT_FREETYPE_H" FT_Init_FreeType
enabled libfribidi        && require_pkg_config libfribidi fribidi fribidi.h fribidi_version_info
enabled libgme            && { check_pkg_config libgme libgme gme/gme.h gme_new_emu ||
                               require libgme gme/gme.h gme_new_emu -lgme -lstdc++; }
enabled libgsm            && { for gsm_hdr in "gsm.h" "gsm/gsm.h"; do
                                   check_lib libgsm "${gsm_hdr}" gsm_create -lgsm && break;
                               done || die "ERROR: libgsm not found"; }
enabled libilbc           && require libilbc ilbc.h WebRtcIlbcfix_InitDecode -lilbc $pthreads_extralibs
enabled libkvazaar        && require_pkg_config libkvazaar "kvazaar >= 0.8.1" kvazaar.h kvz_api_get
# While it may appear that require is being used as a pkg-config
# fallback for libmfx, it is actually being used to detect a different
# installation route altogether.  If libmfx is installed via the Intel
# Media SDK or Intel Media Server Studio, these don't come with
# pkg-config support.  Instead, users should make sure that the build
# can find the libraries and headers through other means.
enabled libmfx            && { check_pkg_config libmfx libmfx "mfx/mfxvideo.h" MFXInit ||
                               { require libmfx "mfx/mfxvideo.h" MFXInit "-llibmfx $advapi32_extralibs" && warn "using libmfx without pkg-config"; } }
enabled libmodplug        && require_pkg_config libmodplug libmodplug libmodplug/modplug.h ModPlug_Load
enabled libmp3lame        && require "libmp3lame >= 3.98.3" lame/lame.h lame_set_VBR_quality -lmp3lame
enabled libmysofa         && require libmysofa "mysofa.h" mysofa_load -lmysofa $zlib_extralibs
enabled libnpp            && { check_lib libnpp npp.h nppGetLibVersion -lnppig -lnppicc -lnppc ||
                               check_lib libnpp npp.h nppGetLibVersion -lnppi -lnppc ||
                               die "ERROR: libnpp not found"; }
enabled libopencore_amrnb && require libopencore_amrnb opencore-amrnb/interf_dec.h Decoder_Interface_init -lopencore-amrnb
enabled libopencore_amrwb && require libopencore_amrwb opencore-amrwb/dec_if.h D_IF_init -lopencore-amrwb
enabled libopencv         && { check_header opencv2/core/core_c.h &&
                               { check_pkg_config libopencv opencv opencv2/core/core_c.h cvCreateImageHeader ||
                                 require libopencv opencv2/core/core_c.h cvCreateImageHeader -lopencv_core -lopencv_imgproc; } ||
                               require_pkg_config libopencv opencv opencv/cxcore.h cvCreateImageHeader; }
enabled libopenh264       && require_pkg_config libopenh264 openh264 wels/codec_api.h WelsGetCodecVersion
enabled libopenjpeg       && { check_pkg_config libopenjpeg "libopenjp2 >= 2.1.0" openjpeg.h opj_version ||
                               { require_pkg_config libopenjpeg "libopenjp2 >= 2.1.0" openjpeg.h opj_version -DOPJ_STATIC && add_cppflags -DOPJ_STATIC; } }
enabled libopenmpt        && require_pkg_config libopenmpt "libopenmpt >= 0.2.6557" libopenmpt/libopenmpt.h openmpt_module_create -lstdc++ && append libopenmpt_extralibs "-lstdc++"
enabled libopus           && {
    enabled libopus_decoder && {
        require_pkg_config libopus opus opus_multistream.h opus_multistream_decoder_create
    }
    enabled libopus_encoder && {
        require_pkg_config libopus opus opus_multistream.h opus_multistream_surround_encoder_create
    }
}
enabled libpulse          && require_pkg_config libpulse libpulse pulse/pulseaudio.h pa_context_new
enabled librsvg           && require_pkg_config librsvg librsvg-2.0 librsvg-2.0/librsvg/rsvg.h rsvg_handle_render_cairo
enabled librtmp           && require_pkg_config librtmp librtmp librtmp/rtmp.h RTMP_Socket
enabled librubberband     && require_pkg_config librubberband "rubberband >= 1.8.1" rubberband/rubberband-c.h rubberband_new -lstdc++ && append librubberband_extralibs "-lstdc++"
enabled libshine          && require_pkg_config libshine shine shine/layer3.h shine_encode_buffer
enabled libsmbclient      && { check_pkg_config libsmbclient smbclient libsmbclient.h smbc_init ||
                               require libsmbclient libsmbclient.h smbc_init -lsmbclient; }
enabled libsnappy         && require libsnappy snappy-c.h snappy_compress -lsnappy -lstdc++
enabled libsoxr           && require libsoxr soxr.h soxr_create -lsoxr
enabled libssh            && require_pkg_config libssh libssh libssh/sftp.h sftp_init
enabled libspeex          && require_pkg_config libspeex speex speex/speex.h speex_decoder_init
enabled libtesseract      && require_pkg_config libtesseract tesseract tesseract/capi.h TessBaseAPICreate
enabled libtheora         && require libtheora theora/theoraenc.h th_info_init -ltheoraenc -ltheoradec -logg
enabled libtwolame        && require libtwolame twolame.h twolame_init -ltwolame &&
                             { check_lib libtwolame twolame.h twolame_encode_buffer_float32_interleaved -ltwolame ||
                               die "ERROR: libtwolame must be installed and version must be >= 0.3.10"; }
enabled libv4l2           && require_pkg_config libv4l2 libv4l2 libv4l2.h v4l2_ioctl
enabled libvidstab        && require_pkg_config libvidstab "vidstab >= 0.98" vid.stab/libvidstab.h vsMotionDetectInit
enabled libvmaf           && require_pkg_config libvmaf libvmaf libvmaf.h compute_vmaf
enabled libvo_amrwbenc    && require libvo_amrwbenc vo-amrwbenc/enc_if.h E_IF_init -lvo-amrwbenc
enabled libvorbis         && require_pkg_config libvorbis vorbis vorbis/codec.h vorbis_info_init &&
                             require_pkg_config libvorbisenc vorbisenc vorbis/vorbisenc.h vorbis_encode_init

enabled libvpx            && {
    enabled libvpx_vp8_decoder && {
        check_pkg_config libvpx_vp8_decoder "vpx >= 0.9.1" "vpx/vpx_decoder.h vpx/vp8dx.h" vpx_codec_vp8_dx ||
            check_lib libvpx_vp8_decoder "vpx/vpx_decoder.h vpx/vp8dx.h" vpx_codec_dec_init_ver -lvpx ||
                die "ERROR: libvpx decoder version must be >=0.9.1";
    }
    enabled libvpx_vp8_encoder && {
        check_pkg_config libvpx_vp8_encoder "vpx >= 0.9.7" "vpx/vpx_encoder.h vpx/vp8cx.h" vpx_codec_vp8_cx ||
            check_lib libvpx_vp8_encoder "vpx/vpx_encoder.h vpx/vp8cx.h" "vpx_codec_enc_init_ver VP8E_SET_MAX_INTRA_BITRATE_PCT" -lvpx ||
                die "ERROR: libvpx encoder version must be >=0.9.7";
    }
    enabled libvpx_vp9_decoder && {
        check_pkg_config libvpx_vp9_decoder "vpx >= 1.3.0" "vpx/vpx_decoder.h vpx/vp8dx.h" vpx_codec_vp9_dx ||
            check_lib libvpx_vp9_decoder "vpx/vpx_decoder.h vpx/vp8dx.h" "vpx_codec_vp9_dx" -lvpx
    }
    enabled libvpx_vp9_encoder && {
        check_pkg_config libvpx_vp9_encoder "vpx >= 1.3.0" "vpx/vpx_encoder.h vpx/vp8cx.h" vpx_codec_vp9_cx ||
            check_lib libvpx_vp9_encoder "vpx/vpx_encoder.h vpx/vp8cx.h" "vpx_codec_vp9_cx VP9E_SET_AQ_MODE" -lvpx
    }
    if disabled_all libvpx_vp8_decoder libvpx_vp9_decoder libvpx_vp8_encoder libvpx_vp9_encoder; then
        die "libvpx enabled but no supported decoders found"
    fi
}

enabled libwavpack        && require libwavpack wavpack/wavpack.h WavpackOpenFileOutput  -lwavpack
enabled libwebp           && {
    enabled libwebp_encoder      && require_pkg_config libwebp "libwebp >= 0.2.0" webp/encode.h WebPGetEncoderVersion
    enabled libwebp_anim_encoder && check_pkg_config libwebp_anim_encoder "libwebpmux >= 0.4.0" webp/mux.h WebPAnimEncoderOptionsInit; }
enabled libx264           && { check_pkg_config libx264 x264 "stdint.h x264.h" x264_encoder_encode ||
                               { require libx264 "stdint.h x264.h" x264_encoder_encode -lx264 &&
                                 warn "using libx264 without pkg-config"; } } &&
                             require_cpp_condition x264.h "X264_BUILD >= 118" &&
                             { check_cpp_condition x264.h "X264_MPEG2" &&
                               enable libx262; }
enabled libx265           && require_pkg_config libx265 x265 x265.h x265_api_get &&
                             require_cpp_condition x265.h "X265_BUILD >= 68"
enabled libxavs           && require libxavs "stdint.h xavs.h" xavs_encoder_encode "-lxavs $pthreads_extralibs $libm_extralibs"
enabled libxvid           && require libxvid xvid.h xvid_global -lxvidcore
enabled libzimg           && require_pkg_config libzimg "zimg >= 2.3.0" zimg.h zimg_get_api_version
enabled libzmq            && require_pkg_config libzmq libzmq zmq.h zmq_ctx_new
enabled libzvbi           && require_pkg_config libzvbi zvbi-0.2 libzvbi.h vbi_decoder_new &&
                             { check_cpp_condition libzvbi.h "VBI_VERSION_MAJOR > 0 || VBI_VERSION_MINOR > 2 || VBI_VERSION_MINOR == 2 && VBI_VERSION_MICRO >= 28" ||
                               enabled gpl || die "ERROR: libzvbi requires version 0.2.28 or --enable-gpl."; }
enabled libxml2           && require_pkg_config libxml2 libxml-2.0 libxml2/libxml/xmlversion.h xmlCheckVersion
enabled mediacodec        && { enabled jni || die "ERROR: mediacodec requires --enable-jni"; }
enabled mmal              && { check_lib mmal interface/mmal/mmal.h mmal_port_connect -lmmal_core -lmmal_util -lmmal_vc_client -lbcm_host ||
                               { ! enabled cross_compile &&
                                 add_cflags -isystem/opt/vc/include/ -isystem/opt/vc/include/interface/vmcs_host/linux -isystem/opt/vc/include/interface/vcos/pthreads -fgnu89-inline &&
                                 add_ldflags -L/opt/vc/lib/ &&
                                 check_lib mmal interface/mmal/mmal.h mmal_port_connect -lmmal_core -lmmal_util -lmmal_vc_client -lbcm_host; } ||
                               die "ERROR: mmal not found" &&
                               check_func_headers interface/mmal/mmal.h "MMAL_PARAMETER_VIDEO_MAX_NUM_CALLBACKS"; }
enabled openal            && { { for al_extralibs in "${OPENAL_LIBS}" "-lopenal" "-lOpenAL32"; do
                               check_lib openal 'AL/al.h' alGetError "${al_extralibs}" && break; done } ||
                               die "ERROR: openal not found"; } &&
                             { check_cpp_condition "AL/al.h" "defined(AL_VERSION_1_1)" ||
                               die "ERROR: openal must be installed and version must be 1.1 or compatible"; }
enabled opencl            && { check_lib opencl OpenCL/cl.h clEnqueueNDRangeKernel -Wl,-framework,OpenCL ||
                               check_lib opencl CL/cl.h clEnqueueNDRangeKernel -lOpenCL ||
                               die "ERROR: opencl not found"; } &&
                             { check_cpp_condition "OpenCL/cl.h" "defined(CL_VERSION_1_2)" ||
                               check_cpp_condition "CL/cl.h" "defined(CL_VERSION_1_2)" ||
                               die "ERROR: opencl must be installed and version must be 1.2 or compatible"; }
enabled opengl            && { check_lib opengl GL/glx.h glXGetProcAddress "-lGL" ||
                               check_lib opengl windows.h wglGetProcAddress "-lopengl32 -lgdi32" ||
                               check_lib opengl OpenGL/gl3.h glGetError "-Wl,-framework,OpenGL" ||
                               check_lib opengl ES2/gl.h glGetError "-isysroot=${sysroot} -Wl,-framework,OpenGLES" ||
                               die "ERROR: opengl not found."
                             }
enabled omx               && require_header OMX_Core.h
enabled omx_rpi           && { check_header OMX_Core.h ||
                               { ! enabled cross_compile && add_cflags -isystem/opt/vc/include/IL && check_header OMX_Core.h ; } ||
                               die "ERROR: OpenMAX IL headers not found"; } && enable omx
enabled openssl           && { check_pkg_config openssl openssl openssl/ssl.h OPENSSL_init_ssl ||
                               check_pkg_config openssl openssl openssl/ssl.h SSL_library_init ||
                               check_lib openssl openssl/ssl.h SSL_library_init -lssl -lcrypto ||
                               check_lib openssl openssl/ssl.h SSL_library_init -lssl32 -leay32 ||
                               check_lib openssl openssl/ssl.h SSL_library_init -lssl -lcrypto -lws2_32 -lgdi32 ||
                               die "ERROR: openssl not found"; }
enabled rkmpp             && { { require_pkg_config rkmpp rockchip_mpp rockchip/rk_mpi.h mpp_create ||
                                 die "ERROR : Rockchip MPP was not found."; } &&
                               { check_func_headers rockchip/rk_mpi_cmd.h "MPP_DEC_GET_FREE_PACKET_SLOT_COUNT" ||
                                 die "ERROR: Rockchip MPP is outdated, please get a more recent one."; } &&
                               { enabled libdrm ||
                                 die "ERROR: rkmpp requires --enable-libdrm"; }
                             }

if enabled gcrypt; then
    GCRYPT_CONFIG="${cross_prefix}libgcrypt-config"
    if "${GCRYPT_CONFIG}" --version > /dev/null 2>&1; then
        gcrypt_cflags=$("${GCRYPT_CONFIG}" --cflags)
        gcrypt_extralibs=$("${GCRYPT_CONFIG}" --libs)
        check_func_headers gcrypt.h gcry_mpi_new $gcrypt_cflags $gcrypt_extralibs ||
            die "ERROR: gcrypt not found"
        add_cflags $gcrypt_cflags
    else
        require gcrypt gcrypt.h gcry_mpi_new -lgcrypt
    fi
fi

if enabled sdl2; then
    SDL2_CONFIG="${cross_prefix}sdl2-config"
    if test_pkg_config sdl2 "sdl2 >= 2.0.1 sdl2 < 2.1.0" SDL_events.h SDL_PollEvent; then
        check_func SDL_Init $sdl2_extralibs $sdl2_cflags ||
            disable sdl2
    elif "${SDL2_CONFIG}" --version > /dev/null 2>&1; then
        sdl2_cflags=$("${SDL2_CONFIG}" --cflags)
        sdl2_extralibs=$("${SDL2_CONFIG}" --libs)
        check_cpp_condition SDL.h "(SDL_MAJOR_VERSION<<16 | SDL_MINOR_VERSION<<8 | SDL_PATCHLEVEL) >= 0x020001" $sdl2_cflags &&
        check_cpp_condition SDL.h "(SDL_MAJOR_VERSION<<16 | SDL_MINOR_VERSION<<8 | SDL_PATCHLEVEL) < 0x020100" $sdl2_cflags &&
        check_func SDL_Init $sdl2_extralibs $sdl2_cflags &&
            enable sdl2
    fi
    if test $target_os = "mingw32"; then
        sdl2_extralibs=$(filter_out '-mwindows' $sdl2_extralibs)
    fi
fi

if enabled decklink; then
    case $target_os in
        mingw32*|mingw64*|win32|win64)
            decklink_outdev_extralibs="$decklink_outdev_extralibs -lole32 -loleaut32"
            decklink_indev_extralibs="$decklink_indev_extralibs -lole32 -loleaut32"
            ;;
    esac
fi

enabled securetransport &&
    check_func SecIdentityCreate "-Wl,-framework,CoreFoundation -Wl,-framework,Security" &&
    check_lib securetransport "Security/SecureTransport.h Security/Security.h" "SSLCreateContext SecItemImport" "-Wl,-framework,CoreFoundation -Wl,-framework,Security" ||
        disable securetransport

enabled schannel &&
    check_func_headers "windows.h security.h" InitializeSecurityContext -DSECURITY_WIN32 -lsecur32 &&
    check_cpp_condition winerror.h "defined(SEC_I_CONTEXT_EXPIRED)" &&
    schannel_extralibs="-lsecur32" ||
        disable schannel

makeinfo --version > /dev/null 2>&1 && enable makeinfo  || disable makeinfo
enabled makeinfo \
    && [ 0$(makeinfo --version | grep "texinfo" | sed 's/.*texinfo[^0-9]*\([0-9]*\)\..*/\1/') -ge 5 ] \
    && enable makeinfo_html || disable makeinfo_html
disabled makeinfo_html && texi2html --help 2> /dev/null | grep -q 'init-file' && enable texi2html || disable texi2html
perl -v            > /dev/null 2>&1 && enable perl      || disable perl
pod2man --help     > /dev/null 2>&1 && enable pod2man   || disable pod2man
rsync --help 2> /dev/null | grep -q 'contimeout' && enable rsync_contimeout || disable rsync_contimeout

# check V4L2 codecs available in the API
check_header linux/fb.h
check_header linux/videodev2.h
check_code cc linux/videodev2.h "struct v4l2_frmsizeenum vfse; vfse.discrete.width = 0;" && enable_sanitized struct_v4l2_frmivalenum_discrete
check_code cc linux/videodev2.h "int i = V4L2_CAP_VIDEO_M2M_MPLANE | V4L2_CAP_VIDEO_M2M | V4L2_BUF_FLAG_LAST;" || disable v4l2_m2m
check_code cc linux/videodev2.h "int i = V4L2_PIX_FMT_VC1_ANNEX_G;" && enable vc1_v4l2_m2m
check_code cc linux/videodev2.h "int i = V4L2_PIX_FMT_MPEG1;" && enable mpeg1_v4l2_m2m
check_code cc linux/videodev2.h "int i = V4L2_PIX_FMT_MPEG2;" && enable mpeg2_v4l2_m2m
check_code cc linux/videodev2.h "int i = V4L2_PIX_FMT_MPEG4;" && enable mpeg4_v4l2_m2m
check_code cc linux/videodev2.h "int i = V4L2_PIX_FMT_HEVC;" && enable hevc_v4l2_m2m
check_code cc linux/videodev2.h "int i = V4L2_PIX_FMT_H263;" && enable h263_v4l2_m2m
check_code cc linux/videodev2.h "int i = V4L2_PIX_FMT_H264;" && enable h264_v4l2_m2m
check_code cc linux/videodev2.h "int i = V4L2_PIX_FMT_VP8;" && enable vp8_v4l2_m2m
check_code cc linux/videodev2.h "int i = V4L2_PIX_FMT_VP9;" && enable vp9_v4l2_m2m

check_header sys/videoio.h
check_code cc sys/videoio.h "struct v4l2_frmsizeenum vfse; vfse.discrete.width = 0;" && enable_sanitized struct_v4l2_frmivalenum_discrete

check_lib user32 "windows.h winuser.h" GetShellWindow -luser32
check_lib vfw32 "windows.h vfw.h" capCreateCaptureWindow -lvfw32
# check that WM_CAP_DRIVER_CONNECT is defined to the proper value
# w32api 3.12 had it defined wrong
check_cpp_condition vfw.h "WM_CAP_DRIVER_CONNECT > WM_USER" && enable vfwcap_defines

check_type "dshow.h" IBaseFilter

# check for ioctl_meteor.h, ioctl_bt848.h and alternatives
check_header "dev/bktr/ioctl_meteor.h dev/bktr/ioctl_bt848.h"                   ||
    check_header "machine/ioctl_meteor.h machine/ioctl_bt848.h"                 ||
    check_header "dev/video/meteor/ioctl_meteor.h dev/video/bktr/ioctl_bt848.h" ||
    check_header "dev/ic/bt8xx.h"

if check_struct sys/soundcard.h audio_buf_info bytes; then
    enable_sanitized sys/soundcard.h
else
    check_cc -D__BSD_VISIBLE -D__XSI_VISIBLE <<EOF && add_cppflags -D__BSD_VISIBLE -D__XSI_VISIBLE && enable_sanitized sys/soundcard.h
    #include <sys/soundcard.h>
    audio_buf_info abc;
EOF
fi

enabled alsa && check_pkg_config alsa alsa "alsa/asoundlib.h" snd_pcm_htimestamp ||
    check_lib alsa alsa/asoundlib.h snd_pcm_htimestamp -lasound

enabled libjack &&
    require_pkg_config libjack jack jack/jack.h jack_port_get_latency_range

enabled sndio && check_lib sndio sndio.h sio_open -lsndio

if enabled libcdio; then
    check_pkg_config libcdio libcdio_paranoia "cdio/cdda.h cdio/paranoia.h" cdio_cddap_open ||
    check_pkg_config libcdio libcdio_paranoia "cdio/paranoia/cdda.h cdio/paranoia/paranoia.h" cdio_cddap_open ||
    check_lib libcdio "cdio/cdda.h cdio/paranoia.h" cdio_cddap_open -lcdio_paranoia -lcdio_cdda -lcdio ||
    check_lib libcdio "cdio/paranoia/cdda.h cdio/paranoia/paranoia.h" cdio_cddap_open -lcdio_paranoia -lcdio_cdda -lcdio ||
    die "ERROR: No usable libcdio/cdparanoia found"
fi

enabled libxcb && check_pkg_config libxcb "xcb >= 1.4" xcb/xcb.h xcb_connect ||
    disable libxcb_shm libxcb_shape libxcb_xfixes

if enabled libxcb; then
    enabled libxcb_shm    && check_pkg_config libxcb_shm    xcb-shm    xcb/shm.h    xcb_shm_attach
    enabled libxcb_shape  && check_pkg_config libxcb_shape  xcb-shape  xcb/shape.h  xcb_shape_get_rectangles
    enabled libxcb_xfixes && check_pkg_config libxcb_xfixes xcb-xfixes xcb/xfixes.h xcb_xfixes_get_cursor_image
fi

check_func_headers "windows.h" CreateDIBSection "$gdigrab_indev_extralibs"

# d3d11va requires linking directly to dxgi and d3d11 if not building for
# the desktop api partition
check_cpp <<EOF && enable uwp && d3d11va_extralibs="-ldxgi -ld3d11"
#ifdef WINAPI_FAMILY
#include <winapifamily.h>
#if WINAPI_FAMILY_PARTITION(WINAPI_PARTITION_DESKTOP)
#error desktop, not uwp
#else
// WINAPI_FAMILY_APP, WINAPI_FAMILY_PHONE_APP => UWP
#endif
#else
#error no family set
#endif
EOF

enabled vaapi &&
    check_lib vaapi va/va.h vaInitialize -lva

enabled vaapi &&
    check_code cc "va/va.h" "vaCreateSurfaces(0, 0, 0, 0, 0, 0, 0, 0)" ||
    disable vaapi

enabled vaapi &&
    check_lib vaapi_drm "va/va.h va/va_drm.h" vaGetDisplayDRM -lva -lva-drm

enabled vaapi &&
    check_lib vaapi_x11 "va/va.h va/va_x11.h" vaGetDisplay -lva -lva-x11 -lX11

enabled vaapi &&
    check_cpp_condition "va/va.h" "VA_CHECK_VERSION(1, 0, 0)" &&
    enable vaapi_1

enabled vdpau &&
    check_cpp_condition vdpau/vdpau.h "defined VDP_DECODER_PROFILE_MPEG4_PART2_ASP" ||
    disable vdpau

enabled vdpau &&
    check_lib vdpau_x11 "vdpau/vdpau.h vdpau/vdpau_x11.h" vdp_device_create_x11 -lvdpau -lX11

enabled crystalhd && check_lib crystalhd "stdint.h libcrystalhd/libcrystalhd_if.h" DtsCrystalHDVersion -lcrystalhd

if enabled x86; then
    case $target_os in
        mingw32*|mingw64*|win32|win64|linux|cygwin*)
            ;;
        *)
            disable cuda cuvid nvdec nvenc
            ;;
    esac
else
    disable cuda cuvid nvdec nvenc
fi

enabled nvenc &&
    check_cc -I$source_path <<EOF || disable nvenc
#include "compat/nvenc/nvEncodeAPI.h"
NV_ENCODE_API_FUNCTION_LIST flist;
void f(void) { struct { const GUID guid; } s[] = { { NV_ENC_PRESET_HQ_GUID } }; }
int main(void) { return 0; }
EOF

# Funny iconv installations are not unusual, so check it after all flags have been set
if enabled libc_iconv; then
    check_func_headers iconv.h iconv
elif enabled iconv; then
    check_func_headers iconv.h iconv || check_lib iconv iconv.h iconv -liconv
fi

enabled debug && add_cflags -g"$debuglevel" && add_asflags -g"$debuglevel"

# add some useful compiler flags if supported
check_cflags -Wdeclaration-after-statement
check_cflags -Wall
check_cflags -Wdisabled-optimization
check_cflags -Wpointer-arith
check_cflags -Wredundant-decls
check_cflags -Wwrite-strings
check_cflags -Wtype-limits
check_cflags -Wundef
check_cflags -Wmissing-prototypes
check_cflags -Wno-pointer-to-int-cast
check_cflags -Wstrict-prototypes
check_cflags -Wempty-body

if enabled extra_warnings; then
    check_cflags -Wcast-qual
    check_cflags -Wextra
    check_cflags -Wpedantic
fi

check_disable_warning(){
    warning_flag=-W${1#-Wno-}
    test_cflags $unknown_warning_flags $warning_flag && add_cflags $1
}

test_cflags -Werror=unused-command-line-argument &&
    append unknown_warning_flags "-Werror=unused-command-line-argument"
test_cflags -Werror=unknown-warning-option &&
    append unknown_warning_flags "-Werror=unknown-warning-option"

check_disable_warning -Wno-parentheses
check_disable_warning -Wno-switch
check_disable_warning -Wno-format-zero-length
check_disable_warning -Wno-pointer-sign
check_disable_warning -Wno-unused-const-variable
check_disable_warning -Wno-bool-operation

check_disable_warning_headers(){
    warning_flag=-W${1#-Wno-}
    test_cflags $warning_flag && add_cflags_headers $1
}

check_disable_warning_headers -Wno-deprecated-declarations
check_disable_warning_headers -Wno-unused-variable

check_cc <<EOF && enable blocks_extension
void (^block)(void);
EOF

# add some linker flags
check_ldflags -Wl,--warn-common
check_ldflags -Wl,-rpath-link=libpostproc:libswresample:libswscale:libavfilter:libavdevice:libavformat:libavcodec:libavutil:libavresample
enabled rpath && add_ldexeflags -Wl,-rpath,$libdir && add_ldsoflags -Wl,-rpath,$libdir
test_ldflags -Wl,-Bsymbolic && append SHFLAGS -Wl,-Bsymbolic

# add some strip flags
check_stripflags -x

enabled neon_clobber_test &&
    check_ldflags -Wl,--wrap,avcodec_open2              \
                  -Wl,--wrap,avcodec_decode_audio4      \
                  -Wl,--wrap,avcodec_decode_video2      \
                  -Wl,--wrap,avcodec_decode_subtitle2   \
                  -Wl,--wrap,avcodec_encode_audio2      \
                  -Wl,--wrap,avcodec_encode_video2      \
                  -Wl,--wrap,avcodec_encode_subtitle    \
                  -Wl,--wrap,avcodec_send_packet        \
                  -Wl,--wrap,avcodec_receive_packet     \
                  -Wl,--wrap,avcodec_send_frame         \
                  -Wl,--wrap,avcodec_receive_frame      \
                  -Wl,--wrap,swr_convert                \
                  -Wl,--wrap,avresample_convert ||
    disable neon_clobber_test

enabled xmm_clobber_test &&
    check_ldflags -Wl,--wrap,avcodec_open2              \
                  -Wl,--wrap,avcodec_decode_audio4      \
                  -Wl,--wrap,avcodec_decode_video2      \
                  -Wl,--wrap,avcodec_decode_subtitle2   \
                  -Wl,--wrap,avcodec_encode_audio2      \
                  -Wl,--wrap,avcodec_encode_video2      \
                  -Wl,--wrap,avcodec_encode_subtitle    \
                  -Wl,--wrap,avcodec_send_packet        \
                  -Wl,--wrap,avcodec_receive_packet     \
                  -Wl,--wrap,avcodec_send_frame         \
                  -Wl,--wrap,avcodec_receive_frame      \
                  -Wl,--wrap,swr_convert                \
                  -Wl,--wrap,avresample_convert         \
                  -Wl,--wrap,sws_scale ||
    disable xmm_clobber_test

check_ld "cc" <<EOF && enable proper_dce
extern const int array[512];
static inline int func(void) { return array[0]; }
int main(void) { return 0; }
EOF

if enabled proper_dce; then
    echo "X { local: *; };" > $TMPV
    if test_ldflags -Wl,${version_script},$TMPV; then
        append SHFLAGS '-Wl,${version_script},\$(SUBDIR)lib\$(NAME).ver'
        check_cc <<EOF && enable symver_asm_label
void ff_foo(void) __asm__ ("av_foo@VERSION");
void ff_foo(void) { ${inline_asm+__asm__($quotes);} }
EOF
        check_cc <<EOF && enable symver_gnu_asm
__asm__(".symver ff_foo,av_foo@VERSION");
void ff_foo(void) {}
EOF
    fi
fi

if [ -z "$optflags" ]; then
    if enabled small; then
        optflags=$cflags_size
    elif enabled optimizations; then
        optflags=$cflags_speed
    else
        optflags=$cflags_noopt
    fi
fi

if [ -z "$nvccflags" ]; then
    nvccflags=$nvccflags_default
fi

if enabled x86_64 || enabled ppc64 || enabled aarch64; then
    nvccflags="$nvccflags -m64"
else
    nvccflags="$nvccflags -m32"
fi

check_optflags(){
    check_cflags "$@"
    enabled lto && check_ldflags "$@"
}

check_optflags $optflags
check_optflags -fno-math-errno
check_optflags -fno-signed-zeros

if enabled lto; then
    test "$cc_type" != "$ld_type" && die "LTO requires same compiler and linker"
    check_cflags  -flto
    check_ldflags -flto $cpuflags
    disable inline_asm_direct_symbol_refs
fi

enabled ftrapv && check_cflags -ftrapv

check_cc -mno-red-zone <<EOF && noredzone_flags="-mno-red-zone"
int x;
EOF


if enabled icc; then
    # Just warnings, no remarks
    check_cflags -w1
    # -wd: Disable following warnings
    # 144, 167, 556: -Wno-pointer-sign
    # 188: enumerated type mixed with another type
    # 1292: attribute "foo" ignored
    # 1419: external declaration in primary source file
    # 10006: ignoring unknown option -fno-signed-zeros
    # 10148: ignoring unknown option -Wno-parentheses
    # 10156: ignoring option '-W'; no argument required
    # 13200: No EMMS instruction before call to function
    # 13203: No EMMS instruction before return from function
    check_cflags -wd144,167,188,556,1292,1419,10006,10148,10156,13200,13203
    # 11030: Warning unknown option --as-needed
    # 10156: ignoring option '-export'; no argument required
    check_ldflags -wd10156,11030
    # icc 11.0 and 11.1 work with ebp_available, but don't pass the test
    enable ebp_available
    # The test above does not test linking
    enabled lto && disable symver_asm_label
    if enabled x86_32; then
        icc_version=$($cc -dumpversion)
        test ${icc_version%%.*} -ge 11 &&
            check_cflags -falign-stack=maintain-16-byte ||
            disable aligned_stack
    fi
elif enabled gcc; then
    check_optflags -fno-tree-vectorize
    check_cflags -Werror=format-security
    check_cflags -Werror=implicit-function-declaration
    check_cflags -Werror=missing-prototypes
    check_cflags -Werror=return-type
    check_cflags -Werror=vla
    check_cflags -Wformat
    check_cflags -fdiagnostics-color=auto
    enabled extra_warnings || check_disable_warning -Wno-maybe-uninitialized
elif enabled llvm_gcc; then
    check_cflags -mllvm -stack-alignment=16
elif enabled clang; then
    check_cflags -mllvm -stack-alignment=16
    check_cflags -mstack-alignment=16
    check_cflags -Qunused-arguments
    check_cflags -Werror=implicit-function-declaration
    check_cflags -Werror=missing-prototypes
    check_cflags -Werror=return-type
elif enabled cparser; then
    add_cflags -Wno-missing-variable-declarations
    add_cflags -Wno-empty-statement
elif enabled armcc; then
    add_cflags -W${armcc_opt},--diag_suppress=4343 # hardfp compat
    add_cflags -W${armcc_opt},--diag_suppress=3036 # using . as system include dir
    # 2523: use of inline assembly is deprecated
    add_cflags -W${armcc_opt},--diag_suppress=2523
    add_cflags -W${armcc_opt},--diag_suppress=1207
    add_cflags -W${armcc_opt},--diag_suppress=1293 # assignment in condition
    add_cflags -W${armcc_opt},--diag_suppress=3343 # hardfp compat
    add_cflags -W${armcc_opt},--diag_suppress=167  # pointer sign
    add_cflags -W${armcc_opt},--diag_suppress=513  # pointer sign
elif enabled pathscale; then
    add_cflags -fstrict-overflow -OPT:wrap_around_unsafe_opt=OFF
    disable inline_asm
elif enabled_any msvc icl; then
    enabled x86_32 && disable aligned_stack
    enabled_all x86_32 debug && add_cflags -Oy-
    enabled debug && add_ldflags -debug
    enable pragma_deprecated
    if enabled icl; then
        # -Qansi-alias is basically -fstrict-aliasing, but does not work
        # (correctly) on icl 13.x.
        check_cpp_condition "windows.h" "__ICL < 1300 || __ICL >= 1400" &&
            add_cflags -Qansi-alias
        # Some inline asm is not compilable in debug
        if enabled debug; then
            disable ebp_available
            disable ebx_available
        fi
    fi
    # msvcrt10 x64 incorrectly enables log2, only msvcrt12 (MSVC 2013) onwards actually has log2.
    check_cpp_condition crtversion.h "_VC_CRT_MAJOR_VERSION >= 12" || disable log2
    # The CRT headers contain __declspec(restrict) in a few places, but if redefining
    # restrict, this might break. MSVC 2010 and 2012 fail with __declspec(__restrict)
    # (as it ends up if the restrict redefine is done before including stdlib.h), while
    # MSVC 2013 and newer can handle it fine.
    # If this declspec fails, force including stdlib.h before the restrict redefinition
    # happens in config.h.
    if [ $_restrict != restrict ]; then
        check_cc <<EOF || add_cflags -FIstdlib.h
__declspec($_restrict) void* foo(int);
EOF
    fi
    # the new SSA optimzer in VS2015 U3 is mis-optimizing some parts of the code
    # Issue has been fixed in MSVC v19.00.24218.
    check_cpp_condition windows.h "_MSC_FULL_VER >= 190024218" ||
        check_cflags -d2SSAOptimizer-
    # enable utf-8 source processing on VS2015 U2 and newer
    check_cpp_condition windows.h "_MSC_FULL_VER >= 190023918" &&
        add_cflags -utf-8
fi

for pfx in "" host_; do
    varname=${pfx%_}cc_type
    eval "type=\$$varname"
    if [ "$type" = "msvc" ]; then
        check_${pfx}cc <<EOF || add_${pfx}cflags -Dinline=__inline
static inline int foo(int a) { return a; }
EOF
    fi
done

case $as_type in
    clang)
        add_asflags -Qunused-arguments
    ;;
esac

case $ld_type in
    clang)
        check_ldflags -Qunused-arguments
    ;;
esac

enable frame_thread_encoder

enabled asm || { arch=c; disable $ARCH_LIST $ARCH_EXT_LIST; }

check_deps $CONFIG_LIST       \
           $CONFIG_EXTRA      \
           $HAVE_LIST         \
           $ALL_COMPONENTS    \

enabled threads && ! enabled pthreads && ! enabled atomics_native && die "non pthread threading without atomics not supported, try adding --enable-pthreads or --cpu=i486 or higher if you are on x86"


if test $target_os = "haiku"; then
    disable memalign
    disable posix_memalign
fi

flatten_extralibs(){
    unset nested_entries
    list_name=$1
    eval list=\$${1}
    for entry in $list; do
        entry_copy=$entry
        resolve entry_copy
        append nested_entries $(filter '*_extralibs' $entry_copy)
        flat_entries=$(filter_out '*_extralibs' $entry_copy)
        eval $entry="\$flat_entries"
    done
    append $list_name "$nested_entries"

    resolve nested_entries
    if test -n "$(filter '*_extralibs' $nested_entries)"; then
        flatten_extralibs $list_name
    fi
}

for linkunit in $LIBRARY_LIST; do
    unset current_extralibs
    eval components=\$$(toupper ${linkunit})_COMPONENTS_LIST
    for comp in ${components}; do
        enabled $comp || continue
        comp_extralibs="${comp}_extralibs"
        append current_extralibs $comp_extralibs
    done
    eval prepend ${linkunit}_extralibs $current_extralibs
done

for linkunit in $LIBRARY_LIST $PROGRAM_LIST $EXTRALIBS_LIST; do
    flatten_extralibs ${linkunit}_extralibs
    unique  ${linkunit}_extralibs
    resolve ${linkunit}_extralibs
    eval ${linkunit}_extralibs=\$\(\$ldflags_filter \$${linkunit}_extralibs\)
done

map 'enabled $v && intrinsics=${v#intrinsics_}' $INTRINSICS_LIST

for thread in $THREADS_LIST; do
    if enabled $thread; then
        test -n "$thread_type" &&
            die "ERROR: Only one thread type must be selected." ||
            thread_type="$thread"
    fi
done

if disabled stdatomic; then
    if enabled atomics_gcc; then
        add_cppflags '-I\$(SRC_PATH)/compat/atomics/gcc'
    elif enabled atomics_win32; then
        add_cppflags '-I\$(SRC_PATH)/compat/atomics/win32'
    elif enabled atomics_suncc; then
        add_cppflags '-I\$(SRC_PATH)/compat/atomics/suncc'
    elif enabled pthreads; then
        add_compat atomics/pthread/stdatomic.o
        add_cppflags '-I\$(SRC_PATH)/compat/atomics/pthread'
    else
        enabled threads && die "Threading is enabled, but no atomics are available"
        add_cppflags '-I\$(SRC_PATH)/compat/atomics/dummy'
    fi
fi

# Check if requested libraries were found.
for lib in $AUTODETECT_LIBS; do
    requested $lib && ! enabled $lib && die "ERROR: $lib requested but not found";
done

enabled zlib && add_cppflags -DZLIB_CONST

# conditional library dependencies, in linking order
enabled afftfilt_filter     && prepend avfilter_deps "avcodec"
enabled afir_filter         && prepend avfilter_deps "avcodec"
enabled amovie_filter       && prepend avfilter_deps "avformat avcodec"
enabled aresample_filter    && prepend avfilter_deps "swresample"
enabled atempo_filter       && prepend avfilter_deps "avcodec"
enabled cover_rect_filter   && prepend avfilter_deps "avformat avcodec"
enabled ebur128_filter && enabled swresample && prepend avfilter_deps "swresample"
enabled elbg_filter         && prepend avfilter_deps "avcodec"
enabled fftfilt_filter      && prepend avfilter_deps "avcodec"
enabled find_rect_filter    && prepend avfilter_deps "avformat avcodec"
enabled firequalizer_filter && prepend avfilter_deps "avcodec"
enabled mcdeint_filter      && prepend avfilter_deps "avcodec"
enabled movie_filter    && prepend avfilter_deps "avformat avcodec"
enabled pan_filter          && prepend avfilter_deps "swresample"
enabled pp_filter           && prepend avfilter_deps "postproc"
enabled removelogo_filter   && prepend avfilter_deps "avformat avcodec swscale"
enabled resample_filter && prepend avfilter_deps "avresample"
enabled sab_filter          && prepend avfilter_deps "swscale"
enabled scale_filter    && prepend avfilter_deps "swscale"
enabled scale2ref_filter    && prepend avfilter_deps "swscale"
enabled sofalizer_filter    && prepend avfilter_deps "avcodec"
enabled showcqt_filter      && prepend avfilter_deps "avformat avcodec swscale"
enabled showfreqs_filter    && prepend avfilter_deps "avcodec"
enabled showspectrum_filter && prepend avfilter_deps "avcodec"
enabled signature_filter    && prepend avfilter_deps "avcodec avformat"
enabled smartblur_filter    && prepend avfilter_deps "swscale"
enabled spectrumsynth_filter && prepend avfilter_deps "avcodec"
enabled spp_filter          && prepend avfilter_deps "avcodec"
enabled subtitles_filter    && prepend avfilter_deps "avformat avcodec"
enabled uspp_filter         && prepend avfilter_deps "avcodec"
enabled zoompan_filter      && prepend avfilter_deps "swscale"

enabled lavfi_indev         && prepend avdevice_deps "avfilter"

#FIXME
enabled sdl2_outdev     && add_cflags $(filter_out '-Dmain=SDL_main' $sdl2_cflags)

enabled opus_decoder    && prepend avcodec_deps "swresample"

expand_deps(){
    lib_deps=${1}_deps
    eval "deps=\$$lib_deps"
    append $lib_deps $(map 'eval echo \$${v}_deps' $deps)
    unique $lib_deps
}

#we have to remove gpl from the deps here as some code assumes all lib deps are libs
postproc_deps="$(filter_out 'gpl' $postproc_deps)"

map 'expand_deps $v' $LIBRARY_LIST

license="LGPL version 2.1 or later"
if enabled nonfree; then
    license="nonfree and unredistributable"
elif enabled gplv3; then
    license="GPL version 3 or later"
elif enabled lgplv3; then
    license="LGPL version 3 or later"
elif enabled gpl; then
    license="GPL version 2 or later"
fi

if test "$quiet" != "yes"; then

echo "install prefix            $prefix"
echo "source path               $source_path"
echo "C compiler                $cc"
echo "C library                 $libc_type"
if test "$host_cc" != "$cc"; then
    echo "host C compiler           $host_cc"
    echo "host C library            $host_libc_type"
fi
echo "ARCH                      $arch ($cpu)"
if test "$build_suffix" != ""; then
    echo "build suffix              $build_suffix"
fi
if test "$progs_suffix" != ""; then
    echo "progs suffix              $progs_suffix"
fi
if test "$extra_version" != ""; then
    echo "version string suffix     $extra_version"
fi
echo "big-endian                ${bigendian-no}"
echo "runtime cpu detection     ${runtime_cpudetect-no}"
if enabled x86; then
    echo "standalone assembly       ${x86asm-no}"
    echo "x86 assembler             ${x86asmexe}"
    echo "MMX enabled               ${mmx-no}"
    echo "MMXEXT enabled            ${mmxext-no}"
    echo "3DNow! enabled            ${amd3dnow-no}"
    echo "3DNow! extended enabled   ${amd3dnowext-no}"
    echo "SSE enabled               ${sse-no}"
    echo "SSSE3 enabled             ${ssse3-no}"
    echo "AESNI enabled             ${aesni-no}"
    echo "AVX enabled               ${avx-no}"
    echo "AVX2 enabled              ${avx2-no}"
    echo "XOP enabled               ${xop-no}"
    echo "FMA3 enabled              ${fma3-no}"
    echo "FMA4 enabled              ${fma4-no}"
    echo "i686 features enabled     ${i686-no}"
    echo "CMOV is fast              ${fast_cmov-no}"
    echo "EBX available             ${ebx_available-no}"
    echo "EBP available             ${ebp_available-no}"
fi
if enabled aarch64; then
    echo "NEON enabled              ${neon-no}"
    echo "VFP enabled               ${vfp-no}"
fi
if enabled arm; then
    echo "ARMv5TE enabled           ${armv5te-no}"
    echo "ARMv6 enabled             ${armv6-no}"
    echo "ARMv6T2 enabled           ${armv6t2-no}"
    echo "VFP enabled               ${vfp-no}"
    echo "NEON enabled              ${neon-no}"
    echo "THUMB enabled             ${thumb-no}"
fi
if enabled mips; then
    echo "MIPS FPU enabled          ${mipsfpu-no}"
    echo "MIPS DSP R1 enabled       ${mipsdsp-no}"
    echo "MIPS DSP R2 enabled       ${mipsdspr2-no}"
    echo "MIPS MSA enabled          ${msa-no}"
    echo "LOONGSON MMI enabled      ${mmi-no}"
fi
if enabled ppc; then
    echo "AltiVec enabled           ${altivec-no}"
    echo "VSX enabled               ${vsx-no}"
    echo "POWER8 enabled            ${power8-no}"
    echo "PPC 4xx optimizations     ${ppc4xx-no}"
    echo "dcbzl available           ${dcbzl-no}"
fi
echo "debug symbols             ${debug-no}"
echo "strip symbols             ${stripping-no}"
echo "optimize for size         ${small-no}"
echo "optimizations             ${optimizations-no}"
echo "static                    ${static-no}"
echo "shared                    ${shared-no}"
echo "postprocessing support    ${postproc-no}"
echo "network support           ${network-no}"
echo "threading support         ${thread_type-no}"
echo "safe bitstream reader     ${safe_bitstream_reader-no}"
echo "texi2html enabled         ${texi2html-no}"
echo "perl enabled              ${perl-no}"
echo "pod2man enabled           ${pod2man-no}"
echo "makeinfo enabled          ${makeinfo-no}"
echo "makeinfo supports HTML    ${makeinfo_html-no}"
test -n "$random_seed" &&
    echo "random seed               ${random_seed}"
echo

echo "External libraries:"
print_enabled '' $EXTERNAL_LIBRARY_LIST $EXTERNAL_AUTODETECT_LIBRARY_LIST | print_in_columns
echo

echo "External libraries providing hardware acceleration:"
print_enabled '' $HWACCEL_LIBRARY_LIST $HWACCEL_AUTODETECT_LIBRARY_LIST | print_in_columns
echo

echo "Libraries:"
print_enabled '' $LIBRARY_LIST | print_in_columns
echo

echo "Programs:"
print_enabled '' $PROGRAM_LIST | print_in_columns
echo

for type in decoder encoder hwaccel parser demuxer muxer protocol filter bsf indev outdev; do
    echo "Enabled ${type}s:"
    eval list=\$$(toupper $type)_LIST
    print_enabled '_*' $list | print_in_columns
    echo
done

if test -n "$ignore_tests"; then
    ignore_tests=$(echo $ignore_tests | tr ',' ' ')
    echo "Ignored FATE tests:"
    echo $ignore_tests | print_in_columns
    echo
fi

echo "License: $license"

echo "Creating configuration files ..."

fi # test "$quiet" != "yes"

test -e Makefile || echo "include $source_path/Makefile" > Makefile

enabled stripping || strip="echo skipping strip"
enabled stripping || striptype=""

config_files="$TMPH ffbuild/config.mak doc/config.texi"

cat > ffbuild/config.mak <<EOF
# Automatically generated by configure - do not modify!
ifndef FFMPEG_CONFIG_MAK
FFMPEG_CONFIG_MAK=1
FFMPEG_CONFIGURATION=$FFMPEG_CONFIGURATION
prefix=$prefix
LIBDIR=\$(DESTDIR)$libdir
SHLIBDIR=\$(DESTDIR)$shlibdir
INCDIR=\$(DESTDIR)$incdir
BINDIR=\$(DESTDIR)$bindir
DATADIR=\$(DESTDIR)$datadir
DOCDIR=\$(DESTDIR)$docdir
MANDIR=\$(DESTDIR)$mandir
PKGCONFIGDIR=\$(DESTDIR)$pkgconfigdir
INSTALL_NAME_DIR=$install_name_dir
SRC_PATH=$source_path
SRC_LINK=$source_link
ifndef MAIN_MAKEFILE
SRC_PATH:=\$(SRC_PATH:.%=..%)
endif
CC_IDENT=$cc_ident
ARCH=$arch
INTRINSICS=$intrinsics
CC=$cc
CXX=$cxx
AS=$as
OBJCC=$objcc
LD=$ld
DEPCC=$dep_cc
DEPCCFLAGS=$DEPCCFLAGS \$(CPPFLAGS)
DEPAS=$as
DEPASFLAGS=$DEPASFLAGS \$(CPPFLAGS)
X86ASM=$x86asmexe
DEPX86ASM=$x86asmexe
DEPX86ASMFLAGS=\$(X86ASMFLAGS)
AR=$ar
ARFLAGS=$arflags
AR_O=$ar_o
AR_CMD=$ar
NM_CMD=$nm
RANLIB=$ranlib
STRIP=$strip
STRIPTYPE=$striptype
NVCC=$nvcc
CP=cp -p
LN_S=$ln_s
CPPFLAGS=$CPPFLAGS
CFLAGS=$CFLAGS
CXXFLAGS=$CXXFLAGS
OBJCFLAGS=$OBJCFLAGS
ASFLAGS=$ASFLAGS
NVCCFLAGS=$nvccflags
AS_C=$AS_C
AS_O=$AS_O
OBJCC_C=$OBJCC_C
OBJCC_E=$OBJCC_E
OBJCC_O=$OBJCC_O
CC_C=$CC_C
CC_E=$CC_E
CC_O=$CC_O
CXX_C=$CXX_C
CXX_O=$CXX_O
NVCC_C=$NVCC_C
NVCC_O=$NVCC_O
LD_O=$LD_O
X86ASM_O=$X86ASM_O
LD_LIB=$LD_LIB
LD_PATH=$LD_PATH
DLLTOOL=$dlltool
WINDRES=$windres
DEPWINDRES=$dep_cc
DOXYGEN=$doxygen
LDFLAGS=$LDFLAGS
LDEXEFLAGS=$LDEXEFLAGS
LDSOFLAGS=$LDSOFLAGS
SHFLAGS=$(echo $($ldflags_filter $SHFLAGS))
ASMSTRIPFLAGS=$ASMSTRIPFLAGS
X86ASMFLAGS=$X86ASMFLAGS
BUILDSUF=$build_suffix
PROGSSUF=$progs_suffix
FULLNAME=$FULLNAME
LIBPREF=$LIBPREF
LIBSUF=$LIBSUF
LIBNAME=$LIBNAME
SLIBPREF=$SLIBPREF
SLIBSUF=$SLIBSUF
EXESUF=$EXESUF
EXTRA_VERSION=$extra_version
CCDEP=$CCDEP
CXXDEP=$CXXDEP
CCDEP_FLAGS=$CCDEP_FLAGS
ASDEP=$ASDEP
ASDEP_FLAGS=$ASDEP_FLAGS
X86ASMDEP=$X86ASMDEP
X86ASMDEP_FLAGS=$X86ASMDEP_FLAGS
CC_DEPFLAGS=$CC_DEPFLAGS
AS_DEPFLAGS=$AS_DEPFLAGS
X86ASM_DEPFLAGS=$X86ASM_DEPFLAGS
HOSTCC=$host_cc
HOSTLD=$host_ld
HOSTCFLAGS=$host_cflags
HOSTCPPFLAGS=$host_cppflags
HOSTEXESUF=$HOSTEXESUF
HOSTLDFLAGS=$host_ldflags
HOSTEXTRALIBS=$host_extralibs
DEPHOSTCC=$host_cc
DEPHOSTCCFLAGS=$DEPHOSTCCFLAGS \$(HOSTCCFLAGS)
HOSTCCDEP=$HOSTCCDEP
HOSTCCDEP_FLAGS=$HOSTCCDEP_FLAGS
HOSTCC_DEPFLAGS=$HOSTCC_DEPFLAGS
HOSTCC_C=$HOSTCC_C
HOSTCC_O=$HOSTCC_O
HOSTLD_O=$HOSTLD_O
TARGET_EXEC=$target_exec $target_exec_args
TARGET_PATH=$target_path
TARGET_SAMPLES=${target_samples:-\$(SAMPLES)}
CFLAGS-ffplay=${sdl2_cflags}
CFLAGS_HEADERS=$CFLAGS_HEADERS
LIB_INSTALL_EXTRA_CMD=$LIB_INSTALL_EXTRA_CMD
EXTRALIBS=$extralibs
COMPAT_OBJS=$compat_objs
INSTALL=$install
LIBTARGET=${LIBTARGET}
SLIBNAME=${SLIBNAME}
SLIBNAME_WITH_VERSION=${SLIBNAME_WITH_VERSION}
SLIBNAME_WITH_MAJOR=${SLIBNAME_WITH_MAJOR}
SLIB_CREATE_DEF_CMD=${SLIB_CREATE_DEF_CMD}
SLIB_EXTRA_CMD=${SLIB_EXTRA_CMD}
SLIB_INSTALL_NAME=${SLIB_INSTALL_NAME}
SLIB_INSTALL_LINKS=${SLIB_INSTALL_LINKS}
SLIB_INSTALL_EXTRA_LIB=${SLIB_INSTALL_EXTRA_LIB}
SLIB_INSTALL_EXTRA_SHLIB=${SLIB_INSTALL_EXTRA_SHLIB}
VERSION_SCRIPT_POSTPROCESS_CMD=${VERSION_SCRIPT_POSTPROCESS_CMD}
SAMPLES:=${samples:-\$(FATE_SAMPLES)}
NOREDZONE_FLAGS=$noredzone_flags
LIBFUZZER_PATH=$libfuzzer_path
IGNORE_TESTS=$ignore_tests
EOF

map 'eval echo "${v}_FFLIBS=\$${v}_deps" >> ffbuild/config.mak' $LIBRARY_LIST

for entry in $LIBRARY_LIST $PROGRAM_LIST $EXTRALIBS_LIST; do
    eval echo "EXTRALIBS-${entry}=\$${entry}_extralibs" >> ffbuild/config.mak
done

cat > $TMPH <<EOF
/* Automatically generated by configure - do not modify! */
#ifndef FFMPEG_CONFIG_H
#define FFMPEG_CONFIG_H
#define FFMPEG_CONFIGURATION "$(c_escape $FFMPEG_CONFIGURATION)"
#define FFMPEG_LICENSE "$(c_escape $license)"
#define CONFIG_THIS_YEAR 2017
#define FFMPEG_DATADIR "$(eval c_escape $datadir)"
#define AVCONV_DATADIR "$(eval c_escape $datadir)"
#define CC_IDENT "$(c_escape ${cc_ident:-Unknown compiler})"
#define av_restrict $_restrict
#define EXTERN_PREFIX "${extern_prefix}"
#define EXTERN_ASM ${extern_prefix}
#define BUILDSUF "$build_suffix"
#define SLIBSUF "$SLIBSUF"
#define HAVE_MMX2 HAVE_MMXEXT
#define SWS_MAX_FILTER_SIZE $sws_max_filter_size
EOF

test -n "$assert_level" &&
    echo "#define ASSERT_LEVEL $assert_level" >>$TMPH

test -n "$malloc_prefix" &&
    echo "#define MALLOC_PREFIX $malloc_prefix" >>$TMPH

if enabled x86asm; then
    append config_files $TMPASM
    printf '' >$TMPASM
fi

enabled getenv || echo "#define getenv(x) NULL" >> $TMPH


mkdir -p doc
mkdir -p tests
mkdir -p tests/api
echo "@c auto-generated by configure - do not modify! " > doc/config.texi

print_config ARCH_   "$config_files" $ARCH_LIST
print_config HAVE_   "$config_files" $HAVE_LIST
print_config CONFIG_ "$config_files" $CONFIG_LIST       \
                                     $CONFIG_EXTRA      \
                                     $ALL_COMPONENTS    \

echo "#endif /* FFMPEG_CONFIG_H */" >> $TMPH
echo "endif # FFMPEG_CONFIG_MAK" >> ffbuild/config.mak

# Do not overwrite an unchanged config.h to avoid superfluous rebuilds.
cp_if_changed $TMPH config.h
touch ffbuild/.config

enabled x86asm && cp_if_changed $TMPASM config.asm

cat > $TMPH <<EOF
/* Generated by ffconf */
#ifndef AVUTIL_AVCONFIG_H
#define AVUTIL_AVCONFIG_H
EOF

print_config AV_HAVE_ $TMPH $HAVE_LIST_PUB

echo "#endif /* AVUTIL_AVCONFIG_H */" >> $TMPH

cp_if_changed $TMPH libavutil/avconfig.h

# generate the lists of enabled components
print_enabled_components(){
    file=$1
    struct_name=$2
    name=$3
    shift 3
    echo "static const $struct_name * const $name[] = {" > $TMPH
    for c in $*; do
        enabled $c && printf "    &ff_%s,\n" $c >> $TMPH
    done
    echo "    NULL };" >> $TMPH
    cp_if_changed $TMPH $file
}

print_enabled_components libavcodec/bsf_list.c AVBitStreamFilter bitstream_filters $BSF_LIST
print_enabled_components libavformat/protocol_list.c URLProtocol url_protocols $PROTOCOL_LIST

if test -n "$WARNINGS"; then
    printf "\n%s%s$WARNINGS%s" "$warn_color" "$bold_color" "$reset_color"
    enabled fatal_warnings && exit 1
fi

# Settings for pkg-config files

cat > ffbuild/config.sh <<EOF
# Automatically generated by configure - do not modify!
shared=$shared
build_suffix=$build_suffix
prefix=$prefix
libdir=$libdir
incdir=$incdir
rpath=$(enabled rpath && echo "-Wl,-rpath,\${libdir}")
source_path=${source_path}
LIBPREF=${LIBPREF}
LIBSUF=${LIBSUF}
extralibs_avutil="$avutil_extralibs"
extralibs_avcodec="$avcodec_extralibs"
extralibs_avformat="$avformat_extralibs"
extralibs_avdevice="$avdevice_extralibs"
extralibs_avfilter="$avfilter_extralibs"
extralibs_avresample="$avresample_extralibs"
extralibs_postproc="$postproc_extralibs"
extralibs_swscale="$swscale_extralibs"
extralibs_swresample="$swresample_extralibs"
EOF

for lib in $LIBRARY_LIST; do
    lib_deps="$(eval echo \$${lib}_deps)"
    echo ${lib}_deps=\"$lib_deps\" >> ffbuild/config.sh
done<|MERGE_RESOLUTION|>--- conflicted
+++ resolved
@@ -4225,17 +4225,6 @@
         _cflags_speed='-O2'
         _cflags_size='-Os'
         _flags_filter='filter_out -Wdisabled-optimization|-Wtype-limits|-fno-signed-zeros'
-<<<<<<< HEAD
-    elif $_cc -V 2>&1 | grep -q Portland; then
-        _type=pgi
-        _ident="PGI $($_cc -V 2>&1 | awk '/^pgcc/ { print $2; exit }')"
-        opt_common='-alias=ansi -Mdse -Mlre -Mpre'
-        _cflags_speed="-O3 -Mautoinline -Munroll=c:4 $opt_common"
-        _cflags_size="-O2 -Munroll=c:1 $opt_common"
-        _cflags_noopt="-O"
-        _flags_filter=pgi_flags
-=======
->>>>>>> 9dc79b29
     elif $_cc 2>&1 | grep -q 'Microsoft.*ARM.*Assembler'; then
         _type=armasm
         _ident=$($_cc | head -n1)
